<?xml version="1.0" encoding="utf-8"?>
<Dependencies>
  <ProductDependencies>
    <Dependency Name="Microsoft.Bcl.AsyncInterfaces" Version="1.1.0" CoherentParentDependency="Microsoft.NETCore.App.Runtime.win-x64">
      <Uri>https://github.com/dotnet/corefx</Uri>
      <Sha>0f7f38c4fd323b26da10cce95f857f77f0f09b48</Sha>
    </Dependency>
<<<<<<< HEAD
    <Dependency Name="Microsoft.DotNet.PlatformAbstractions" Version="3.0.2-servicing-19572-09" CoherentParentDependency="Microsoft.Extensions.Logging">
      <Uri>https://github.com/dotnet/core-setup</Uri>
      <Sha>626c14488261f91192e39a4c6c2d9480a7cd1f37</Sha>
    </Dependency>
    <Dependency Name="Microsoft.Extensions.Caching.Memory" Version="3.0.2-servicing.19575.2">
      <Uri>https://github.com/aspnet/Extensions</Uri>
      <Sha>dcdecd07e6059a4b3041ea14baa36e7794343ce3</Sha>
    </Dependency>
    <Dependency Name="Microsoft.Extensions.Configuration.EnvironmentVariables" Version="3.0.2-servicing.19575.2">
      <Uri>https://github.com/aspnet/Extensions</Uri>
      <Sha>dcdecd07e6059a4b3041ea14baa36e7794343ce3</Sha>
    </Dependency>
    <Dependency Name="Microsoft.Extensions.Configuration.Json" Version="3.0.2-servicing.19575.2">
      <Uri>https://github.com/aspnet/Extensions</Uri>
      <Sha>dcdecd07e6059a4b3041ea14baa36e7794343ce3</Sha>
    </Dependency>
    <Dependency Name="Microsoft.Extensions.Configuration" Version="3.0.2-servicing.19575.2">
      <Uri>https://github.com/aspnet/Extensions</Uri>
      <Sha>dcdecd07e6059a4b3041ea14baa36e7794343ce3</Sha>
    </Dependency>
    <Dependency Name="Microsoft.Extensions.DependencyInjection" Version="3.0.2-servicing.19575.2">
      <Uri>https://github.com/aspnet/Extensions</Uri>
      <Sha>dcdecd07e6059a4b3041ea14baa36e7794343ce3</Sha>
    </Dependency>
    <Dependency Name="Microsoft.Extensions.DependencyModel" Version="3.0.2-servicing-19572-09" CoherentParentDependency="Microsoft.Extensions.Logging">
      <Uri>https://github.com/dotnet/core-setup</Uri>
      <Sha>626c14488261f91192e39a4c6c2d9480a7cd1f37</Sha>
    </Dependency>
    <Dependency Name="Microsoft.Extensions.HostFactoryResolver.Sources" Version="3.0.2-servicing.19575.2">
      <Uri>https://github.com/aspnet/Extensions</Uri>
      <Sha>dcdecd07e6059a4b3041ea14baa36e7794343ce3</Sha>
    </Dependency>
    <Dependency Name="Microsoft.Extensions.Logging" Version="3.0.2-servicing.19575.2">
      <Uri>https://github.com/aspnet/Extensions</Uri>
      <Sha>dcdecd07e6059a4b3041ea14baa36e7794343ce3</Sha>
    </Dependency>
    <Dependency Name="Microsoft.NETCore.App.Runtime.win-x64" Version="3.0.2-servicing-19572-09" CoherentParentDependency="Microsoft.Extensions.Logging">
      <Uri>https://github.com/dotnet/core-setup</Uri>
      <Sha>626c14488261f91192e39a4c6c2d9480a7cd1f37</Sha>
=======
    <Dependency Name="Microsoft.Bcl.HashCode" Version="1.1.0" CoherentParentDependency="Microsoft.NETCore.App.Runtime.win-x64">
      <Uri>https://github.com/dotnet/corefx</Uri>
      <Sha>0f7f38c4fd323b26da10cce95f857f77f0f09b48</Sha>
    </Dependency>
    <Dependency Name="Microsoft.CSharp" Version="4.7.0" CoherentParentDependency="Microsoft.NETCore.App.Runtime.win-x64">
      <Uri>https://github.com/dotnet/corefx</Uri>
      <Sha>0f7f38c4fd323b26da10cce95f857f77f0f09b48</Sha>
    </Dependency>
    <Dependency Name="Microsoft.DotNet.PlatformAbstractions" Version="3.1.1-servicing.19575.1" CoherentParentDependency="Microsoft.Extensions.Logging">
      <Uri>https://github.com/dotnet/core-setup</Uri>
      <Sha>f15b6f92ec4c09d6e53dac4a890a1ceebb9b8ef1</Sha>
    </Dependency>
    <Dependency Name="Microsoft.Extensions.Caching.Memory" Version="3.1.0-rtm.19575.5">
      <Uri>https://github.com/aspnet/Extensions</Uri>
      <Sha>04bb33fefa1e681da5dd88ce9c0f50963443c646</Sha>
    </Dependency>
    <Dependency Name="Microsoft.Extensions.Configuration.EnvironmentVariables" Version="3.1.0-rtm.19575.5">
      <Uri>https://github.com/aspnet/Extensions</Uri>
      <Sha>04bb33fefa1e681da5dd88ce9c0f50963443c646</Sha>
    </Dependency>
    <Dependency Name="Microsoft.Extensions.Configuration.Json" Version="3.1.0-rtm.19575.5">
      <Uri>https://github.com/aspnet/Extensions</Uri>
      <Sha>04bb33fefa1e681da5dd88ce9c0f50963443c646</Sha>
    </Dependency>
    <Dependency Name="Microsoft.Extensions.Configuration" Version="3.1.0-rtm.19575.5">
      <Uri>https://github.com/aspnet/Extensions</Uri>
      <Sha>04bb33fefa1e681da5dd88ce9c0f50963443c646</Sha>
    </Dependency>
    <Dependency Name="Microsoft.Extensions.DependencyInjection" Version="3.1.0-rtm.19575.5">
      <Uri>https://github.com/aspnet/Extensions</Uri>
      <Sha>04bb33fefa1e681da5dd88ce9c0f50963443c646</Sha>
    </Dependency>
    <Dependency Name="Microsoft.Extensions.DependencyModel" Version="3.1.1-servicing.19575.1" CoherentParentDependency="Microsoft.Extensions.Logging">
      <Uri>https://github.com/dotnet/core-setup</Uri>
      <Sha>f15b6f92ec4c09d6e53dac4a890a1ceebb9b8ef1</Sha>
    </Dependency>
    <Dependency Name="Microsoft.Extensions.HostFactoryResolver.Sources" Version="3.1.0-rtm.19575.5">
      <Uri>https://github.com/aspnet/Extensions</Uri>
      <Sha>04bb33fefa1e681da5dd88ce9c0f50963443c646</Sha>
    </Dependency>
    <Dependency Name="Microsoft.Extensions.Logging" Version="3.1.0-rtm.19575.5">
      <Uri>https://github.com/aspnet/Extensions</Uri>
      <Sha>04bb33fefa1e681da5dd88ce9c0f50963443c646</Sha>
    </Dependency>
    <Dependency Name="Microsoft.NETCore.App.Ref" Version="3.1.1-servicing.19575.1" CoherentParentDependency="Microsoft.Extensions.Logging">
      <Uri>https://github.com/dotnet/core-setup</Uri>
      <Sha>f15b6f92ec4c09d6e53dac4a890a1ceebb9b8ef1</Sha>
    </Dependency>
    <Dependency Name="Microsoft.NETCore.App.Runtime.win-x64" Version="3.1.1-servicing.19575.1" CoherentParentDependency="Microsoft.Extensions.Logging">
      <Uri>https://github.com/dotnet/core-setup</Uri>
      <Sha>f15b6f92ec4c09d6e53dac4a890a1ceebb9b8ef1</Sha>
>>>>>>> d7e61952
    </Dependency>
    <Dependency Name="NETStandard.Library.Ref" Version="2.1.0" Pinned="true">
      <Uri>https://github.com/dotnet/core-setup</Uri>
      <Sha>7d57652f33493fa022125b7f63aad0d70c52d810</Sha>
    </Dependency>
    <Dependency Name="System.Collections.Immutable" Version="1.7.0" CoherentParentDependency="Microsoft.NETCore.App.Runtime.win-x64">
      <Uri>https://github.com/dotnet/corefx</Uri>
      <Sha>0f7f38c4fd323b26da10cce95f857f77f0f09b48</Sha>
    </Dependency>
    <Dependency Name="System.ComponentModel.Annotations" Version="4.7.0" CoherentParentDependency="Microsoft.NETCore.App.Runtime.win-x64">
      <Uri>https://github.com/dotnet/corefx</Uri>
      <Sha>0f7f38c4fd323b26da10cce95f857f77f0f09b48</Sha>
    </Dependency>
    <Dependency Name="System.Diagnostics.DiagnosticSource" Version="4.7.0" CoherentParentDependency="Microsoft.NETCore.App.Runtime.win-x64">
      <Uri>https://github.com/dotnet/corefx</Uri>
      <Sha>0f7f38c4fd323b26da10cce95f857f77f0f09b48</Sha>
    </Dependency>
  </ProductDependencies>
  <ToolsetDependencies>
    <Dependency Name="Microsoft.DotNet.Arcade.Sdk" Version="1.0.0-beta.19572.3">
      <Uri>https://github.com/dotnet/arcade</Uri>
      <Sha>0e0d227c57e69c03427d6e668716d62cf4ceb36e</Sha>
    </Dependency>
    <Dependency Name="Microsoft.Net.Compilers.Toolset" Version="3.4.0-beta4-19569-03" CoherentParentDependency="Microsoft.Extensions.Logging">
      <Uri>https://github.com/dotnet/roslyn</Uri>
      <Sha>82f2e2541478e239dc4b04f231e90dc2b3dcb422</Sha>
    </Dependency>
  </ToolsetDependencies>
</Dependencies><|MERGE_RESOLUTION|>--- conflicted
+++ resolved
@@ -5,47 +5,6 @@
       <Uri>https://github.com/dotnet/corefx</Uri>
       <Sha>0f7f38c4fd323b26da10cce95f857f77f0f09b48</Sha>
     </Dependency>
-<<<<<<< HEAD
-    <Dependency Name="Microsoft.DotNet.PlatformAbstractions" Version="3.0.2-servicing-19572-09" CoherentParentDependency="Microsoft.Extensions.Logging">
-      <Uri>https://github.com/dotnet/core-setup</Uri>
-      <Sha>626c14488261f91192e39a4c6c2d9480a7cd1f37</Sha>
-    </Dependency>
-    <Dependency Name="Microsoft.Extensions.Caching.Memory" Version="3.0.2-servicing.19575.2">
-      <Uri>https://github.com/aspnet/Extensions</Uri>
-      <Sha>dcdecd07e6059a4b3041ea14baa36e7794343ce3</Sha>
-    </Dependency>
-    <Dependency Name="Microsoft.Extensions.Configuration.EnvironmentVariables" Version="3.0.2-servicing.19575.2">
-      <Uri>https://github.com/aspnet/Extensions</Uri>
-      <Sha>dcdecd07e6059a4b3041ea14baa36e7794343ce3</Sha>
-    </Dependency>
-    <Dependency Name="Microsoft.Extensions.Configuration.Json" Version="3.0.2-servicing.19575.2">
-      <Uri>https://github.com/aspnet/Extensions</Uri>
-      <Sha>dcdecd07e6059a4b3041ea14baa36e7794343ce3</Sha>
-    </Dependency>
-    <Dependency Name="Microsoft.Extensions.Configuration" Version="3.0.2-servicing.19575.2">
-      <Uri>https://github.com/aspnet/Extensions</Uri>
-      <Sha>dcdecd07e6059a4b3041ea14baa36e7794343ce3</Sha>
-    </Dependency>
-    <Dependency Name="Microsoft.Extensions.DependencyInjection" Version="3.0.2-servicing.19575.2">
-      <Uri>https://github.com/aspnet/Extensions</Uri>
-      <Sha>dcdecd07e6059a4b3041ea14baa36e7794343ce3</Sha>
-    </Dependency>
-    <Dependency Name="Microsoft.Extensions.DependencyModel" Version="3.0.2-servicing-19572-09" CoherentParentDependency="Microsoft.Extensions.Logging">
-      <Uri>https://github.com/dotnet/core-setup</Uri>
-      <Sha>626c14488261f91192e39a4c6c2d9480a7cd1f37</Sha>
-    </Dependency>
-    <Dependency Name="Microsoft.Extensions.HostFactoryResolver.Sources" Version="3.0.2-servicing.19575.2">
-      <Uri>https://github.com/aspnet/Extensions</Uri>
-      <Sha>dcdecd07e6059a4b3041ea14baa36e7794343ce3</Sha>
-    </Dependency>
-    <Dependency Name="Microsoft.Extensions.Logging" Version="3.0.2-servicing.19575.2">
-      <Uri>https://github.com/aspnet/Extensions</Uri>
-      <Sha>dcdecd07e6059a4b3041ea14baa36e7794343ce3</Sha>
-    </Dependency>
-    <Dependency Name="Microsoft.NETCore.App.Runtime.win-x64" Version="3.0.2-servicing-19572-09" CoherentParentDependency="Microsoft.Extensions.Logging">
-      <Uri>https://github.com/dotnet/core-setup</Uri>
-      <Sha>626c14488261f91192e39a4c6c2d9480a7cd1f37</Sha>
-=======
     <Dependency Name="Microsoft.Bcl.HashCode" Version="1.1.0" CoherentParentDependency="Microsoft.NETCore.App.Runtime.win-x64">
       <Uri>https://github.com/dotnet/corefx</Uri>
       <Sha>0f7f38c4fd323b26da10cce95f857f77f0f09b48</Sha>
@@ -97,7 +56,6 @@
     <Dependency Name="Microsoft.NETCore.App.Runtime.win-x64" Version="3.1.1-servicing.19575.1" CoherentParentDependency="Microsoft.Extensions.Logging">
       <Uri>https://github.com/dotnet/core-setup</Uri>
       <Sha>f15b6f92ec4c09d6e53dac4a890a1ceebb9b8ef1</Sha>
->>>>>>> d7e61952
     </Dependency>
     <Dependency Name="NETStandard.Library.Ref" Version="2.1.0" Pinned="true">
       <Uri>https://github.com/dotnet/core-setup</Uri>
