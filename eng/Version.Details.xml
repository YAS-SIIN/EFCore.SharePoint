<?xml version="1.0" encoding="utf-8"?>
<Dependencies>
  <ProductDependencies>
    <!-- Packages pinned to Preview 2 waiting for System.Runtime.CompilerServices.Unsafe -->
    <Dependency Name="Microsoft.Extensions.Caching.Memory" Version="7.0.0-preview.2.22152.2" Pinned="True">
      <Uri>https://github.com/dotnet/runtime</Uri>
      <Sha>e24f66dff0770eee344038da8c12476d8c450c41</Sha>
    </Dependency>
    <Dependency Name="Microsoft.Extensions.Configuration.EnvironmentVariables" Version="7.0.0-preview.2.22152.2" Pinned="True">
      <Uri>https://github.com/dotnet/runtime</Uri>
      <Sha>e24f66dff0770eee344038da8c12476d8c450c41</Sha>
    </Dependency>
    <Dependency Name="Microsoft.Extensions.Configuration.Abstractions" Version="7.0.0-preview.2.22152.2" Pinned="True">
      <Uri>https://github.com/dotnet/runtime</Uri>
      <Sha>e24f66dff0770eee344038da8c12476d8c450c41</Sha>
    </Dependency>
    <Dependency Name="Microsoft.Extensions.Configuration.Json" Version="7.0.0-preview.2.22152.2" Pinned="True">
      <Uri>https://github.com/dotnet/runtime</Uri>
      <Sha>e24f66dff0770eee344038da8c12476d8c450c41</Sha>
    </Dependency>
    <Dependency Name="Microsoft.Extensions.Configuration" Version="7.0.0-preview.2.22152.2" Pinned="True">
      <Uri>https://github.com/dotnet/runtime</Uri>
      <Sha>e24f66dff0770eee344038da8c12476d8c450c41</Sha>
    </Dependency>
    <Dependency Name="Microsoft.Extensions.DependencyInjection" Version="7.0.0-preview.4.22208.8">
      <Uri>https://github.com/dotnet/runtime</Uri>
      <Sha>b8dc04b445fc98d24fd92262364a9e5b5e23a5b9</Sha>
    </Dependency>
    <Dependency Name="Microsoft.Extensions.DependencyModel" Version="7.0.0-preview.2.22152.2" Pinned="True">
      <Uri>https://github.com/dotnet/runtime</Uri>
      <Sha>e24f66dff0770eee344038da8c12476d8c450c41</Sha>
    </Dependency>
    <Dependency Name="Microsoft.Extensions.HostFactoryResolver.Sources" Version="7.0.0-preview.4.22208.8">
      <Uri>https://github.com/dotnet/runtime</Uri>
      <Sha>b8dc04b445fc98d24fd92262364a9e5b5e23a5b9</Sha>
    </Dependency>
    <Dependency Name="Microsoft.Extensions.Logging" Version="7.0.0-preview.2.22152.2" Pinned="True">
      <Uri>https://github.com/dotnet/runtime</Uri>
      <Sha>e24f66dff0770eee344038da8c12476d8c450c41</Sha>
    </Dependency>
  </ProductDependencies>
  <ToolsetDependencies>
<<<<<<< HEAD
    <Dependency Name="Microsoft.DotNet.Arcade.Sdk" Version="5.0.0-beta.22159.5">
      <Uri>https://github.com/dotnet/arcade</Uri>
      <Sha>ee744068a4fcccc5b8b56e0025f9c95aa19ff318</Sha>
    </Dependency>
    <Dependency Name="Microsoft.DotNet.Helix.Sdk" Version="5.0.0-beta.22159.5">
      <Uri>https://github.com/dotnet/arcade</Uri>
      <Sha>ee744068a4fcccc5b8b56e0025f9c95aa19ff318</Sha>
=======
    <Dependency Name="Microsoft.DotNet.Arcade.Sdk" Version="7.0.0-beta.22206.10">
      <Uri>https://github.com/dotnet/arcade</Uri>
      <Sha>549523c3fc8929da1a3073d1a97f298e0d1dc342</Sha>
    </Dependency>
    <Dependency Name="Microsoft.DotNet.Helix.Sdk" Version="7.0.0-beta.22206.10">
      <Uri>https://github.com/dotnet/arcade</Uri>
      <Sha>549523c3fc8929da1a3073d1a97f298e0d1dc342</Sha>
>>>>>>> 79ac829a
    </Dependency>
  </ToolsetDependencies>
</Dependencies><|MERGE_RESOLUTION|>--- conflicted
+++ resolved
@@ -40,15 +40,6 @@
     </Dependency>
   </ProductDependencies>
   <ToolsetDependencies>
-<<<<<<< HEAD
-    <Dependency Name="Microsoft.DotNet.Arcade.Sdk" Version="5.0.0-beta.22159.5">
-      <Uri>https://github.com/dotnet/arcade</Uri>
-      <Sha>ee744068a4fcccc5b8b56e0025f9c95aa19ff318</Sha>
-    </Dependency>
-    <Dependency Name="Microsoft.DotNet.Helix.Sdk" Version="5.0.0-beta.22159.5">
-      <Uri>https://github.com/dotnet/arcade</Uri>
-      <Sha>ee744068a4fcccc5b8b56e0025f9c95aa19ff318</Sha>
-=======
     <Dependency Name="Microsoft.DotNet.Arcade.Sdk" Version="7.0.0-beta.22206.10">
       <Uri>https://github.com/dotnet/arcade</Uri>
       <Sha>549523c3fc8929da1a3073d1a97f298e0d1dc342</Sha>
@@ -56,7 +47,6 @@
     <Dependency Name="Microsoft.DotNet.Helix.Sdk" Version="7.0.0-beta.22206.10">
       <Uri>https://github.com/dotnet/arcade</Uri>
       <Sha>549523c3fc8929da1a3073d1a97f298e0d1dc342</Sha>
->>>>>>> 79ac829a
     </Dependency>
   </ToolsetDependencies>
 </Dependencies>