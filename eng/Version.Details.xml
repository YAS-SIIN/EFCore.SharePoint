--- conflicted
+++ resolved
@@ -67,19 +67,6 @@
     </Dependency>
   </ProductDependencies>
   <ToolsetDependencies>
-<<<<<<< HEAD
-    <Dependency Name="Microsoft.DotNet.Arcade.Sdk" Version="8.0.0-beta.25310.3">
-      <Uri>https://github.com/dotnet/arcade</Uri>
-      <Sha>2ce3f8c7b2614c2b19985b669ffcd934bc39ffd1</Sha>
-    </Dependency>
-    <Dependency Name="Microsoft.DotNet.Build.Tasks.Templating" Version="8.0.0-beta.25310.3">
-      <Uri>https://github.com/dotnet/arcade</Uri>
-      <Sha>2ce3f8c7b2614c2b19985b669ffcd934bc39ffd1</Sha>
-    </Dependency>
-    <Dependency Name="Microsoft.DotNet.Helix.Sdk" Version="8.0.0-beta.25310.3">
-      <Uri>https://github.com/dotnet/arcade</Uri>
-      <Sha>2ce3f8c7b2614c2b19985b669ffcd934bc39ffd1</Sha>
-=======
     <Dependency Name="Microsoft.DotNet.Arcade.Sdk" Version="9.0.0-beta.25325.4">
       <Uri>https://github.com/dotnet/arcade</Uri>
       <Sha>13b20849f8294593bf150a801cab639397e6c29d</Sha>
@@ -91,7 +78,6 @@
     <Dependency Name="Microsoft.DotNet.Helix.Sdk" Version="9.0.0-beta.25325.4">
       <Uri>https://github.com/dotnet/arcade</Uri>
       <Sha>13b20849f8294593bf150a801cab639397e6c29d</Sha>
->>>>>>> f5c7f79d
     </Dependency>
   </ToolsetDependencies>
 </Dependencies>