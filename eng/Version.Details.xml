<?xml version="1.0" encoding="utf-8"?>
<Dependencies>
  <Source Uri="https://github.com/dotnet/dotnet" Mapping="efcore" Sha="eaa19c281d34580a8168cff9ce1e7337da8bfe4f" BarId="273855" />
  <ProductDependencies>
    <Dependency Name="Microsoft.Extensions.Caching.Memory" Version="10.0.0-preview.7.25351.106">
      <Uri>https://github.com/dotnet/dotnet</Uri>
      <Sha>eaa19c281d34580a8168cff9ce1e7337da8bfe4f</Sha>
    </Dependency>
    <Dependency Name="Microsoft.Extensions.Configuration.EnvironmentVariables" Version="10.0.0-preview.7.25351.106">
      <Uri>https://github.com/dotnet/dotnet</Uri>
      <Sha>eaa19c281d34580a8168cff9ce1e7337da8bfe4f</Sha>
    </Dependency>
    <Dependency Name="Microsoft.Extensions.Configuration.Abstractions" Version="10.0.0-preview.7.25351.106">
      <Uri>https://github.com/dotnet/dotnet</Uri>
      <Sha>eaa19c281d34580a8168cff9ce1e7337da8bfe4f</Sha>
    </Dependency>
    <Dependency Name="Microsoft.Extensions.Configuration.Json" Version="10.0.0-preview.7.25351.106">
      <Uri>https://github.com/dotnet/dotnet</Uri>
      <Sha>eaa19c281d34580a8168cff9ce1e7337da8bfe4f</Sha>
    </Dependency>
    <Dependency Name="Microsoft.Extensions.Configuration" Version="10.0.0-preview.7.25351.106">
      <Uri>https://github.com/dotnet/dotnet</Uri>
      <Sha>eaa19c281d34580a8168cff9ce1e7337da8bfe4f</Sha>
    </Dependency>
    <Dependency Name="Microsoft.Extensions.DependencyInjection" Version="10.0.0-preview.7.25351.106">
      <Uri>https://github.com/dotnet/dotnet</Uri>
      <Sha>eaa19c281d34580a8168cff9ce1e7337da8bfe4f</Sha>
    </Dependency>
    <Dependency Name="Microsoft.Extensions.DependencyModel" Version="10.0.0-preview.7.25351.106">
      <Uri>https://github.com/dotnet/dotnet</Uri>
      <Sha>eaa19c281d34580a8168cff9ce1e7337da8bfe4f</Sha>
    </Dependency>
    <Dependency Name="Microsoft.Extensions.HostFactoryResolver.Sources" Version="10.0.0-preview.7.25351.106">
      <Uri>https://github.com/dotnet/dotnet</Uri>
      <Sha>eaa19c281d34580a8168cff9ce1e7337da8bfe4f</Sha>
    </Dependency>
    <Dependency Name="Microsoft.Extensions.Logging" Version="10.0.0-preview.7.25351.106">
      <Uri>https://github.com/dotnet/dotnet</Uri>
      <Sha>eaa19c281d34580a8168cff9ce1e7337da8bfe4f</Sha>
    </Dependency>
    <Dependency Name="Microsoft.NETCore.App.Ref" Version="10.0.0-preview.7.25351.106">
      <Uri>https://github.com/dotnet/dotnet</Uri>
      <Sha>eaa19c281d34580a8168cff9ce1e7337da8bfe4f</Sha>
    </Dependency>
    <Dependency Name="Microsoft.NETCore.Platforms" Version="10.0.0-preview.7.25351.106">
      <Uri>https://github.com/dotnet/dotnet</Uri>
      <Sha>eaa19c281d34580a8168cff9ce1e7337da8bfe4f</Sha>
    </Dependency>
    <Dependency Name="System.Text.Json" Version="10.0.0-preview.7.25351.106">
      <Uri>https://github.com/dotnet/dotnet</Uri>
      <Sha>eaa19c281d34580a8168cff9ce1e7337da8bfe4f</Sha>
    </Dependency>
    <Dependency Name="System.Text.Encodings.Web" Version="10.0.0-preview.7.25351.106">
      <Uri>https://github.com/dotnet/dotnet</Uri>
      <Sha>eaa19c281d34580a8168cff9ce1e7337da8bfe4f</Sha>
    </Dependency>
    <Dependency Name="System.Formats.Asn1" Version="10.0.0-preview.7.25351.106">
      <Uri>https://github.com/dotnet/dotnet</Uri>
      <Sha>eaa19c281d34580a8168cff9ce1e7337da8bfe4f</Sha>
    </Dependency>
    <Dependency Name="System.Runtime.Caching" Version="10.0.0-preview.7.25351.106">
      <Uri>https://github.com/dotnet/dotnet</Uri>
      <Sha>eaa19c281d34580a8168cff9ce1e7337da8bfe4f</Sha>
    </Dependency>
  </ProductDependencies>
  <ToolsetDependencies>
<<<<<<< HEAD
    <Dependency Name="Microsoft.DotNet.Arcade.Sdk" Version="9.0.0-beta.25325.4">
      <Uri>https://github.com/dotnet/arcade</Uri>
      <Sha>13b20849f8294593bf150a801cab639397e6c29d</Sha>
    </Dependency>
    <Dependency Name="Microsoft.DotNet.Build.Tasks.Templating" Version="9.0.0-beta.25325.4">
      <Uri>https://github.com/dotnet/arcade</Uri>
      <Sha>13b20849f8294593bf150a801cab639397e6c29d</Sha>
    </Dependency>
    <Dependency Name="Microsoft.DotNet.Helix.Sdk" Version="9.0.0-beta.25325.4">
      <Uri>https://github.com/dotnet/arcade</Uri>
      <Sha>13b20849f8294593bf150a801cab639397e6c29d</Sha>
=======
    <Dependency Name="Microsoft.DotNet.Arcade.Sdk" Version="10.0.0-beta.25351.106">
      <Uri>https://github.com/dotnet/dotnet</Uri>
      <Sha>eaa19c281d34580a8168cff9ce1e7337da8bfe4f</Sha>
    </Dependency>
    <Dependency Name="Microsoft.DotNet.Build.Tasks.Templating" Version="10.0.0-beta.25351.106">
      <Uri>https://github.com/dotnet/dotnet</Uri>
      <Sha>eaa19c281d34580a8168cff9ce1e7337da8bfe4f</Sha>
    </Dependency>
    <Dependency Name="Microsoft.DotNet.Helix.Sdk" Version="10.0.0-beta.25351.106">
      <Uri>https://github.com/dotnet/dotnet</Uri>
      <Sha>eaa19c281d34580a8168cff9ce1e7337da8bfe4f</Sha>
>>>>>>> 7c0dbf7d
    </Dependency>
  </ToolsetDependencies>
</Dependencies><|MERGE_RESOLUTION|>--- conflicted
+++ resolved
@@ -64,19 +64,6 @@
     </Dependency>
   </ProductDependencies>
   <ToolsetDependencies>
-<<<<<<< HEAD
-    <Dependency Name="Microsoft.DotNet.Arcade.Sdk" Version="9.0.0-beta.25325.4">
-      <Uri>https://github.com/dotnet/arcade</Uri>
-      <Sha>13b20849f8294593bf150a801cab639397e6c29d</Sha>
-    </Dependency>
-    <Dependency Name="Microsoft.DotNet.Build.Tasks.Templating" Version="9.0.0-beta.25325.4">
-      <Uri>https://github.com/dotnet/arcade</Uri>
-      <Sha>13b20849f8294593bf150a801cab639397e6c29d</Sha>
-    </Dependency>
-    <Dependency Name="Microsoft.DotNet.Helix.Sdk" Version="9.0.0-beta.25325.4">
-      <Uri>https://github.com/dotnet/arcade</Uri>
-      <Sha>13b20849f8294593bf150a801cab639397e6c29d</Sha>
-=======
     <Dependency Name="Microsoft.DotNet.Arcade.Sdk" Version="10.0.0-beta.25351.106">
       <Uri>https://github.com/dotnet/dotnet</Uri>
       <Sha>eaa19c281d34580a8168cff9ce1e7337da8bfe4f</Sha>
@@ -88,7 +75,6 @@
     <Dependency Name="Microsoft.DotNet.Helix.Sdk" Version="10.0.0-beta.25351.106">
       <Uri>https://github.com/dotnet/dotnet</Uri>
       <Sha>eaa19c281d34580a8168cff9ce1e7337da8bfe4f</Sha>
->>>>>>> 7c0dbf7d
     </Dependency>
   </ToolsetDependencies>
 </Dependencies>