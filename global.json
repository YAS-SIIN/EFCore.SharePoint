--- conflicted
+++ resolved
@@ -13,12 +13,7 @@
     }
   },
   "msbuild-sdks": {
-<<<<<<< HEAD
-    "Microsoft.DotNet.Arcade.Sdk": "9.0.0-beta.24466.2",
-    "Microsoft.DotNet.Helix.Sdk": "9.0.0-beta.24466.2"
-=======
     "Microsoft.DotNet.Arcade.Sdk": "10.0.0-beta.24467.1",
     "Microsoft.DotNet.Helix.Sdk": "10.0.0-beta.24467.1"
->>>>>>> 97017893
   }
 }