// Copyright (c) .NET Foundation. All rights reserved.
// Licensed under the Apache License, Version 2.0. See License.txt in the project root for license information.

using JetBrains.Annotations;
using Microsoft.EntityFrameworkCore.Cosmos.Metadata.Internal;
using Microsoft.EntityFrameworkCore.Metadata;
using Microsoft.EntityFrameworkCore.Utilities;

// ReSharper disable once CheckNamespace
namespace Microsoft.EntityFrameworkCore
{
    /// <summary>
    ///     Extension methods for <see cref="IEntityType" /> for Cosmos metadata.
    /// </summary>
    public static class CosmosEntityTypeExtensions
    {
        /// <summary>
        ///     Returns the name of the container to which the entity type is mapped.
        /// </summary>
        /// <param name="entityType"> The entity type to get the container name for. </param>
        /// <returns> The name of the container to which the entity type is mapped. </returns>
        public static string GetContainer([NotNull] this IEntityType entityType) =>
            entityType.BaseType != null
                ? entityType.GetRootType().GetContainer()
                : (string)entityType[CosmosAnnotationNames.ContainerName]
                  ?? GetDefaultContainer(entityType);

<<<<<<< HEAD
        private static string GetCosmosDefaultContainer(IEntityType entityType)
            => entityType.IsOwned()
               ? null
               : entityType.Model.GetCosmosDefaultContainer()
                  ?? entityType.ShortName();
=======
        private static string GetDefaultContainer(IEntityType entityType)
            => entityType.Model.GetDefaultContainer()
               ?? entityType.ShortName();
>>>>>>> 7fa7c03a

        /// <summary>
        ///     Sets the name of the container to which the entity type is mapped.
        /// </summary>
        /// <param name="entityType"> The entity type to set the container name for. </param>
        /// <param name="name"> The name to set. </param>
        public static void SetContainer([NotNull] this IMutableEntityType entityType, [CanBeNull] string name)
            => entityType.SetOrRemoveAnnotation(
                CosmosAnnotationNames.ContainerName,
                Check.NullButNotEmpty(name, nameof(name)));

        /// <summary>
        ///     Sets the name of the container to which the entity type is mapped.
        /// </summary>
        /// <param name="entityType"> The entity type to set the container name for. </param>
        /// <param name="name"> The name to set. </param>
        /// <param name="fromDataAnnotation"> Indicates whether the configuration was specified using a data annotation. </param>
        public static void SetContainer(
            [NotNull] this IConventionEntityType entityType, [CanBeNull] string name, bool fromDataAnnotation = false)
            => entityType.SetOrRemoveAnnotation(
                CosmosAnnotationNames.ContainerName,
                Check.NullButNotEmpty(name, nameof(name)),
                fromDataAnnotation);

        /// <summary>
        ///     Gets the <see cref="ConfigurationSource" /> for the container to which the entity type is mapped.
        /// </summary>
        /// <param name="entityType"> The entity type to find configuration source for. </param>
        /// <returns> The <see cref="ConfigurationSource" /> for the container to which the entity type is mapped. </returns>
        public static ConfigurationSource? GetContainerConfigurationSource([NotNull] this IConventionEntityType entityType)
            => entityType.FindAnnotation(CosmosAnnotationNames.ContainerName)
                ?.GetConfigurationSource();

        /// <summary>
        ///     Returns the name of the parent property to which the entity type is mapped.
        /// </summary>
        /// <param name="entityType"> The entity type to get the containing property name for. </param>
        /// <returns> The name of the parent property to which the entity type is mapped. </returns>
        public static string GetContainingPropertyName([NotNull] this IEntityType entityType) =>
            entityType[CosmosAnnotationNames.PropertyName] as string
            ?? GetDefaultContainingPropertyName(entityType);

        private static string GetDefaultContainingPropertyName(IEntityType entityType)
            => entityType.FindOwnership()?.PrincipalToDependent.Name;

        /// <summary>
        ///     Sets the name of the parent property to which the entity type is mapped.
        /// </summary>
        /// <param name="entityType"> The entity type to set the containing property name for. </param>
        /// <param name="name"> The name to set. </param>
        public static void SetContainingPropertyName([NotNull] this IMutableEntityType entityType, [CanBeNull] string name)
            => entityType.SetOrRemoveAnnotation(
                CosmosAnnotationNames.PropertyName,
                Check.NullButNotEmpty(name, nameof(name)));

        /// <summary>
        ///     Sets the name of the parent property to which the entity type is mapped.
        /// </summary>
        /// <param name="entityType"> The entity type to set the containing property name for. </param>
        /// <param name="name"> The name to set. </param>
        /// <param name="fromDataAnnotation"> Indicates whether the configuration was specified using a data annotation. </param>
        public static void SetContainingPropertyName(
            [NotNull] this IConventionEntityType entityType, [CanBeNull] string name, bool fromDataAnnotation = false)
            => entityType.SetOrRemoveAnnotation(
                CosmosAnnotationNames.PropertyName,
                Check.NullButNotEmpty(name, nameof(name)),
                fromDataAnnotation);

        /// <summary>
        ///     Gets the <see cref="ConfigurationSource" /> for the parent property to which the entity type is mapped.
        /// </summary>
        /// <param name="entityType"> The entity type to find configuration source for. </param>
        /// <returns> The <see cref="ConfigurationSource" /> for the parent property to which the entity type is mapped. </returns>
<<<<<<< HEAD
        public static ConfigurationSource? GetCosmosContainingPropertyNameConfigurationSource(
            [NotNull] this IConventionEntityType entityType)
=======
        public static ConfigurationSource? GetContainingPropertyNameConfigurationSource([NotNull] this IConventionEntityType entityType)
>>>>>>> 7fa7c03a
            => entityType.FindAnnotation(CosmosAnnotationNames.PropertyName)
                ?.GetConfigurationSource();

        /// <summary>
        ///     Returns the name of the property that is used to store the partition key.
        /// </summary>
        /// <param name="entityType"> The entity type to get the partition key property name for. </param>
        /// <returns> The name of the partition key property. </returns>
        public static string GetPartitionKeyPropertyName([NotNull] this IEntityType entityType)
            => entityType[CosmosAnnotationNames.PartitionKeyName] as string;

        /// <summary>
        ///     Sets the name of the property that is used to store the partition key key.
        /// </summary>
        /// <param name="entityType"> The entity type to set the partition key property name for. </param>
        /// <param name="name"> The name to set. </param>
        public static void SetPartitionKeyPropertyName([NotNull] this IMutableEntityType entityType, [CanBeNull] string name)
            => entityType.SetOrRemoveAnnotation(
                CosmosAnnotationNames.PartitionKeyName,
                Check.NullButNotEmpty(name, nameof(name)));

        /// <summary>
        ///     Sets the name of the property that is used to store the partition key.
        /// </summary>
        /// <param name="entityType"> The entity type to set the partition key property name for. </param>
        /// <param name="name"> The name to set. </param>
        /// <param name="fromDataAnnotation"> Indicates whether the configuration was specified using a data annotation. </param>
        public static void SetPartitionKeyPropertyName(
            [NotNull] this IConventionEntityType entityType, [CanBeNull] string name, bool fromDataAnnotation = false)
            => entityType.SetOrRemoveAnnotation(
                CosmosAnnotationNames.PartitionKeyName,
                Check.NullButNotEmpty(name, nameof(name)),
                fromDataAnnotation);

        /// <summary>
        ///     Gets the <see cref="ConfigurationSource" /> for the property that is used to store the partition key.
        /// </summary>
        /// <param name="entityType"> The entity type to find configuration source for. </param>
        /// <returns> The <see cref="ConfigurationSource" /> for the partition key property. </returns>
<<<<<<< HEAD
        public static ConfigurationSource? GetCosmosPartitionKeyPropertyNameConfigurationSource(
            [NotNull] this IConventionEntityType entityType)
=======
        public static ConfigurationSource? GetPartitionKeyPropertyNameConfigurationSource([NotNull] this IConventionEntityType entityType)
>>>>>>> 7fa7c03a
            => entityType.FindAnnotation(CosmosAnnotationNames.PartitionKeyName)
                ?.GetConfigurationSource();
    }
}<|MERGE_RESOLUTION|>--- conflicted
+++ resolved
@@ -25,17 +25,11 @@
                 : (string)entityType[CosmosAnnotationNames.ContainerName]
                   ?? GetDefaultContainer(entityType);
 
-<<<<<<< HEAD
-        private static string GetCosmosDefaultContainer(IEntityType entityType)
+        private static string GetDefaultContainer(IEntityType entityType)
             => entityType.IsOwned()
                ? null
-               : entityType.Model.GetCosmosDefaultContainer()
+               : entityType.Model.GetDefaultContainer()
                   ?? entityType.ShortName();
-=======
-        private static string GetDefaultContainer(IEntityType entityType)
-            => entityType.Model.GetDefaultContainer()
-               ?? entityType.ShortName();
->>>>>>> 7fa7c03a
 
         /// <summary>
         ///     Sets the name of the container to which the entity type is mapped.
@@ -109,12 +103,7 @@
         /// </summary>
         /// <param name="entityType"> The entity type to find configuration source for. </param>
         /// <returns> The <see cref="ConfigurationSource" /> for the parent property to which the entity type is mapped. </returns>
-<<<<<<< HEAD
-        public static ConfigurationSource? GetCosmosContainingPropertyNameConfigurationSource(
-            [NotNull] this IConventionEntityType entityType)
-=======
         public static ConfigurationSource? GetContainingPropertyNameConfigurationSource([NotNull] this IConventionEntityType entityType)
->>>>>>> 7fa7c03a
             => entityType.FindAnnotation(CosmosAnnotationNames.PropertyName)
                 ?.GetConfigurationSource();
 
@@ -154,12 +143,7 @@
         /// </summary>
         /// <param name="entityType"> The entity type to find configuration source for. </param>
         /// <returns> The <see cref="ConfigurationSource" /> for the partition key property. </returns>
-<<<<<<< HEAD
-        public static ConfigurationSource? GetCosmosPartitionKeyPropertyNameConfigurationSource(
-            [NotNull] this IConventionEntityType entityType)
-=======
         public static ConfigurationSource? GetPartitionKeyPropertyNameConfigurationSource([NotNull] this IConventionEntityType entityType)
->>>>>>> 7fa7c03a
             => entityType.FindAnnotation(CosmosAnnotationNames.PartitionKeyName)
                 ?.GetConfigurationSource();
     }
