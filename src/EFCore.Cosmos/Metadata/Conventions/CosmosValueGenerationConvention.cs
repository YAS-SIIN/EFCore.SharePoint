// Licensed to the .NET Foundation under one or more agreements.
// The .NET Foundation licenses this file to you under the MIT license.

using Microsoft.EntityFrameworkCore.Cosmos.Metadata.Internal;

namespace Microsoft.EntityFrameworkCore.Metadata.Conventions;

/// <summary>
///     A convention that configures store value generation as <see cref="ValueGenerated.OnAdd" /> on properties that are
///     part of the primary key and not part of any foreign keys or were configured to have a database default value.
/// </summary>
/// <remarks>
///     See <see href="https://aka.ms/efcore-docs-conventions">Model building conventions</see> and
///     <see href="https://aka.ms/efcore-docs-value-generation">EF Core value generation</see> for more information and examples.
/// </remarks>
public class CosmosValueGenerationConvention :
    ValueGenerationConvention,
    IEntityTypeAnnotationChangedConvention
{
    /// <summary>
    ///     Creates a new instance of <see cref="CosmosValueGenerationConvention" />.
    /// </summary>
    /// <param name="dependencies">Parameter object containing dependencies for this convention.</param>
    public CosmosValueGenerationConvention(
        ProviderConventionSetBuilderDependencies dependencies)
        : base(dependencies)
    {
    }

    /// <summary>
    ///     Called after an annotation is changed on an entity type.
    /// </summary>
    /// <param name="entityTypeBuilder">The builder for the entity type.</param>
    /// <param name="name">The annotation name.</param>
    /// <param name="annotation">The new annotation.</param>
    /// <param name="oldAnnotation">The old annotation.</param>
    /// <param name="context">Additional information associated with convention execution.</param>
    public virtual void ProcessEntityTypeAnnotationChanged(
        IConventionEntityTypeBuilder entityTypeBuilder,
        string name,
        IConventionAnnotation? annotation,
        IConventionAnnotation? oldAnnotation,
        IConventionContext<IConventionAnnotation> context)
    {
<<<<<<< HEAD
        if (name != CosmosAnnotationNames.ContainerName
            || (annotation == null) == (oldAnnotation == null))
=======
        private static readonly bool _useOldBehavior31664 =
            AppContext.TryGetSwitch("Microsoft.EntityFrameworkCore.Issue31664", out var enabled31664) && enabled31664;

        /// <summary>
        ///     Creates a new instance of <see cref="CosmosValueGenerationConvention" />.
        /// </summary>
        /// <param name="dependencies">Parameter object containing dependencies for this convention.</param>
        public CosmosValueGenerationConvention(
            ProviderConventionSetBuilderDependencies dependencies)
            : base(dependencies)
>>>>>>> 4a81376b
        {
            return;
        }

        var primaryKey = entityTypeBuilder.Metadata.FindPrimaryKey();
        if (primaryKey == null)
        {
            return;
        }

        foreach (var property in primaryKey.Properties)
        {
            property.Builder.ValueGenerated(GetValueGenerated(property));
        }
    }

    /// <summary>
    ///     Returns the store value generation strategy to set for the given property.
    /// </summary>
    /// <param name="property">The property.</param>
    /// <returns>The store value generation strategy to set for the given property.</returns>
    protected override ValueGenerated? GetValueGenerated(IConventionProperty property)
    {
        var entityType = property.DeclaringEntityType;
        var propertyType = property.ClrType.UnwrapNullableType();
        if (propertyType == typeof(int))
        {
            var ownership = entityType.FindOwnership();
            if (ownership != null
                && !ownership.IsUnique
                && !entityType.IsDocumentRoot())
            {
                var pk = property.FindContainingPrimaryKey();
                if (pk != null
                    && !property.IsForeignKey()
                    && pk.Properties.Count == ownership.Properties.Count + 1
                    && ownership.Properties.All(fkProperty => pk.Properties.Contains(fkProperty)))
                {
<<<<<<< HEAD
                    return ValueGenerated.OnAddOrUpdate;
=======
                    var pk = property.FindContainingPrimaryKey();
                    if (pk != null
                        && !property.IsForeignKey()
                        && pk.Properties.Count == ownership.Properties.Count + 1
                        && (property.IsShadowProperty() || _useOldBehavior31664)
                        && ownership.Properties.All(fkProperty => pk.Properties.Contains(fkProperty)))
                    {
                        return base.GetValueGenerated(property);
                    }
>>>>>>> 4a81376b
                }
            }
        }

        return propertyType != typeof(Guid)
            ? null
            : base.GetValueGenerated(property);
    }
}<|MERGE_RESOLUTION|>--- conflicted
+++ resolved
@@ -17,7 +17,8 @@
     ValueGenerationConvention,
     IEntityTypeAnnotationChangedConvention
 {
-    /// <summary>
+    private static readonly bool _useOldBehavior31664 =
+            AppContext.TryGetSwitch("Microsoft.EntityFrameworkCore.Issue31664", out var enabled31664) && enabled31664;/// <summary>
     ///     Creates a new instance of <see cref="CosmosValueGenerationConvention" />.
     /// </summary>
     /// <param name="dependencies">Parameter object containing dependencies for this convention.</param>
@@ -42,21 +43,8 @@
         IConventionAnnotation? oldAnnotation,
         IConventionContext<IConventionAnnotation> context)
     {
-<<<<<<< HEAD
         if (name != CosmosAnnotationNames.ContainerName
             || (annotation == null) == (oldAnnotation == null))
-=======
-        private static readonly bool _useOldBehavior31664 =
-            AppContext.TryGetSwitch("Microsoft.EntityFrameworkCore.Issue31664", out var enabled31664) && enabled31664;
-
-        /// <summary>
-        ///     Creates a new instance of <see cref="CosmosValueGenerationConvention" />.
-        /// </summary>
-        /// <param name="dependencies">Parameter object containing dependencies for this convention.</param>
-        public CosmosValueGenerationConvention(
-            ProviderConventionSetBuilderDependencies dependencies)
-            : base(dependencies)
->>>>>>> 4a81376b
         {
             return;
         }
@@ -93,21 +81,10 @@
                 if (pk != null
                     && !property.IsForeignKey()
                     && pk.Properties.Count == ownership.Properties.Count + 1
+                        && (property.IsShadowProperty() || _useOldBehavior31664)
                     && ownership.Properties.All(fkProperty => pk.Properties.Contains(fkProperty)))
                 {
-<<<<<<< HEAD
                     return ValueGenerated.OnAddOrUpdate;
-=======
-                    var pk = property.FindContainingPrimaryKey();
-                    if (pk != null
-                        && !property.IsForeignKey()
-                        && pk.Properties.Count == ownership.Properties.Count + 1
-                        && (property.IsShadowProperty() || _useOldBehavior31664)
-                        && ownership.Properties.All(fkProperty => pk.Properties.Contains(fkProperty)))
-                    {
-                        return base.GetValueGenerated(property);
-                    }
->>>>>>> 4a81376b
                 }
             }
         }
