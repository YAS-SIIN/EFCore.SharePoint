// Licensed to the .NET Foundation under one or more agreements.
// The .NET Foundation licenses this file to you under the MIT license.

// ReSharper disable once CheckNamespace

using System.Diagnostics.CodeAnalysis;

namespace Microsoft.EntityFrameworkCore.Cosmos.Query.Internal;

/// <summary>
///     This is an internal API that supports the Entity Framework Core infrastructure and not subject to
///     the same compatibility standards as public APIs. It may be changed or removed without notice in
///     any release. You should only use it directly in your code with extreme caution and knowing that
///     doing so can result in application failures when updating to a new Entity Framework Core release.
/// </summary>
public class SqlFunctionExpression : SqlExpression
{
    /// <summary>
    ///     This is an internal API that supports the Entity Framework Core infrastructure and not subject to
    ///     the same compatibility standards as public APIs. It may be changed or removed without notice in
    ///     any release. You should only use it directly in your code with extreme caution and knowing that
    ///     doing so can result in application failures when updating to a new Entity Framework Core release.
    /// </summary>
    public SqlFunctionExpression(
        string name,
        IEnumerable<Expression> arguments,
        Type type,
        CoreTypeMapping? typeMapping)
<<<<<<< HEAD
        : this(name, scoringFunction: false, arguments, type, typeMapping)
=======
        : this(name, isScoringFunction: false, arguments, type, typeMapping)
>>>>>>> cd96ce3d
    {
    }

    /// <summary>
    ///     This is an internal API that supports the Entity Framework Core infrastructure and not subject to
    ///     the same compatibility standards as public APIs. It may be changed or removed without notice in
    ///     any release. You should only use it directly in your code with extreme caution and knowing that
    ///     doing so can result in application failures when updating to a new Entity Framework Core release.
    /// </summary>
<<<<<<< HEAD
    public SqlFunctionExpression(
        string name,
        bool scoringFunction,
=======
    [Experimental(EFDiagnostics.CosmosFullTextSearchExperimental)]
    public SqlFunctionExpression(
        string name,
        bool isScoringFunction,
>>>>>>> cd96ce3d
        IEnumerable<Expression> arguments,
        Type type,
        CoreTypeMapping? typeMapping)
        : base(type, typeMapping)
    {
        Name = name;
        Arguments = arguments.ToList();
<<<<<<< HEAD
        IsScoringFunction = scoringFunction;
=======
        IsScoringFunction = isScoringFunction;
>>>>>>> cd96ce3d
    }

    /// <summary>
    ///     This is an internal API that supports the Entity Framework Core infrastructure and not subject to
    ///     the same compatibility standards as public APIs. It may be changed or removed without notice in
    ///     any release. You should only use it directly in your code with extreme caution and knowing that
    ///     doing so can result in application failures when updating to a new Entity Framework Core release.
    /// </summary>
    public virtual string Name { get; }

    /// <summary>
    ///     This is an internal API that supports the Entity Framework Core infrastructure and not subject to
    ///     the same compatibility standards as public APIs. It may be changed or removed without notice in
    ///     any release. You should only use it directly in your code with extreme caution and knowing that
    ///     doing so can result in application failures when updating to a new Entity Framework Core release.
    /// </summary>
<<<<<<< HEAD
=======
    [Experimental(EFDiagnostics.CosmosFullTextSearchExperimental)]
>>>>>>> cd96ce3d
    public virtual bool IsScoringFunction { get; }

    /// <summary>
    ///     This is an internal API that supports the Entity Framework Core infrastructure and not subject to
    ///     the same compatibility standards as public APIs. It may be changed or removed without notice in
    ///     any release. You should only use it directly in your code with extreme caution and knowing that
    ///     doing so can result in application failures when updating to a new Entity Framework Core release.
    /// </summary>
    public virtual IReadOnlyList<Expression> Arguments { get; }

    /// <summary>
    ///     This is an internal API that supports the Entity Framework Core infrastructure and not subject to
    ///     the same compatibility standards as public APIs. It may be changed or removed without notice in
    ///     any release. You should only use it directly in your code with extreme caution and knowing that
    ///     doing so can result in application failures when updating to a new Entity Framework Core release.
    /// </summary>
    protected override Expression VisitChildren(ExpressionVisitor visitor)
    {
        var changed = false;
        var arguments = new Expression[Arguments.Count];
        for (var i = 0; i < arguments.Length; i++)
        {
            arguments[i] = visitor.Visit(Arguments[i]);
            changed |= arguments[i] != Arguments[i];
        }

        return changed
            ? new SqlFunctionExpression(Name, IsScoringFunction, arguments, Type, TypeMapping)
            : this;
    }

    /// <summary>
    ///     This is an internal API that supports the Entity Framework Core infrastructure and not subject to
    ///     the same compatibility standards as public APIs. It may be changed or removed without notice in
    ///     any release. You should only use it directly in your code with extreme caution and knowing that
    ///     doing so can result in application failures when updating to a new Entity Framework Core release.
    /// </summary>
    public virtual SqlFunctionExpression ApplyTypeMapping(CoreTypeMapping? typeMapping)
        => new(Name, IsScoringFunction, Arguments, Type, typeMapping ?? TypeMapping);

    /// <summary>
    ///     This is an internal API that supports the Entity Framework Core infrastructure and not subject to
    ///     the same compatibility standards as public APIs. It may be changed or removed without notice in
    ///     any release. You should only use it directly in your code with extreme caution and knowing that
    ///     doing so can result in application failures when updating to a new Entity Framework Core release.
    /// </summary>
    public virtual SqlFunctionExpression Update(IReadOnlyList<Expression> arguments)
        => arguments.SequenceEqual(Arguments)
            ? this
            : new SqlFunctionExpression(Name, IsScoringFunction, arguments, Type, TypeMapping);

    /// <summary>
    ///     This is an internal API that supports the Entity Framework Core infrastructure and not subject to
    ///     the same compatibility standards as public APIs. It may be changed or removed without notice in
    ///     any release. You should only use it directly in your code with extreme caution and knowing that
    ///     doing so can result in application failures when updating to a new Entity Framework Core release.
    /// </summary>
    protected override void Print(ExpressionPrinter expressionPrinter)
    {
        expressionPrinter.Append(Name);
        expressionPrinter.Append("(");
        expressionPrinter.VisitCollection(Arguments);
        expressionPrinter.Append(")");
    }

    /// <summary>
    ///     This is an internal API that supports the Entity Framework Core infrastructure and not subject to
    ///     the same compatibility standards as public APIs. It may be changed or removed without notice in
    ///     any release. You should only use it directly in your code with extreme caution and knowing that
    ///     doing so can result in application failures when updating to a new Entity Framework Core release.
    /// </summary>
    public override bool Equals(object? obj)
        => obj != null
            && (ReferenceEquals(this, obj)
                || obj is SqlFunctionExpression sqlFunctionExpression
                && Equals(sqlFunctionExpression));

    private bool Equals(SqlFunctionExpression sqlFunctionExpression)
        => base.Equals(sqlFunctionExpression)
            && Name == sqlFunctionExpression.Name
            && Arguments.SequenceEqual(sqlFunctionExpression.Arguments);

    /// <summary>
    ///     This is an internal API that supports the Entity Framework Core infrastructure and not subject to
    ///     the same compatibility standards as public APIs. It may be changed or removed without notice in
    ///     any release. You should only use it directly in your code with extreme caution and knowing that
    ///     doing so can result in application failures when updating to a new Entity Framework Core release.
    /// </summary>
    public override int GetHashCode()
    {
        var hash = new HashCode();
        hash.Add(base.GetHashCode());
        hash.Add(Name);
        for (var i = 0; i < Arguments.Count; i++)
        {
            hash.Add(Arguments[i]);
        }

        return hash.ToHashCode();
    }
}<|MERGE_RESOLUTION|>--- conflicted
+++ resolved
@@ -26,11 +26,7 @@
         IEnumerable<Expression> arguments,
         Type type,
         CoreTypeMapping? typeMapping)
-<<<<<<< HEAD
-        : this(name, scoringFunction: false, arguments, type, typeMapping)
-=======
         : this(name, isScoringFunction: false, arguments, type, typeMapping)
->>>>>>> cd96ce3d
     {
     }
 
@@ -40,28 +36,18 @@
     ///     any release. You should only use it directly in your code with extreme caution and knowing that
     ///     doing so can result in application failures when updating to a new Entity Framework Core release.
     /// </summary>
-<<<<<<< HEAD
-    public SqlFunctionExpression(
-        string name,
-        bool scoringFunction,
-=======
     [Experimental(EFDiagnostics.CosmosFullTextSearchExperimental)]
     public SqlFunctionExpression(
         string name,
         bool isScoringFunction,
->>>>>>> cd96ce3d
         IEnumerable<Expression> arguments,
         Type type,
         CoreTypeMapping? typeMapping)
         : base(type, typeMapping)
     {
         Name = name;
-        Arguments = arguments.ToList();
-<<<<<<< HEAD
-        IsScoringFunction = scoringFunction;
-=======
+        Arguments = [.. arguments];
         IsScoringFunction = isScoringFunction;
->>>>>>> cd96ce3d
     }
 
     /// <summary>
@@ -78,10 +64,7 @@
     ///     any release. You should only use it directly in your code with extreme caution and knowing that
     ///     doing so can result in application failures when updating to a new Entity Framework Core release.
     /// </summary>
-<<<<<<< HEAD
-=======
     [Experimental(EFDiagnostics.CosmosFullTextSearchExperimental)]
->>>>>>> cd96ce3d
     public virtual bool IsScoringFunction { get; }
 
     /// <summary>
