--- conflicted
+++ resolved
@@ -78,10 +78,7 @@
                     // #16707
                     ((InternalEntityEntry)root).SetEntityState(EntityState.Modified);
 #pragma warning restore EF1001 // Internal EF Core API usage.
-<<<<<<< HEAD
-=======
                     entries.Add(root);
->>>>>>> 5d0d937a
                 }
 
                 continue;
@@ -155,10 +152,7 @@
                     // #16707
                     ((InternalEntityEntry)root).SetEntityState(EntityState.Modified);
 #pragma warning restore EF1001 // Internal EF Core API usage.
-<<<<<<< HEAD
-=======
                     entries.Add(root);
->>>>>>> 5d0d937a
                 }
 
                 continue;
