// Licensed to the .NET Foundation under one or more agreements.
// The .NET Foundation licenses this file to you under the MIT license.

using System.Globalization;
using System.Runtime.CompilerServices;
using System.Text;
using Microsoft.EntityFrameworkCore.Metadata.Internal;

// ReSharper disable once CheckNamespace
namespace Microsoft.EntityFrameworkCore;

/// <summary>
///     Property extension methods for relational database metadata.
/// </summary>
/// <remarks>
///     See <see href="https://aka.ms/efcore-docs-modeling">Modeling entity types and relationships</see> for more information and examples.
/// </remarks>
public static class RelationalPropertyExtensions
{
<<<<<<< HEAD
=======
    private static readonly bool UseOldBehavior32763 =
        AppContext.TryGetSwitch("Microsoft.EntityFrameworkCore.Issue32763", out var enabled32763) && enabled32763;

    private static readonly bool UseOldBehavior33004 =
            AppContext.TryGetSwitch("Microsoft.EntityFrameworkCore.Issue33004", out var enabled33004) && enabled33004;

>>>>>>> 0b5e148c
    private static readonly MethodInfo GetFieldValueMethod =
        typeof(DbDataReader).GetRuntimeMethod(nameof(DbDataReader.GetFieldValue), [typeof(int)])!;

    private static readonly MethodInfo IsDbNullMethod =
        typeof(DbDataReader).GetRuntimeMethod(nameof(DbDataReader.IsDBNull), [typeof(int)])!;

    private static readonly MethodInfo ThrowReadValueExceptionMethod
        = typeof(RelationalPropertyExtensions).GetTypeInfo().GetDeclaredMethod(nameof(ThrowReadValueException))!;

    /// <summary>
    ///     Returns the base name of the column to which the property would be mapped.
    /// </summary>
    /// <param name="property">The property.</param>
    /// <returns>The base name of the column to which the property would be mapped.</returns>
    [Obsolete("Use GetColumnName")]
    public static string GetColumnBaseName(this IReadOnlyProperty property)
        => property.GetColumnName();

    /// <summary>
    ///     Returns the name of the column to which the property would be mapped.
    /// </summary>
    /// <param name="property">The property.</param>
    /// <returns>The base name of the column to which the property would be mapped.</returns>
    public static string GetColumnName(this IReadOnlyProperty property)
        => (string?)property.FindAnnotation(RelationalAnnotationNames.ColumnName)?.Value ?? property.GetDefaultColumnName();

    /// <summary>
    ///     Returns the name of the column to which the property is mapped for a particular table.
    /// </summary>
    /// <param name="property">The property.</param>
    /// <param name="storeObject">The identifier of the table-like store object containing the column.</param>
    /// <returns>The name of the column to which the property is mapped.</returns>
    public static string? GetColumnName(this IReadOnlyProperty property, in StoreObjectIdentifier storeObject)
    {
        var overrides = property.FindOverrides(storeObject);
        if (overrides?.IsColumnNameOverridden == true)
        {
            return overrides.ColumnName;
        }

        if (!ShouldBeMapped(property, storeObject))
        {
            return null;
        }

        var columnAnnotation = property.FindAnnotation(RelationalAnnotationNames.ColumnName);
        return columnAnnotation != null
            ? (string?)columnAnnotation.Value
            : GetDefaultColumnName(property, storeObject);

        static bool ShouldBeMapped(IReadOnlyProperty property, in StoreObjectIdentifier storeObject)
        {
            if (storeObject.StoreObjectType == StoreObjectType.Function
                || storeObject.StoreObjectType == StoreObjectType.SqlQuery)
            {
                return true;
            }

            if (property.IsPrimaryKey())
            {
                var tableFound = false;
                if (property.DeclaringType.FindMappingFragment(storeObject) != null)
                {
                    tableFound = true;
                }
                else if (property.DeclaringType is IReadOnlyEntityType declaringEntityType)
                {
                    foreach (var containingType in declaringEntityType.GetDerivedTypesInclusive())
                    {
                        if (StoreObjectIdentifier.Create(containingType, storeObject.StoreObjectType) == storeObject)
                        {
                            tableFound = true;
                            break;
                        }
                    }
                }

                if (!tableFound)
                {
                    return false;
                }
            }
            else
            {
                var declaringEntityType = property.DeclaringType.ContainingEntityType;
                if (declaringEntityType.GetMappingStrategy() == RelationalAnnotationNames.TpcMappingStrategy)
                {
                    return true;
                }

                var declaringStoreObject = StoreObjectIdentifier.Create(property.DeclaringType, storeObject.StoreObjectType);
                if (declaringStoreObject == null)
                {
                    var tableFound = false;
                    var queue = new Queue<IReadOnlyEntityType>();
                    queue.Enqueue(declaringEntityType);
                    while (queue.Count > 0 && !tableFound)
                    {
                        foreach (var containingType in queue.Dequeue().GetDirectlyDerivedTypes())
                        {
                            declaringStoreObject = StoreObjectIdentifier.Create(containingType, storeObject.StoreObjectType);
                            if (declaringStoreObject == null)
                            {
                                queue.Enqueue(containingType);
                                continue;
                            }

                            if (declaringStoreObject == storeObject)
                            {
                                tableFound = true;
                                break;
                            }
                        }
                    }

                    if (!tableFound)
                    {
                        return false;
                    }
                }
                else
                {
                    var fragments = property.DeclaringType.GetMappingFragments(storeObject.StoreObjectType).ToList();
                    if (fragments.Count > 0)
                    {
                        if (property.FindOverrides(storeObject) == null
                            && (declaringStoreObject != storeObject
                                || fragments.Any(f => property.FindOverrides(f.StoreObject) != null)))
                        {
                            return false;
                        }
                    }
                    else if (declaringStoreObject != storeObject)
                    {
                        return false;
                    }
                }
            }

            return true;
        }
    }

    /// <summary>
    ///     Returns the default base name of the column to which the property would be mapped
    /// </summary>
    /// <param name="property">The property.</param>
    /// <returns>The default base column name to which the property would be mapped.</returns>
    [Obsolete("Use GetDefaultColumnName")]
    public static string GetDefaultColumnBaseName(this IReadOnlyProperty property)
        => property.GetDefaultColumnName();

    /// <summary>
    ///     Returns the default base name of the column to which the property would be mapped
    /// </summary>
    /// <param name="property">The property.</param>
    /// <returns>The default base column name to which the property would be mapped.</returns>
    public static string GetDefaultColumnName(this IReadOnlyProperty property)
    {
        var name = property.Name;
        if (property.IsShadowProperty()
            && property.GetContainingForeignKeys().Count() == 1)
        {
            var foreignKey = property.GetContainingForeignKeys().First();
            var principalEntityType = foreignKey.PrincipalEntityType;
            if (principalEntityType is { HasSharedClrType: false, ClrType.IsConstructedGenericType: true }
                && foreignKey.DependentToPrincipal == null
                && (principalEntityType.GetTableName() != foreignKey.DeclaringEntityType.GetTableName()
                    || principalEntityType.GetSchema() != foreignKey.DeclaringEntityType.GetSchema()))
            {
                var principalProperty = property.FindFirstPrincipal()!;
                var principalName = principalEntityType.ShortName();
                if (property.Name.Length == (principalName.Length + principalProperty.Name.Length)
                    && property.Name.StartsWith(principalName, StringComparison.Ordinal)
                    && property.Name.EndsWith(principalProperty.Name, StringComparison.Ordinal))
                {
                    name = principalEntityType.ClrType.ShortDisplayName() + principalProperty.Name;
                }
            }
        }

        return Uniquifier.Truncate(name, property.DeclaringType.Model.GetMaxIdentifierLength());
    }

    /// <summary>
    ///     Returns the default column name to which the property would be mapped.
    /// </summary>
    /// <param name="property">The property.</param>
    /// <param name="storeObject">The identifier of the table-like store object containing the column.</param>
    /// <returns>The default column name to which the property would be mapped.</returns>
    public static string? GetDefaultColumnName(this IReadOnlyProperty property, in StoreObjectIdentifier storeObject)
    {
        if (property.DeclaringType.IsMappedToJson())
        {
            return null;
        }

        var sharedTablePrincipalPrimaryKeyProperty = FindSharedObjectRootPrimaryKeyProperty(property, storeObject);
        if (sharedTablePrincipalPrimaryKeyProperty != null)
        {
            return sharedTablePrincipalPrimaryKeyProperty.GetColumnName(storeObject)!;
        }

        var sharedTablePrincipalConcurrencyProperty = FindSharedObjectRootConcurrencyTokenProperty(property, storeObject);
        if (sharedTablePrincipalConcurrencyProperty != null)
        {
            return sharedTablePrincipalConcurrencyProperty.GetColumnName(storeObject)!;
        }

        StringBuilder? builder = null;
        var currentStoreObject = storeObject;
        if (property.DeclaringType is IReadOnlyEntityType entityType)
        {
            while (true)
            {
                var ownership = entityType.GetForeignKeys().SingleOrDefault(fk => fk.IsOwnership);
                if (ownership == null)
                {
                    break;
                }

                var ownerType = ownership.PrincipalEntityType;
                if (StoreObjectIdentifier.Create(ownerType, currentStoreObject.StoreObjectType) != currentStoreObject
                    && ownerType.GetMappingFragments(storeObject.StoreObjectType)
                        .All(f => f.StoreObject != currentStoreObject))
                {
                    break;
                }

                builder ??= new StringBuilder();

                builder.Insert(0, "_");
                builder.Insert(0, ownership.PrincipalToDependent!.Name);
                entityType = ownerType;
            }
        }
        else if (StoreObjectIdentifier.Create(property.DeclaringType, currentStoreObject.StoreObjectType) == currentStoreObject
                 || property.DeclaringType.GetMappingFragments(storeObject.StoreObjectType)
                     .Any(f => f.StoreObject == currentStoreObject))
        {
            var complexType = (IReadOnlyComplexType)property.DeclaringType;
            builder ??= new StringBuilder();
            while (complexType != null)
            {
                builder.Insert(0, "_");
                builder.Insert(0, complexType.ComplexProperty.Name);

                complexType = complexType.ComplexProperty.DeclaringType as IReadOnlyComplexType;
            }
        }

        var baseName = storeObject.StoreObjectType == StoreObjectType.Table ? property.GetDefaultColumnName() : property.Name;
        if (builder == null)
        {
            return baseName;
        }

        builder.Append(baseName);
        baseName = builder.ToString();

        return Uniquifier.Truncate(baseName, property.DeclaringType.Model.GetMaxIdentifierLength());
    }

    /// <summary>
    ///     Sets the column to which the property is mapped.
    /// </summary>
    /// <param name="property">The property.</param>
    /// <param name="name">The name to set.</param>
    public static void SetColumnName(this IMutableProperty property, string? name)
        => property.SetOrRemoveAnnotation(
            RelationalAnnotationNames.ColumnName,
            Check.NullButNotEmpty(name, nameof(name)));

    /// <summary>
    ///     Sets the column to which the property is mapped.
    /// </summary>
    /// <param name="property">The property.</param>
    /// <param name="name">The name to set.</param>
    /// <param name="fromDataAnnotation">Indicates whether the configuration was specified using a data annotation.</param>
    /// <returns>The configured value.</returns>
    public static string? SetColumnName(
        this IConventionProperty property,
        string? name,
        bool fromDataAnnotation = false)
        => (string?)property.SetOrRemoveAnnotation(
            RelationalAnnotationNames.ColumnName,
            Check.NullButNotEmpty(name, nameof(name)),
            fromDataAnnotation)?.Value;

    /// <summary>
    ///     Sets the column to which the property is mapped for a particular table-like store object.
    /// </summary>
    /// <param name="property">The property.</param>
    /// <param name="name">The name to set.</param>
    /// <param name="storeObject">The identifier of the table-like store object containing the column.</param>
    public static void SetColumnName(
        this IMutableProperty property,
        string? name,
        in StoreObjectIdentifier storeObject)
        => property.GetOrCreateOverrides(storeObject).ColumnName = name;

    /// <summary>
    ///     Sets the column to which the property is mapped for a particular table-like store object.
    /// </summary>
    /// <param name="property">The property.</param>
    /// <param name="name">The name to set.</param>
    /// <param name="storeObject">The identifier of the table-like store object containing the column.</param>
    /// <param name="fromDataAnnotation">Indicates whether the configuration was specified using a data annotation.</param>
    /// <returns>The configured value.</returns>
    public static string? SetColumnName(
        this IConventionProperty property,
        string? name,
        in StoreObjectIdentifier storeObject,
        bool fromDataAnnotation = false)
        => property.GetOrCreateOverrides(storeObject, fromDataAnnotation).SetColumnName(name, fromDataAnnotation);

    /// <summary>
    ///     Gets the <see cref="ConfigurationSource" /> for the column name.
    /// </summary>
    /// <param name="property">The property.</param>
    /// <returns>The <see cref="ConfigurationSource" /> for the column name.</returns>
    public static ConfigurationSource? GetColumnNameConfigurationSource(this IConventionProperty property)
        => property.FindAnnotation(RelationalAnnotationNames.ColumnName)?.GetConfigurationSource();

    /// <summary>
    ///     Gets the <see cref="ConfigurationSource" /> for the column name for a particular table-like store object.
    /// </summary>
    /// <param name="property">The property.</param>
    /// <param name="storeObject">The identifier of the table-like store object containing the column.</param>
    /// <returns>The <see cref="ConfigurationSource" /> for the column name for a particular table-like store object.</returns>
    public static ConfigurationSource? GetColumnNameConfigurationSource(
        this IConventionProperty property,
        in StoreObjectIdentifier storeObject)
        => property.FindOverrides(storeObject)?.GetColumnNameConfigurationSource();

    /// <summary>
    ///     Returns the order of the column this property is mapped to.
    /// </summary>
    /// <param name="property">The property.</param>
    /// <returns>The column order.</returns>
    public static int? GetColumnOrder(this IReadOnlyProperty property)
        => (property is RuntimeProperty)
            ? throw new InvalidOperationException(CoreStrings.RuntimeModelMissingData)
            : (int?)property.FindAnnotation(RelationalAnnotationNames.ColumnOrder)?.Value;

    /// <summary>
    ///     Returns the order of the column this property is mapped to for a particular table.
    /// </summary>
    /// <param name="property">The property.</param>
    /// <param name="storeObject">The identifier of the table-like store object containing the column.</param>
    /// <returns>The column order.</returns>
    public static int? GetColumnOrder(this IReadOnlyProperty property, in StoreObjectIdentifier storeObject)
    {
        if (property is RuntimeProperty)
        {
            throw new InvalidOperationException(CoreStrings.RuntimeModelMissingData);
        }

        var annotation = property.FindAnnotation(RelationalAnnotationNames.ColumnOrder);
        if (annotation != null)
        {
            return (int?)annotation.Value;
        }

        var sharedTableRootProperty = property.FindSharedStoreObjectRootProperty(storeObject);
        return sharedTableRootProperty != null
            ? GetColumnOrder(sharedTableRootProperty, storeObject)
            : null;
    }

    /// <summary>
    ///     Sets the order of the column the property is mapped to.
    /// </summary>
    /// <param name="property">The property.</param>
    /// <param name="order">The column order.</param>
    public static void SetColumnOrder(this IMutableProperty property, int? order)
        => property.SetOrRemoveAnnotation(RelationalAnnotationNames.ColumnOrder, order);

    /// <summary>
    ///     Sets the order of the column the property is mapped to.
    /// </summary>
    /// <param name="property">The property.</param>
    /// <param name="order">The column order.</param>
    /// <param name="fromDataAnnotation">A value indicating whether the configuration was specified using a data annotation.</param>
    /// <returns>The configured value.</returns>
    public static int? SetColumnOrder(this IConventionProperty property, int? order, bool fromDataAnnotation = false)
        => (int?)property.SetOrRemoveAnnotation(
            RelationalAnnotationNames.ColumnOrder,
            order,
            fromDataAnnotation)?.Value;

    /// <summary>
    ///     Gets the <see cref="ConfigurationSource" /> of the column order.
    /// </summary>
    /// <param name="property">The property.</param>
    /// <returns>The <see cref="ConfigurationSource" />.</returns>
    public static ConfigurationSource? GetColumnOrderConfigurationSource(this IConventionProperty property)
        => property.FindAnnotation(RelationalAnnotationNames.ColumnName)?.GetConfigurationSource();

    /// <summary>
    ///     Returns the database type of the column to which the property is mapped, or <see langword="null" /> if the database type
    ///     could not be found.
    /// </summary>
    /// <param name="property">The property.</param>
    /// <returns>
    ///     The database type of the column to which the property is mapped, or <see langword="null" /> if the database type could not
    ///     be found.
    /// </returns>
    public static string? GetColumnType(this IReadOnlyProperty property)
        // Note that the type-mapped store type is used in preference to the annotation, since the annotation may
        // be an incomplete type name like `varchar` which will become `varchar(64)` after the max length facet is required.
        => (string?)(property.FindRelationalTypeMapping()?.StoreType
            ?? property.FindAnnotation(RelationalAnnotationNames.ColumnType)?.Value);

    /// <summary>
    ///     Returns the database type of the column to which the property is mapped.
    /// </summary>
    /// <param name="property">The property.</param>
    /// <returns>The database type of the column to which the property is mapped.</returns>
    public static string GetColumnType(this IProperty property)
        => ((IReadOnlyProperty)property).GetColumnType()!;

    /// <summary>
    ///     Returns the database type of the column to which the property is mapped, or <see langword="null" /> if the database type
    ///     could not be found.
    /// </summary>
    /// <param name="property">The property.</param>
    /// <param name="storeObject">The identifier of the table-like store object containing the column.</param>
    /// <returns>
    ///     The database type of the column to which the property is mapped, or <see langword="null" /> if the database type could not
    ///     be found.
    /// </returns>
    public static string? GetColumnType(this IReadOnlyProperty property, in StoreObjectIdentifier storeObject)
    {
        var annotation = property.FindAnnotation(RelationalAnnotationNames.ColumnType);
        if (annotation != null)
        {
            return property.FindRelationalTypeMapping()?.StoreType ?? (string?)annotation.Value;
        }

        return GetDefaultColumnType(property, storeObject);
    }

    /// <summary>
    ///     Returns the database type of the column to which the property is mapped.
    /// </summary>
    /// <param name="property">The property.</param>
    /// <param name="storeObject">The identifier of the table-like store object containing the column.</param>
    /// <returns>The database type of the column to which the property is mapped.</returns>
    public static string GetColumnType(this IProperty property, in StoreObjectIdentifier storeObject)
        => ((IReadOnlyProperty)property).GetColumnType(storeObject)!;

    private static string? GetDefaultColumnType(IReadOnlyProperty property, in StoreObjectIdentifier storeObject)
    {
        var sharedTableRootProperty = property.FindSharedStoreObjectRootProperty(storeObject);
        return sharedTableRootProperty != null
            ? sharedTableRootProperty.GetColumnType(storeObject)
            : property.FindRelationalTypeMapping(storeObject)?.StoreType;
    }

    /// <summary>
    ///     Sets the database type of the column to which the property is mapped.
    /// </summary>
    /// <param name="property">The property.</param>
    /// <param name="value">The value to set.</param>
    public static void SetColumnType(this IMutableProperty property, string? value)
        => property.SetOrRemoveAnnotation(
            RelationalAnnotationNames.ColumnType,
            Check.NullButNotEmpty(value, nameof(value)));

    /// <summary>
    ///     Sets the database type of the column to which the property is mapped.
    /// </summary>
    /// <param name="property">The property.</param>
    /// <param name="value">The value to set.</param>
    /// <param name="fromDataAnnotation">Indicates whether the configuration was specified using a data annotation.</param>
    /// <returns>The configured value.</returns>
    public static string? SetColumnType(
        this IConventionProperty property,
        string? value,
        bool fromDataAnnotation = false)
        => (string?)property.SetOrRemoveAnnotation(
            RelationalAnnotationNames.ColumnType,
            Check.NullButNotEmpty(value, nameof(value)),
            fromDataAnnotation)?.Value;

    /// <summary>
    ///     Gets the <see cref="ConfigurationSource" /> for the column name.
    /// </summary>
    /// <param name="property">The property.</param>
    /// <returns>The <see cref="ConfigurationSource" /> for the column name.</returns>
    public static ConfigurationSource? GetColumnTypeConfigurationSource(this IConventionProperty property)
        => property.FindAnnotation(RelationalAnnotationNames.ColumnType)?.GetConfigurationSource();

    /// <summary>
    ///     Returns the default columns to which the property would be mapped.
    /// </summary>
    /// <param name="property">The property.</param>
    /// <returns>The default columns to which the property would be mapped.</returns>
    public static IEnumerable<IColumnMappingBase> GetDefaultColumnMappings(this IProperty property)
        => (IEnumerable<IColumnMappingBase>?)property.FindRuntimeAnnotationValue(
                RelationalAnnotationNames.DefaultColumnMappings)
            ?? Enumerable.Empty<IColumnMappingBase>();

    /// <summary>
    ///     Returns the table columns to which the property is mapped.
    /// </summary>
    /// <param name="property">The property.</param>
    /// <returns>The table columns to which the property is mapped.</returns>
    public static IEnumerable<IColumnMapping> GetTableColumnMappings(this IProperty property)
        => (IEnumerable<IColumnMapping>?)property.FindRuntimeAnnotationValue(
                RelationalAnnotationNames.TableColumnMappings)
            ?? Enumerable.Empty<IColumnMapping>();

    /// <summary>
    ///     Returns the view columns to which the property is mapped.
    /// </summary>
    /// <param name="property">The property.</param>
    /// <returns>The view columns to which the property is mapped.</returns>
    public static IEnumerable<IViewColumnMapping> GetViewColumnMappings(this IProperty property)
        => (IEnumerable<IViewColumnMapping>?)property.FindRuntimeAnnotationValue(
                RelationalAnnotationNames.ViewColumnMappings)
            ?? Enumerable.Empty<IViewColumnMapping>();

    /// <summary>
    ///     Returns the SQL query columns to which the property is mapped.
    /// </summary>
    /// <param name="property">The property.</param>
    /// <returns>The SQL query columns to which the property is mapped.</returns>
    public static IEnumerable<ISqlQueryColumnMapping> GetSqlQueryColumnMappings(this IProperty property)
        => (IEnumerable<ISqlQueryColumnMapping>?)property.FindRuntimeAnnotationValue(
                RelationalAnnotationNames.SqlQueryColumnMappings)
            ?? Enumerable.Empty<ISqlQueryColumnMapping>();

    /// <summary>
    ///     Returns the function columns to which the property is mapped.
    /// </summary>
    /// <param name="property">The property.</param>
    /// <returns>The function columns to which the property is mapped.</returns>
    public static IEnumerable<IFunctionColumnMapping> GetFunctionColumnMappings(this IProperty property)
        => (IEnumerable<IFunctionColumnMapping>?)property.FindRuntimeAnnotationValue(
                RelationalAnnotationNames.FunctionColumnMappings)
            ?? Enumerable.Empty<IFunctionColumnMapping>();

    /// <summary>
    ///     Returns the insert stored procedure result columns to which the property is mapped.
    /// </summary>
    /// <param name="property">The property.</param>
    /// <returns>The insert stored procedure result columns to which the property is mapped.</returns>
    public static IEnumerable<IStoredProcedureResultColumnMapping> GetInsertStoredProcedureResultColumnMappings(this IProperty property)
        => (IEnumerable<IStoredProcedureResultColumnMapping>?)property.FindRuntimeAnnotationValue(
                RelationalAnnotationNames.InsertStoredProcedureResultColumnMappings)
            ?? Enumerable.Empty<IStoredProcedureResultColumnMapping>();

    /// <summary>
    ///     Returns the insert stored procedure parameters to which the property is mapped.
    /// </summary>
    /// <param name="property">The property.</param>
    /// <returns>The insert stored procedure parameters to which the property is mapped.</returns>
    public static IEnumerable<IStoredProcedureParameterMapping> GetInsertStoredProcedureParameterMappings(this IProperty property)
        => (IEnumerable<IStoredProcedureParameterMapping>?)property.FindRuntimeAnnotationValue(
                RelationalAnnotationNames.InsertStoredProcedureParameterMappings)
            ?? Enumerable.Empty<IStoredProcedureParameterMapping>();

    /// <summary>
    ///     Returns the delete stored procedure parameters to which the property is mapped.
    /// </summary>
    /// <param name="property">The property.</param>
    /// <returns>The delete stored procedure parameters to which the property is mapped.</returns>
    public static IEnumerable<IStoredProcedureParameterMapping> GetDeleteStoredProcedureParameterMappings(this IProperty property)
        => (IEnumerable<IStoredProcedureParameterMapping>?)property.FindRuntimeAnnotationValue(
                RelationalAnnotationNames.DeleteStoredProcedureParameterMappings)
            ?? Enumerable.Empty<IStoredProcedureParameterMapping>();

    /// <summary>
    ///     Returns the update stored procedure result columns to which the property is mapped.
    /// </summary>
    /// <param name="property">The property.</param>
    /// <returns>The update stored procedure result columns to which the property is mapped.</returns>
    public static IEnumerable<IStoredProcedureResultColumnMapping> GetUpdateStoredProcedureResultColumnMappings(this IProperty property)
        => (IEnumerable<IStoredProcedureResultColumnMapping>?)property.FindRuntimeAnnotationValue(
                RelationalAnnotationNames.UpdateStoredProcedureResultColumnMappings)
            ?? Enumerable.Empty<IStoredProcedureResultColumnMapping>();

    /// <summary>
    ///     Returns the update stored procedure parameters to which the property is mapped.
    /// </summary>
    /// <param name="property">The property.</param>
    /// <returns>The update stored procedure parameters to which the property is mapped.</returns>
    public static IEnumerable<IStoredProcedureParameterMapping> GetUpdateStoredProcedureParameterMappings(this IProperty property)
        => (IEnumerable<IStoredProcedureParameterMapping>?)property.FindRuntimeAnnotationValue(
                RelationalAnnotationNames.UpdateStoredProcedureParameterMappings)
            ?? Enumerable.Empty<IStoredProcedureParameterMapping>();

    /// <summary>
    ///     Returns the column corresponding to this property if it's mapped to the given table-like store object.
    /// </summary>
    /// <param name="property">The property.</param>
    /// <param name="storeObject">The identifier of the table-like store object containing the column.</param>
    /// <returns>The column to which the property is mapped.</returns>
    public static IColumnBase? FindColumn(this IProperty property, in StoreObjectIdentifier storeObject)
    {
        switch (storeObject.StoreObjectType)
        {
            case StoreObjectType.Table:
                foreach (var mapping in property.GetTableColumnMappings())
                {
                    if (mapping.TableMapping.Table.Name == storeObject.Name && mapping.TableMapping.Table.Schema == storeObject.Schema)
                    {
                        return mapping.Column;
                    }
                }

                return null;
            case StoreObjectType.View:
                foreach (var mapping in property.GetViewColumnMappings())
                {
                    if (mapping.TableMapping.Table.Name == storeObject.Name && mapping.TableMapping.Table.Schema == storeObject.Schema)
                    {
                        return mapping.Column;
                    }
                }

                return null;
            case StoreObjectType.SqlQuery:
                foreach (var mapping in property.GetSqlQueryColumnMappings())
                {
                    if (mapping.TableMapping.Table.Name == storeObject.Name)
                    {
                        return mapping.Column;
                    }
                }

                return null;
            case StoreObjectType.Function:
                foreach (var mapping in property.GetFunctionColumnMappings())
                {
                    if (mapping.TableMapping.Table.Name == storeObject.Name)
                    {
                        return mapping.Column;
                    }
                }

                return null;
            case StoreObjectType.InsertStoredProcedure:
                foreach (var mapping in property.GetInsertStoredProcedureResultColumnMappings())
                {
                    if (mapping.TableMapping.Table.Name == storeObject.Name && mapping.TableMapping.Table.Schema == storeObject.Schema)
                    {
                        return mapping.Column;
                    }
                }

                return null;
            case StoreObjectType.UpdateStoredProcedure:
                foreach (var mapping in property.GetUpdateStoredProcedureResultColumnMappings())
                {
                    if (mapping.TableMapping.Table.Name == storeObject.Name && mapping.TableMapping.Table.Schema == storeObject.Schema)
                    {
                        return mapping.Column;
                    }
                }

                return null;
            default:
                throw new NotSupportedException(storeObject.StoreObjectType.ToString());
        }
    }

    /// <summary>
    ///     Returns the SQL expression that is used as the default value for the column this property is mapped to.
    /// </summary>
    /// <param name="property">The property.</param>
    /// <returns>The SQL expression that is used as the default value for the column this property is mapped to.</returns>
    public static string? GetDefaultValueSql(this IReadOnlyProperty property)
        => (string?)property.FindAnnotation(RelationalAnnotationNames.DefaultValueSql)?.Value;

    /// <summary>
    ///     Returns the SQL expression that is used as the default value for the column this property is mapped to.
    /// </summary>
    /// <param name="property">The property.</param>
    /// <param name="storeObject">The identifier of the table-like store object containing the column.</param>
    /// <returns>The SQL expression that is used as the default value for the column this property is mapped to.</returns>
    public static string? GetDefaultValueSql(this IReadOnlyProperty property, in StoreObjectIdentifier storeObject)
    {
        var annotation = property.FindAnnotation(RelationalAnnotationNames.DefaultValueSql);
        if (annotation != null)
        {
            return (string?)annotation.Value;
        }

        var sharedTableRootProperty = property.FindSharedStoreObjectRootProperty(storeObject);
        return sharedTableRootProperty != null
            ? GetDefaultValueSql(sharedTableRootProperty, storeObject)
            : null;
    }

    /// <summary>
    ///     Sets the SQL expression that is used as the default value for the column this property is mapped to.
    /// </summary>
    /// <param name="property">The property.</param>
    /// <param name="value">The value to set.</param>
    public static void SetDefaultValueSql(this IMutableProperty property, string? value)
        => property.SetOrRemoveAnnotation(
            RelationalAnnotationNames.DefaultValueSql,
            value);

    /// <summary>
    ///     Sets the SQL expression that is used as the default value for the column this property is mapped to.
    /// </summary>
    /// <param name="property">The property.</param>
    /// <param name="value">The value to set.</param>
    /// <param name="fromDataAnnotation">Indicates whether the configuration was specified using a data annotation.</param>
    /// <returns>The configured value.</returns>
    public static string? SetDefaultValueSql(
        this IConventionProperty property,
        string? value,
        bool fromDataAnnotation = false)
        => (string?)property.SetOrRemoveAnnotation(
            RelationalAnnotationNames.DefaultValueSql,
            value,
            fromDataAnnotation)?.Value;

    /// <summary>
    ///     Gets the <see cref="ConfigurationSource" /> for the default value SQL expression.
    /// </summary>
    /// <param name="property">The property.</param>
    /// <returns>The <see cref="ConfigurationSource" /> for the default value SQL expression.</returns>
    public static ConfigurationSource? GetDefaultValueSqlConfigurationSource(this IConventionProperty property)
        => property.FindAnnotation(RelationalAnnotationNames.DefaultValueSql)?.GetConfigurationSource();

    /// <summary>
    ///     Returns the SQL expression that is used as the computed value for the column this property is mapped to.
    /// </summary>
    /// <param name="property">The property.</param>
    /// <returns>The SQL expression that is used as the computed value for the column this property is mapped to.</returns>
    public static string? GetComputedColumnSql(this IReadOnlyProperty property)
        => (string?)property.FindAnnotation(RelationalAnnotationNames.ComputedColumnSql)?.Value;

    /// <summary>
    ///     Returns the SQL expression that is used as the computed value for the column this property is mapped to.
    /// </summary>
    /// <param name="property">The property.</param>
    /// <param name="storeObject">The identifier of the table-like store object containing the column.</param>
    /// <returns>The SQL expression that is used as the computed value for the column this property is mapped to.</returns>
    public static string? GetComputedColumnSql(this IReadOnlyProperty property, in StoreObjectIdentifier storeObject)
    {
        var annotation = property.FindAnnotation(RelationalAnnotationNames.ComputedColumnSql);
        if (annotation != null)
        {
            return (string?)annotation.Value;
        }

        var sharedTableRootProperty = property.FindSharedStoreObjectRootProperty(storeObject);
        return sharedTableRootProperty != null
            ? GetComputedColumnSql(sharedTableRootProperty, storeObject)
            : null;
    }

    /// <summary>
    ///     Sets the SQL expression that is used as the computed value for the column this property is mapped to.
    /// </summary>
    /// <param name="property">The property.</param>
    /// <param name="value">The value to set.</param>
    public static void SetComputedColumnSql(this IMutableProperty property, string? value)
        => property.SetOrRemoveAnnotation(
            RelationalAnnotationNames.ComputedColumnSql,
            value);

    /// <summary>
    ///     Sets the SQL expression that is used as the computed value for the column this property is mapped to.
    /// </summary>
    /// <param name="property">The property.</param>
    /// <param name="value">The value to set.</param>
    /// <param name="fromDataAnnotation">Indicates whether the configuration was specified using a data annotation.</param>
    /// <returns>The configured value.</returns>
    public static string? SetComputedColumnSql(
        this IConventionProperty property,
        string? value,
        bool fromDataAnnotation = false)
        => (string?)property.SetOrRemoveAnnotation(
            RelationalAnnotationNames.ComputedColumnSql,
            value,
            fromDataAnnotation)?.Value;

    /// <summary>
    ///     Gets the <see cref="ConfigurationSource" /> for the computed value SQL expression.
    /// </summary>
    /// <param name="property">The property.</param>
    /// <returns>The <see cref="ConfigurationSource" /> for the computed value SQL expression.</returns>
    public static ConfigurationSource? GetComputedColumnSqlConfigurationSource(this IConventionProperty property)
        => property.FindAnnotation(RelationalAnnotationNames.ComputedColumnSql)?.GetConfigurationSource();

    /// <summary>
    ///     Gets whether the value of the computed column this property is mapped to is stored in the database, or calculated when
    ///     it is read.
    /// </summary>
    /// <param name="property">The property.</param>
    /// <returns>
    ///     Whether the value of the computed column this property is mapped to is stored in the database,
    ///     or calculated when it is read.
    /// </returns>
    public static bool? GetIsStored(this IReadOnlyProperty property)
        => (bool?)property.FindAnnotation(RelationalAnnotationNames.IsStored)?.Value;

    /// <summary>
    ///     Gets whether the value of the computed column this property is mapped to is stored in the database, or calculated when
    ///     it is read.
    /// </summary>
    /// <param name="property">The property.</param>
    /// <param name="storeObject">The identifier of the table-like store object containing the column.</param>
    /// <returns>
    ///     Whether the value of the computed column this property is mapped to is stored in the database,
    ///     or calculated when it is read.
    /// </returns>
    public static bool? GetIsStored(this IReadOnlyProperty property, in StoreObjectIdentifier storeObject)
    {
        var annotation = property.FindAnnotation(RelationalAnnotationNames.IsStored);
        if (annotation != null)
        {
            return (bool?)annotation.Value;
        }

        var sharedTableRootProperty = property.FindSharedStoreObjectRootProperty(storeObject);
        return sharedTableRootProperty != null
            ? GetIsStored(sharedTableRootProperty, storeObject)
            : null;
    }

    /// <summary>
    ///     Sets whether the value of the computed column this property is mapped to is stored in the database, or calculated when
    ///     it is read.
    /// </summary>
    /// <param name="property">The property.</param>
    /// <param name="value">The value to set.</param>
    public static void SetIsStored(this IMutableProperty property, bool? value)
        => property.SetOrRemoveAnnotation(RelationalAnnotationNames.IsStored, value);

    /// <summary>
    ///     Sets whether the value of the computed column this property is mapped to is stored in the database, or calculated when
    ///     it is read.
    /// </summary>
    /// <param name="property">The property.</param>
    /// <param name="value">The value to set.</param>
    /// <param name="fromDataAnnotation">Indicates whether the configuration was specified using a data annotation.</param>
    /// <returns>The configured value.</returns>
    public static bool? SetIsStored(
        this IConventionProperty property,
        bool? value,
        bool fromDataAnnotation = false)
        => (bool?)property.SetOrRemoveAnnotation(
            RelationalAnnotationNames.IsStored,
            value,
            fromDataAnnotation)?.Value;

    /// <summary>
    ///     Gets the <see cref="ConfigurationSource" /> for the computed value SQL expression.
    /// </summary>
    /// <param name="property">The property.</param>
    /// <returns>The <see cref="ConfigurationSource" /> for the computed value SQL expression.</returns>
    public static ConfigurationSource? GetIsStoredConfigurationSource(this IConventionProperty property)
        => property.FindAnnotation(RelationalAnnotationNames.IsStored)?.GetConfigurationSource();

    /// <summary>
    ///     Returns the object that is used as the default value for the column this property is mapped to.
    /// </summary>
    /// <param name="property">The property.</param>
    /// <returns>The object that is used as the default value for the column this property is mapped to.</returns>
    public static object? GetDefaultValue(this IReadOnlyProperty property)
    {
        property.TryGetDefaultValue(out var defaultValue);
        return defaultValue;
    }

    /// <summary>
    ///     Returns the object that is used as the default value for the column this property is mapped to.
    /// </summary>
    /// <param name="property">The property.</param>
    /// <param name="defaultValue">The default value, or the CLR default if no explicit default has been set.</param>
    /// <returns><see langword="true" /> if a default value has been explicitly set; <see langword="false" /> otherwise.</returns>
    public static bool TryGetDefaultValue(this IReadOnlyProperty property, out object? defaultValue)
    {
        var annotation = property.FindAnnotation(RelationalAnnotationNames.DefaultValue);

        if (annotation != null)
        {
            defaultValue = annotation.Value;
            return defaultValue != null;
        }

        defaultValue = property.ClrType.GetDefaultValue();
        return false;
    }

    /// <summary>
    ///     Returns the object that is used as the default value for the column this property is mapped to.
    /// </summary>
    /// <param name="property">The property.</param>
    /// <param name="storeObject">The identifier of the table-like store object containing the column.</param>
    /// <returns>The object that is used as the default value for the column this property is mapped to.</returns>
    public static object? GetDefaultValue(this IReadOnlyProperty property, in StoreObjectIdentifier storeObject)
    {
        property.TryGetDefaultValue(storeObject, out var defaultValue);
        return defaultValue;
    }

    /// <summary>
    ///     Returns the object that is used as the default value for the column this property is mapped to.
    /// </summary>
    /// <param name="property">The property.</param>
    /// <param name="storeObject">The identifier of the table-like store object containing the column.</param>
    /// <param name="defaultValue">The default value, or the CLR default if no explicit default has been set.</param>
    /// <returns><see langword="true" /> if a default value has been explicitly set; <see langword="false" /> otherwise.</returns>
    public static bool TryGetDefaultValue(
        this IReadOnlyProperty property,
        in StoreObjectIdentifier storeObject,
        out object? defaultValue)
    {
        var annotation = property.FindAnnotation(RelationalAnnotationNames.DefaultValue);
        if (annotation != null)
        {
            defaultValue = annotation.Value;
            return defaultValue != null;
        }

        var sharedTableRootProperty = property.FindSharedStoreObjectRootProperty(storeObject);
        if (sharedTableRootProperty != null)
        {
            return TryGetDefaultValue(sharedTableRootProperty, storeObject, out defaultValue);
        }

        defaultValue = property.ClrType.GetDefaultValue();
        return false;
    }

    /// <summary>
    ///     Sets the object that is used as the default value for the column this property is mapped to.
    /// </summary>
    /// <param name="property">The property.</param>
    /// <param name="value">The value to set.</param>
    public static void SetDefaultValue(this IMutableProperty property, object? value)
        => property.SetOrRemoveAnnotation(RelationalAnnotationNames.DefaultValue, ConvertDefaultValue(property, value));

    /// <summary>
    ///     Sets the object that is used as the default value for the column this property is mapped to.
    /// </summary>
    /// <param name="property">The property.</param>
    /// <param name="value">The value to set.</param>
    /// <param name="fromDataAnnotation">Indicates whether the configuration was specified using a data annotation.</param>
    /// <returns>The configured value.</returns>
    public static object? SetDefaultValue(
        this IConventionProperty property,
        object? value,
        bool fromDataAnnotation = false)
        => property.SetOrRemoveAnnotation(
            RelationalAnnotationNames.DefaultValue,
            ConvertDefaultValue(property, value),
            fromDataAnnotation)?.Value;

    private static object? ConvertDefaultValue(IReadOnlyProperty property, object? value)
    {
        if (value == null
            || value == DBNull.Value)
        {
            return value;
        }

        var valueType = value.GetType();
        if (!property.ClrType.UnwrapNullableType().IsAssignableFrom(valueType))
        {
            try
            {
                return Convert.ChangeType(value, property.ClrType, CultureInfo.InvariantCulture);
            }
            catch (Exception)
            {
                throw new InvalidOperationException(
                    RelationalStrings.IncorrectDefaultValueType(
                        value, valueType.ShortDisplayName(), property.Name, property.ClrType, property.DeclaringType.DisplayName()));
            }
        }

        return value;
    }

    /// <summary>
    ///     Gets the <see cref="ConfigurationSource" /> for the default value.
    /// </summary>
    /// <param name="property">The property.</param>
    /// <returns>The <see cref="ConfigurationSource" /> for the default value.</returns>
    public static ConfigurationSource? GetDefaultValueConfigurationSource(this IConventionProperty property)
        => property.FindAnnotation(RelationalAnnotationNames.DefaultValue)?.GetConfigurationSource();

    /// <summary>
    ///     Gets the maximum length of data that is allowed in this property. For example, if the property is a <see cref="string" />
    ///     then this is the maximum number of characters.
    /// </summary>
    /// <param name="property">The property.</param>
    /// <param name="storeObject">The identifier of the table-like store object containing the column.</param>
    /// <returns>The maximum length, or <see langword="null" /> if none is defined.</returns>
    public static int? GetMaxLength(this IReadOnlyProperty property, in StoreObjectIdentifier storeObject)
    {
        var maxLength = property.GetMaxLength();
        if (maxLength != null)
        {
            return maxLength.Value;
        }

        var sharedTableRootProperty = property.FindSharedStoreObjectRootProperty(storeObject);
        return sharedTableRootProperty != null ? GetMaxLength(sharedTableRootProperty, storeObject) : null;
    }

    /// <summary>
    ///     Gets the precision of data that is allowed in this property.
    ///     For example, if the property is a <see cref="decimal" /> then this is the maximum number of digits.
    /// </summary>
    /// <param name="property">The property.</param>
    /// <param name="storeObject">The identifier of the table-like store object containing the column.</param>
    /// <returns>The precision, or <see langword="null" /> if none is defined.</returns>
    public static int? GetPrecision(this IReadOnlyProperty property, in StoreObjectIdentifier storeObject)
    {
        var precision = property.GetPrecision();
        if (precision != null)
        {
            return precision;
        }

        var sharedTableRootProperty = property.FindSharedStoreObjectRootProperty(storeObject);
        return sharedTableRootProperty != null ? GetPrecision(sharedTableRootProperty, storeObject) : null;
    }

    /// <summary>
    ///     Gets the scale of data that is allowed in this property.
    ///     For example, if the property is a <see cref="decimal" /> then this is the maximum number of decimal places.
    /// </summary>
    /// <param name="property">The property.</param>
    /// <param name="storeObject">The identifier of the table-like store object containing the column.</param>
    /// <returns>The scale, or <see langword="null" /> if none is defined.</returns>
    public static int? GetScale(this IReadOnlyProperty property, in StoreObjectIdentifier storeObject)
    {
        var scale = property.GetScale();
        if (scale != null)
        {
            return scale.Value;
        }

        var sharedTableRootProperty = property.FindSharedStoreObjectRootProperty(storeObject);
        return sharedTableRootProperty != null ? GetScale(sharedTableRootProperty, storeObject) : null;
    }

    /// <summary>
    ///     Gets a value indicating whether or not the property can persist Unicode characters.
    /// </summary>
    /// <param name="property">The property.</param>
    /// <param name="storeObject">The identifier of the table-like store object containing the column.</param>
    /// <returns>The Unicode setting, or <see langword="null" /> if none is defined.</returns>
    public static bool? IsUnicode(this IReadOnlyProperty property, in StoreObjectIdentifier storeObject)
    {
        var unicode = property.IsUnicode();
        if (unicode != null)
        {
            return unicode.Value;
        }

        var sharedTableRootProperty = property.FindSharedStoreObjectRootProperty(storeObject);
        return sharedTableRootProperty != null ? IsUnicode(sharedTableRootProperty, storeObject) : null;
    }

    /// <summary>
    ///     Returns a flag indicating whether the property is capable of storing only fixed-length data, such as strings.
    /// </summary>
    /// <param name="property">The property.</param>
    /// <returns>A flag indicating whether the property is capable of storing only fixed-length data, such as strings.</returns>
    public static bool? IsFixedLength(this IReadOnlyProperty property)
        => (bool?)property.FindAnnotation(RelationalAnnotationNames.IsFixedLength)?.Value;

    /// <summary>
    ///     Returns a flag indicating whether the property is capable of storing only fixed-length data, such as strings.
    /// </summary>
    /// <param name="property">The property.</param>
    /// <param name="storeObject">The identifier of the table-like store object containing the column.</param>
    /// <returns>A flag indicating whether the property is capable of storing only fixed-length data, such as strings.</returns>
    public static bool? IsFixedLength(this IReadOnlyProperty property, in StoreObjectIdentifier storeObject)
    {
        var annotation = property.FindAnnotation(RelationalAnnotationNames.IsFixedLength);
        if (annotation != null)
        {
            return (bool?)annotation.Value;
        }

        var sharedTableRootProperty = property.FindSharedStoreObjectRootProperty(storeObject);
        return sharedTableRootProperty != null
            ? IsFixedLength(sharedTableRootProperty, storeObject)
            : null;
    }

    /// <summary>
    ///     Sets a flag indicating whether the property is capable of storing only fixed-length data, such as strings.
    /// </summary>
    /// <param name="property">The property.</param>
    /// <param name="fixedLength">A value indicating whether the property is constrained to fixed length values.</param>
    public static void SetIsFixedLength(this IMutableProperty property, bool? fixedLength)
        => property.SetOrRemoveAnnotation(RelationalAnnotationNames.IsFixedLength, fixedLength);

    /// <summary>
    ///     Sets a flag indicating whether the property is capable of storing only fixed-length data, such as strings.
    /// </summary>
    /// <param name="property">The property.</param>
    /// <param name="fixedLength">A value indicating whether the property is constrained to fixed length values.</param>
    /// <param name="fromDataAnnotation">Indicates whether the configuration was specified using a data annotation.</param>
    /// <returns>The configured value.</returns>
    public static bool? SetIsFixedLength(
        this IConventionProperty property,
        bool? fixedLength,
        bool fromDataAnnotation = false)
        => (bool?)property.SetOrRemoveAnnotation(
            RelationalAnnotationNames.IsFixedLength,
            fixedLength,
            fromDataAnnotation)?.Value;

    /// <summary>
    ///     Gets the <see cref="ConfigurationSource" /> for <see cref="IsFixedLength(IReadOnlyProperty)" />.
    /// </summary>
    /// <param name="property">The property.</param>
    /// <returns>The <see cref="ConfigurationSource" /> for <see cref="IsFixedLength(IReadOnlyProperty)" />.</returns>
    public static ConfigurationSource? GetIsFixedLengthConfigurationSource(this IConventionProperty property)
        => property.FindAnnotation(RelationalAnnotationNames.IsFixedLength)?.GetConfigurationSource();

    /// <summary>
    ///     Checks whether the column mapped to the given <see cref="IProperty" /> will be nullable
    ///     when created in the database.
    /// </summary>
    /// <remarks>
    ///     This depends on the property itself and also how it is mapped. For example,
    ///     derived non-nullable properties in a TPH type hierarchy will be mapped to nullable columns.
    ///     As well as properties on optional types sharing the same table.
    /// </remarks>
    /// <param name="property">The <see cref="IReadOnlyProperty" />.</param>
    /// <returns><see langword="true" /> if the mapped column is nullable; <see langword="false" /> otherwise.</returns>
    public static bool IsColumnNullable(this IReadOnlyProperty property)
        => property.IsNullable
            || (property.DeclaringType.ContainingEntityType is IReadOnlyEntityType entityType
                && entityType.BaseType != null
                && entityType.GetMappingStrategy() == RelationalAnnotationNames.TphMappingStrategy);

    /// <summary>
    ///     Checks whether the column mapped to the given property will be nullable
    ///     when created in the database.
    /// </summary>
    /// <remarks>
    ///     This depends on the property itself and also how it is mapped. For example,
    ///     derived non-nullable properties in a TPH type hierarchy will be mapped to nullable columns.
    ///     As well as properties on optional types sharing the same table.
    /// </remarks>
    /// <param name="property">The property.</param>
    /// <param name="storeObject">The identifier of the table-like store object containing the column.</param>
    /// <returns><see langword="true" /> if the mapped column is nullable; <see langword="false" /> otherwise.</returns>
    public static bool IsColumnNullable(this IReadOnlyProperty property, in StoreObjectIdentifier storeObject)
    {
        if (property.IsPrimaryKey())
        {
            return false;
        }

        var sharedTableRootProperty = property.FindSharedStoreObjectRootProperty(storeObject);
        if (sharedTableRootProperty != null)
        {
            return sharedTableRootProperty.IsColumnNullable(storeObject);
        }

        var declaringEntityType = UseOldBehavior33004
            ? property.DeclaringType
            : property.DeclaringType.ContainingEntityType;

        return property.IsNullable
<<<<<<< HEAD
            || (property.DeclaringType.ContainingEntityType is IReadOnlyEntityType entityType
=======
            || (declaringEntityType is IReadOnlyEntityType entityType
>>>>>>> 0b5e148c
                && ((entityType.BaseType != null
                        && entityType.GetMappingStrategy() == RelationalAnnotationNames.TphMappingStrategy)
                    || IsOptionalSharingDependent(entityType, storeObject, 0)));
    }

    private static bool IsOptionalSharingDependent(
        IReadOnlyEntityType entityType,
        in StoreObjectIdentifier storeObject,
        int recursionDepth)
    {
        if (recursionDepth++ == Metadata.Internal.RelationalEntityTypeExtensions.MaxEntityTypesSharingTable)
        {
            return true;
        }

        bool? optional = null;
        foreach (var linkingForeignKey in entityType.FindRowInternalForeignKeys(storeObject))
        {
            optional = (optional ?? true)
                && (!linkingForeignKey.IsRequiredDependent
                    || IsOptionalSharingDependent(linkingForeignKey.PrincipalEntityType, storeObject, recursionDepth));
        }

        return optional ?? (entityType.BaseType != null && entityType.FindDiscriminatorProperty() != null);
    }

    /// <summary>
    ///     Returns the comment for the column this property is mapped to.
    /// </summary>
    /// <param name="property">The property.</param>
    /// <returns>The comment for the column this property is mapped to.</returns>
    public static string? GetComment(this IReadOnlyProperty property)
        => (property is RuntimeProperty)
            ? throw new InvalidOperationException(CoreStrings.RuntimeModelMissingData)
            : (string?)property.FindAnnotation(RelationalAnnotationNames.Comment)?.Value;

    /// <summary>
    ///     Returns the comment for the column this property is mapped to.
    /// </summary>
    /// <param name="property">The property.</param>
    /// <param name="storeObject">The identifier of the table-like store object containing the column.</param>
    /// <returns>The comment for the column this property is mapped to.</returns>
    public static string? GetComment(this IReadOnlyProperty property, in StoreObjectIdentifier storeObject)
    {
        if (property is RuntimeProperty)
        {
            throw new InvalidOperationException(CoreStrings.RuntimeModelMissingData);
        }

        var annotation = property.FindAnnotation(RelationalAnnotationNames.Comment);
        if (annotation != null)
        {
            return (string?)annotation.Value;
        }

        var sharedTableRootProperty = property.FindSharedStoreObjectRootProperty(storeObject);
        return sharedTableRootProperty != null
            ? GetComment(sharedTableRootProperty, storeObject)
            : null;
    }

    /// <summary>
    ///     Configures a comment to be applied to the column this property is mapped to.
    /// </summary>
    /// <param name="property">The property.</param>
    /// <param name="comment">The comment for the column.</param>
    public static void SetComment(this IMutableProperty property, string? comment)
        => property.SetOrRemoveAnnotation(RelationalAnnotationNames.Comment, comment);

    /// <summary>
    ///     Configures a comment to be applied to the column this property is mapped to.
    /// </summary>
    /// <param name="property">The property.</param>
    /// <param name="comment">The comment for the column.</param>
    /// <param name="fromDataAnnotation">Indicates whether the configuration was specified using a data annotation.</param>
    /// <returns>The configured value.</returns>
    public static string? SetComment(
        this IConventionProperty property,
        string? comment,
        bool fromDataAnnotation = false)
        => (string?)property.SetOrRemoveAnnotation(
            RelationalAnnotationNames.Comment,
            comment,
            fromDataAnnotation)?.Value;

    /// <summary>
    ///     Gets the <see cref="ConfigurationSource" /> for the column comment.
    /// </summary>
    /// <param name="property">The property.</param>
    /// <returns>The <see cref="ConfigurationSource" /> for the column comment.</returns>
    public static ConfigurationSource? GetCommentConfigurationSource(this IConventionProperty property)
        => property.FindAnnotation(RelationalAnnotationNames.Comment)?.GetConfigurationSource();

    /// <summary>
    ///     Returns the collation to be used for the column.
    /// </summary>
    /// <param name="property">The property.</param>
    /// <returns>The collation for the column this property is mapped to.</returns>
    public static string? GetCollation(this IReadOnlyProperty property)
        => (property is RuntimeProperty)
            ? throw new InvalidOperationException(CoreStrings.RuntimeModelMissingData)
            : (string?)property.FindAnnotation(RelationalAnnotationNames.Collation)?.Value;

    /// <summary>
    ///     Returns the collation to be used for the column.
    /// </summary>
    /// <param name="property">The property.</param>
    /// <param name="storeObject">The identifier of the table-like store object containing the column.</param>
    /// <returns>The collation for the column this property is mapped to.</returns>
    public static string? GetCollation(this IReadOnlyProperty property, in StoreObjectIdentifier storeObject)
    {
        if (property is RuntimeProperty)
        {
            throw new InvalidOperationException(CoreStrings.RuntimeModelMissingData);
        }

        var annotation = property.FindAnnotation(RelationalAnnotationNames.Collation);
        return annotation != null
            ? (string?)annotation.Value
            : property.FindSharedStoreObjectRootProperty(storeObject)?.GetCollation(storeObject);
    }

    /// <summary>
    ///     Configures a collation to be used for column this property is mapped to.
    /// </summary>
    /// <param name="property">The property.</param>
    /// <param name="collation">The collation for the column.</param>
    public static void SetCollation(this IMutableProperty property, string? collation)
        => property.SetOrRemoveAnnotation(RelationalAnnotationNames.Collation, collation);

    /// <summary>
    ///     Configures a collation to be used for the column this property is mapped to.
    /// </summary>
    /// <param name="property">The property.</param>
    /// <param name="collation">The collation for the column.</param>
    /// <param name="fromDataAnnotation">Indicates whether the configuration was specified using a data annotation.</param>
    /// <returns>The configured value.</returns>
    public static string? SetCollation(
        this IConventionProperty property,
        string? collation,
        bool fromDataAnnotation = false)
        => (string?)property.SetOrRemoveAnnotation(
            RelationalAnnotationNames.Collation,
            collation,
            fromDataAnnotation)?.Value;

    /// <summary>
    ///     Gets the <see cref="ConfigurationSource" /> for the column collation.
    /// </summary>
    /// <param name="property">The property.</param>
    /// <returns>The <see cref="ConfigurationSource" /> for the column collation.</returns>
    public static ConfigurationSource? GetCollationConfigurationSource(this IConventionProperty property)
        => property.FindAnnotation(RelationalAnnotationNames.Collation)?.GetConfigurationSource();

    /// <summary>
    ///     Returns the <see cref="RelationalTypeMapping" /> for the given property on a finalized model.
    /// </summary>
    /// <param name="property">The property.</param>
    /// <returns>The type mapping.</returns>
    [DebuggerStepThrough]
    public static RelationalTypeMapping GetRelationalTypeMapping(this IReadOnlyProperty property)
        => (RelationalTypeMapping)property.GetTypeMapping();

    /// <summary>
    ///     Returns the <see cref="RelationalTypeMapping" /> for the given property on a finalized model.
    /// </summary>
    /// <param name="property">The property.</param>
    /// <returns>The type mapping, or <see langword="null" /> if none was found.</returns>
    [DebuggerStepThrough]
    public static RelationalTypeMapping? FindRelationalTypeMapping(this IReadOnlyProperty property)
        => (RelationalTypeMapping?)property.FindTypeMapping();

    /// <summary>
    ///     Returns the <see cref="RelationalTypeMapping" /> for the given property on a finalized model.
    /// </summary>
    /// <param name="property">The property.</param>
    /// <param name="storeObject">The identifier of the table-like store object containing the column.</param>
    /// <returns>The type mapping, or <see langword="null" /> if none was found.</returns>
    public static RelationalTypeMapping? FindRelationalTypeMapping(
        this IReadOnlyProperty property,
        in StoreObjectIdentifier storeObject)
        => property.FindRelationalTypeMapping();

    /// <summary>
    ///     <para>
    ///         Finds the first <see cref="IProperty" /> that is mapped to the same column in a shared table-like object.
    ///     </para>
    ///     <para>
    ///         This method is typically used by database providers (and other extensions). It is generally
    ///         not used in application code.
    ///     </para>
    /// </summary>
    /// <param name="property">The property.</param>
    /// <param name="storeObject">The identifier of the table-like store object containing the column.</param>
    /// <returns>The property found, or <see langword="null" /> if none was found.</returns>
    public static IReadOnlyProperty? FindSharedStoreObjectRootProperty(
        this IReadOnlyProperty property,
        in StoreObjectIdentifier storeObject)
        => FindSharedObjectRootProperty(property, storeObject);

    /// <summary>
    ///     <para>
    ///         Finds the first <see cref="IProperty" /> that is mapped to the same column in a shared table-like object.
    ///     </para>
    ///     <para>
    ///         This method is typically used by database providers (and other extensions). It is generally
    ///         not used in application code.
    ///     </para>
    /// </summary>
    /// <param name="property">The property.</param>
    /// <param name="storeObject">The identifier of the table-like store object containing the column.</param>
    /// <returns>The property found, or <see langword="null" /> if none was found.</returns>
    public static IMutableProperty? FindSharedStoreObjectRootProperty(
        this IMutableProperty property,
        in StoreObjectIdentifier storeObject)
        => (IMutableProperty?)FindSharedObjectRootProperty(property, storeObject);

    /// <summary>
    ///     <para>
    ///         Finds the first <see cref="IProperty" /> that is mapped to the same column in a shared table-like object.
    ///     </para>
    ///     <para>
    ///         This method is typically used by database providers (and other extensions). It is generally
    ///         not used in application code.
    ///     </para>
    /// </summary>
    /// <param name="property">The property.</param>
    /// <param name="storeObject">The identifier of the table-like store object containing the column.</param>
    /// <returns>The property found, or <see langword="null" /> if none was found.</returns>
    public static IConventionProperty? FindSharedStoreObjectRootProperty(
        this IConventionProperty property,
        in StoreObjectIdentifier storeObject)
        => (IConventionProperty?)FindSharedObjectRootProperty(property, storeObject);

    /// <summary>
    ///     <para>
    ///         Finds the first <see cref="IProperty" /> that is mapped to the same column in a shared table-like object.
    ///     </para>
    ///     <para>
    ///         This method is typically used by database providers (and other extensions). It is generally
    ///         not used in application code.
    ///     </para>
    /// </summary>
    /// <param name="property">The property.</param>
    /// <param name="storeObject">The identifier of the table-like store object containing the column.</param>
    /// <returns>The property found, or <see langword="null" /> if none was found.</returns>
    public static IProperty? FindSharedStoreObjectRootProperty(
        this IProperty property,
        in StoreObjectIdentifier storeObject)
        => (IProperty?)FindSharedObjectRootProperty(property, storeObject);

    private static IReadOnlyProperty? FindSharedObjectRootProperty(IReadOnlyProperty property, in StoreObjectIdentifier storeObject)
    {
        if (property.DeclaringType.IsMappedToJson())
        {
            //JSON-splitting is not supported
            //issue #28574
            return null;
        }

        var column = property.GetColumnName(storeObject);
        if (column == null)
        {
            throw new InvalidOperationException(
                RelationalStrings.PropertyNotMappedToTable(
                    property.Name, property.DeclaringType.DisplayName(), storeObject.DisplayName()));
        }

        var rootProperty = property;

        // Limit traversal to avoid getting stuck in a cycle (validation will throw for these later)
        // Using a hashset is detrimental to the perf when there are no cycles
        for (var i = 0; i < Metadata.Internal.RelationalEntityTypeExtensions.MaxEntityTypesSharingTable; i++)
        {
            var entityType = rootProperty.DeclaringType as IReadOnlyEntityType;
            if (entityType == null)
            {
                break;
            }

            IReadOnlyProperty? linkedProperty = null;
            foreach (var p in entityType
                         .FindRowInternalForeignKeys(storeObject)
                         .SelectMany(fk => fk.PrincipalEntityType.GetProperties()))
            {
                if (p.GetColumnName(storeObject) == column)
                {
                    linkedProperty = p;
                    break;
                }
            }

            if (linkedProperty == null)
            {
                break;
            }

            rootProperty = linkedProperty;
        }

        return rootProperty == property ? null : rootProperty;
    }

    private static IReadOnlyProperty? FindSharedObjectRootPrimaryKeyProperty(
        IReadOnlyProperty property,
        in StoreObjectIdentifier storeObject)
    {
        if (!property.IsPrimaryKey())
        {
            return null;
        }

        var principalProperty = property;

        // Limit traversal to avoid getting stuck in a cycle (validation will throw for these later)
        // Using a hashset is detrimental to the perf when there are no cycles
        for (var i = 0; i < Metadata.Internal.RelationalEntityTypeExtensions.MaxEntityTypesSharingTable; i++)
        {
            var entityType = principalProperty.DeclaringType as IReadOnlyEntityType;
            var linkingRelationship = entityType?.FindRowInternalForeignKeys(storeObject).FirstOrDefault();
            if (linkingRelationship == null)
            {
                break;
            }

            principalProperty = linkingRelationship.PrincipalKey.Properties[linkingRelationship.Properties.IndexOf(principalProperty)];
        }

        return principalProperty == property ? null : principalProperty;
    }

    private static IReadOnlyProperty? FindSharedObjectRootConcurrencyTokenProperty(
        IReadOnlyProperty property,
        in StoreObjectIdentifier storeObject)
    {
        if (!property.IsConcurrencyToken)
        {
            return null;
        }

        var principalProperty = property;

        // Limit traversal to avoid getting stuck in a cycle (validation will throw for these later)
        // Using a hashset is detrimental to the perf when there are no cycles
        for (var i = 0; i < Metadata.Internal.RelationalEntityTypeExtensions.MaxEntityTypesSharingTable; i++)
        {
            var entityType = principalProperty.DeclaringType as IReadOnlyEntityType;
            var linkingRelationship = entityType?.FindRowInternalForeignKeys(storeObject).FirstOrDefault();
            if (linkingRelationship == null)
            {
                break;
            }

            principalProperty = linkingRelationship.PrincipalEntityType.FindProperty(property.Name);
            if (principalProperty is not { IsConcurrencyToken: true })
            {
                return null;
            }
        }

        return principalProperty == property ? null : principalProperty;
    }

    /// <summary>
    ///     <para>
    ///         Returns all the property facet overrides.
    ///     </para>
    ///     <para>
    ///         This method is typically used by database providers (and other extensions). It is generally
    ///         not used in application code.
    ///     </para>
    /// </summary>
    /// <param name="property">The property.</param>
    /// <returns>The property facet overrides.</returns>
    public static IEnumerable<IReadOnlyRelationalPropertyOverrides> GetOverrides(this IReadOnlyProperty property)
        => RelationalPropertyOverrides.Get(property) ?? Enumerable.Empty<IReadOnlyRelationalPropertyOverrides>();

    /// <summary>
    ///     <para>
    ///         Returns all the property facet overrides.
    ///     </para>
    ///     <para>
    ///         This method is typically used by database providers (and other extensions). It is generally
    ///         not used in application code.
    ///     </para>
    /// </summary>
    /// <param name="property">The property.</param>
    /// <returns>The property facet overrides.</returns>
    public static IEnumerable<IMutableRelationalPropertyOverrides> GetOverrides(this IMutableProperty property)
        => RelationalPropertyOverrides.Get(property)?.Cast<IMutableRelationalPropertyOverrides>()
            ?? Enumerable.Empty<IMutableRelationalPropertyOverrides>();

    /// <summary>
    ///     <para>
    ///         Returns all the property facet overrides.
    ///     </para>
    ///     <para>
    ///         This method is typically used by database providers (and other extensions). It is generally
    ///         not used in application code.
    ///     </para>
    /// </summary>
    /// <param name="property">The property.</param>
    /// <returns>The property facet overrides.</returns>
    public static IEnumerable<IConventionRelationalPropertyOverrides> GetOverrides(this IConventionProperty property)
        => RelationalPropertyOverrides.Get(property)?.Cast<IConventionRelationalPropertyOverrides>()
            ?? Enumerable.Empty<IConventionRelationalPropertyOverrides>();

    /// <summary>
    ///     <para>
    ///         Returns all the property facet overrides.
    ///     </para>
    ///     <para>
    ///         This method is typically used by database providers (and other extensions). It is generally
    ///         not used in application code.
    ///     </para>
    /// </summary>
    /// <param name="property">The property.</param>
    /// <returns>The property facet overrides.</returns>
    public static IEnumerable<IRelationalPropertyOverrides> GetOverrides(this IProperty property)
        => RelationalPropertyOverrides.Get(property)?.Cast<IRelationalPropertyOverrides>()
            ?? Enumerable.Empty<IRelationalPropertyOverrides>();

    /// <summary>
    ///     <para>
    ///         Returns the property facet overrides for a particular table-like store object.
    ///     </para>
    ///     <para>
    ///         This method is typically used by database providers (and other extensions). It is generally
    ///         not used in application code.
    ///     </para>
    /// </summary>
    /// <param name="property">The property.</param>
    /// <param name="storeObject">The identifier of the table-like store object containing the column.</param>
    /// <returns>An object that stores property facet overrides.</returns>
    public static IReadOnlyRelationalPropertyOverrides? FindOverrides(
        this IReadOnlyProperty property,
        in StoreObjectIdentifier storeObject)
        => RelationalPropertyOverrides.Find(property, storeObject);

    /// <summary>
    ///     <para>
    ///         Returns the property facet overrides for a particular table-like store object.
    ///     </para>
    ///     <para>
    ///         This method is typically used by database providers (and other extensions). It is generally
    ///         not used in application code.
    ///     </para>
    /// </summary>
    /// <param name="property">The property.</param>
    /// <param name="storeObject">The identifier of the table-like store object containing the column.</param>
    /// <returns>An object that stores property facet overrides.</returns>
    public static IMutableRelationalPropertyOverrides? FindOverrides(
        this IMutableProperty property,
        in StoreObjectIdentifier storeObject)
        => (IMutableRelationalPropertyOverrides?)RelationalPropertyOverrides.Find(property, storeObject);

    /// <summary>
    ///     <para>
    ///         Returns the property facet overrides for a particular table-like store object.
    ///     </para>
    ///     <para>
    ///         This method is typically used by database providers (and other extensions). It is generally
    ///         not used in application code.
    ///     </para>
    /// </summary>
    /// <param name="property">The property.</param>
    /// <param name="storeObject">The identifier of the table-like store object containing the column.</param>
    /// <returns>An object that stores property facet overrides.</returns>
    public static IConventionRelationalPropertyOverrides? FindOverrides(
        this IConventionProperty property,
        in StoreObjectIdentifier storeObject)
        => (IConventionRelationalPropertyOverrides?)RelationalPropertyOverrides.Find(property, storeObject);

    /// <summary>
    ///     <para>
    ///         Returns the property facet overrides for a particular table-like store object.
    ///     </para>
    ///     <para>
    ///         This method is typically used by database providers (and other extensions). It is generally
    ///         not used in application code.
    ///     </para>
    /// </summary>
    /// <param name="property">The property.</param>
    /// <param name="storeObject">The identifier of the table-like store object containing the column.</param>
    /// <returns>An object that stores property facet overrides.</returns>
    public static IRelationalPropertyOverrides? FindOverrides(
        this IProperty property,
        in StoreObjectIdentifier storeObject)
        => (IRelationalPropertyOverrides?)RelationalPropertyOverrides.Find(property, storeObject);

    /// <summary>
    ///     <para>
    ///         Returns the property facet overrides for a particular table-like store object.
    ///     </para>
    ///     <para>
    ///         This method is typically used by database providers (and other extensions). It is generally
    ///         not used in application code.
    ///     </para>
    /// </summary>
    /// <param name="property">The property.</param>
    /// <param name="storeObject">The identifier of the table-like store object containing the column.</param>
    /// <returns>An object that stores property facet overrides.</returns>
    public static IMutableRelationalPropertyOverrides GetOrCreateOverrides(
        this IMutableProperty property,
        in StoreObjectIdentifier storeObject)
        => RelationalPropertyOverrides.GetOrCreate(property, storeObject, ConfigurationSource.Explicit);

    /// <summary>
    ///     <para>
    ///         Returns the property facet overrides for a particular table-like store object.
    ///     </para>
    ///     <para>
    ///         This method is typically used by database providers (and other extensions). It is generally
    ///         not used in application code.
    ///     </para>
    /// </summary>
    /// <param name="property">The property.</param>
    /// <param name="storeObject">The identifier of the table-like store object containing the column.</param>
    /// <param name="fromDataAnnotation">Indicates whether the configuration was specified using a data annotation.</param>
    /// <returns>An object that stores property facet overrides.</returns>
    public static IConventionRelationalPropertyOverrides GetOrCreateOverrides(
        this IConventionProperty property,
        in StoreObjectIdentifier storeObject,
        bool fromDataAnnotation = false)
        => RelationalPropertyOverrides.GetOrCreate(
            (IMutableProperty)property, storeObject,
            fromDataAnnotation ? ConfigurationSource.DataAnnotation : ConfigurationSource.Convention);

    /// <summary>
    ///     <para>
    ///         Removes the property facet overrides for a particular table-like store object.
    ///     </para>
    ///     <para>
    ///         This method is typically used by database providers (and other extensions). It is generally
    ///         not used in application code.
    ///     </para>
    /// </summary>
    /// <param name="property">The property.</param>
    /// <param name="storeObject">The identifier of a table-like store object.</param>
    /// <returns>
    ///     The removed <see cref="IMutableRelationalPropertyOverrides" /> or <see langword="null" />
    ///     if no overrides for the given store object were found.
    /// </returns>
    public static IMutableRelationalPropertyOverrides? RemoveOverrides(
        this IMutableProperty property,
        in StoreObjectIdentifier storeObject)
        => RelationalPropertyOverrides.Remove(property, storeObject);

    /// <summary>
    ///     <para>
    ///         Removes the property facet overrides for a particular table-like store object.
    ///     </para>
    ///     <para>
    ///         This method is typically used by database providers (and other extensions). It is generally
    ///         not used in application code.
    ///     </para>
    /// </summary>
    /// <param name="property">The property.</param>
    /// <param name="storeObject">The identifier of a table-like store object.</param>
    /// <returns>
    ///     The removed <see cref="IConventionRelationalPropertyOverrides" /> or <see langword="null" />
    ///     if no overrides for the given store object were found or the existing overrides were configured from a higher source.
    /// </returns>
    public static IConventionRelationalPropertyOverrides? RemoveOverrides(
        this IConventionProperty property,
        in StoreObjectIdentifier storeObject)
        => RelationalPropertyOverrides.Remove((IMutableProperty)property, storeObject);

    /// <summary>
    ///     <para>
    ///         Returns the table-like store objects to which this property is mapped.
    ///     </para>
    ///     <para>
    ///         This method is typically used by database providers (and other extensions). It is generally
    ///         not used in application code.
    ///     </para>
    /// </summary>
    /// <param name="property">The property.</param>
    /// <param name="storeObjectType">The type of the store object.</param>
    /// <returns>The table-like store objects to which this property is mapped.</returns>
    public static IEnumerable<StoreObjectIdentifier> GetMappedStoreObjects(
        this IReadOnlyProperty property,
        StoreObjectType storeObjectType)
    {
        var declaringType = property.DeclaringType;
        var declaringStoreObject = StoreObjectIdentifier.Create(declaringType, storeObjectType);
        if (declaringStoreObject != null
            && property.GetColumnName(declaringStoreObject.Value) != null)
        {
            yield return declaringStoreObject.Value;
        }

        if (storeObjectType is StoreObjectType.Function or StoreObjectType.SqlQuery)
        {
            yield break;
        }

        foreach (var fragment in declaringType.GetMappingFragments(storeObjectType))
        {
            if (property.GetColumnName(fragment.StoreObject) != null)
            {
                yield return fragment.StoreObject;
            }
        }

        if (declaringType.GetMappingStrategy() == RelationalAnnotationNames.TphMappingStrategy)
        {
            yield break;
        }

        if (declaringType is IReadOnlyEntityType entityType)
        {
            foreach (var derivedType in entityType.GetDerivedTypes())
            {
                var derivedStoreObject = StoreObjectIdentifier.Create(derivedType, storeObjectType);
                if (derivedStoreObject != null
                    && property.GetColumnName(derivedStoreObject.Value) != null)
                {
                    yield return derivedStoreObject.Value;
                }
            }
        }
    }

    /// <summary>
    ///     Reads a value for this property from the given <paramref name="relationalReader" />.
    /// </summary>
    /// <param name="property">The property.</param>
    /// <param name="relationalReader">The read from which to read the property's value.</param>
    /// <param name="ordinal">The ordinal to read in the <paramref name="relationalReader" />.</param>
    /// <param name="detailedErrorsEnabled">Whether detailed errors should be logged.</param>
    public static object? GetReaderFieldValue(
        this IProperty property,
        RelationalDataReader relationalReader,
        int ordinal,
        bool detailedErrorsEnabled)
    {
#if DEBUG
        // DetailedErrorsEnabled is a singleton option, meaning that we should never get differing values for the same model.
        var previousDetailedErrorsEnabled = property.GetOrAddRuntimeAnnotationValue(
            "DebugDetailedErrorsEnabled", static x => x, detailedErrorsEnabled);
        Check.DebugAssert(previousDetailedErrorsEnabled == detailedErrorsEnabled, "Differing values of DetailedErrorsEnabled");
#endif

        var fieldValueGetter = property.GetOrAddRuntimeAnnotationValue(
            RelationalAnnotationNames.FieldValueGetter,
            static x => CreateFieldValueGetter(x.property, x.detailedErrorsEnabled),
            (property, detailedErrorsEnabled));

        return fieldValueGetter(relationalReader.DbDataReader, ordinal);
    }

    private static Func<DbDataReader, int, object?> CreateFieldValueGetter(IProperty property, bool detailedErrorsEnabled)
    {
        var readerParameter = Expression.Parameter(typeof(DbDataReader), "reader");
        var indexParameter = Expression.Parameter(typeof(int), "index");

        var typeMapping = (RelationalTypeMapping)property.GetTypeMapping();
        var getMethod = typeMapping.GetDataReaderMethod();

        Expression valueExpression
            = Expression.Call(
                getMethod.DeclaringType != typeof(DbDataReader)
                    ? Expression.Convert(readerParameter, getMethod.DeclaringType!)
                    : readerParameter,
                getMethod,
                indexParameter);

        valueExpression = typeMapping.CustomizeDataReaderExpression(valueExpression);

        var converter = typeMapping.Converter;

        if (converter != null)
        {
            if (valueExpression.Type != converter.ProviderClrType)
            {
                valueExpression = Expression.Convert(valueExpression, converter.ProviderClrType);
            }

            valueExpression = ReplacingExpressionVisitor.Replace(
                converter.ConvertFromProviderExpression.Parameters.Single(),
                valueExpression,
                converter.ConvertFromProviderExpression.Body);
        }

        if (valueExpression.Type != property.ClrType)
        {
            valueExpression = Expression.Convert(valueExpression, property.ClrType);
        }

        var exceptionParameter = Expression.Parameter(typeof(Exception), name: "e");

        if (detailedErrorsEnabled)
        {
            var catchBlock
                = Expression
                    .Catch(
                        exceptionParameter,
                        Expression.Call(
                            ThrowReadValueExceptionMethod
                                .MakeGenericMethod(valueExpression.Type),
                            exceptionParameter,
                            Expression.Call(
                                readerParameter,
                                GetFieldValueMethod.MakeGenericMethod(typeof(object)),
                                indexParameter),
                            Expression.Constant(property, typeof(IPropertyBase))));

            valueExpression = Expression.TryCatch(valueExpression, catchBlock);
        }

        if (valueExpression.Type.IsValueType)
        {
            valueExpression = Expression.Convert(valueExpression, typeof(object));
        }

        if (property.IsNullable)
        {
            Expression replaceExpression;
            if (converter?.ConvertsNulls == true)
            {
                replaceExpression = ReplacingExpressionVisitor.Replace(
                    converter.ConvertFromProviderExpression.Parameters.Single(),
                    Expression.Default(converter.ProviderClrType),
                    converter.ConvertFromProviderExpression.Body);

                if (replaceExpression.Type != valueExpression.Type)
                {
                    replaceExpression = Expression.Convert(replaceExpression, valueExpression.Type);
                }
            }
            else
            {
                replaceExpression = Expression.Default(valueExpression.Type);
            }

            valueExpression
                = Expression.Condition(
                    Expression.Call(readerParameter, IsDbNullMethod, indexParameter),
                    replaceExpression,
                    valueExpression);
        }

        var lambdaExpression = Expression.Lambda<Func<DbDataReader, int, object?>>(valueExpression, readerParameter, indexParameter);

        return lambdaExpression.Compile();
    }

    [MethodImpl(MethodImplOptions.AggressiveInlining)]
    private static TValue ThrowReadValueException<TValue>(
        Exception exception,
        object? value,
        IPropertyBase? property = null)
    {
        var expectedType = typeof(TValue);
        var actualType = value?.GetType();

        string message;

        if (property != null)
        {
            var entityType = property.DeclaringType.DisplayName();
            var propertyName = property.Name;

            message
                = exception is NullReferenceException
                || Equals(value, DBNull.Value)
                    ? RelationalStrings.ErrorMaterializingPropertyNullReference(entityType, propertyName, expectedType)
                    : exception is InvalidCastException
                        ? CoreStrings.ErrorMaterializingPropertyInvalidCast(entityType, propertyName, expectedType, actualType)
                        : RelationalStrings.ErrorMaterializingProperty(entityType, propertyName);
        }
        else
        {
            message
                = exception is NullReferenceException
                    ? RelationalStrings.ErrorMaterializingValueNullReference(expectedType)
                    : exception is InvalidCastException
                        ? RelationalStrings.ErrorMaterializingValueInvalidCast(expectedType, actualType)
                        : RelationalStrings.ErrorMaterializingValue;
        }

        throw new InvalidOperationException(message, exception);
    }

    /// <summary>
    ///     Gets the value of JSON property name used for the given property of an entity mapped to a JSON column.
    /// </summary>
    /// <remarks>
    ///     Unless configured explicitly, entity property name is used.
    /// </remarks>
    /// <param name="property">The property.</param>
    /// <returns>
    ///     The value for the JSON property used to store the value of this entity property.
    ///     <see langword="null" /> is returned for key properties and for properties of entities that are not mapped to a JSON column.
    /// </returns>
    public static string? GetJsonPropertyName(this IReadOnlyProperty property)
        => (string?)property.FindAnnotation(RelationalAnnotationNames.JsonPropertyName)?.Value
            ?? (property.IsKey() || !property.DeclaringType.IsMappedToJson() ? null : property.Name);

    /// <summary>
    ///     Sets the value of JSON property name used for the given property of an entity mapped to a JSON column.
    /// </summary>
    /// <param name="property">The property.</param>
    /// <param name="name">The name to be used.</param>
    public static void SetJsonPropertyName(this IMutableProperty property, string? name)
        => property.SetOrRemoveAnnotation(
            RelationalAnnotationNames.JsonPropertyName,
            Check.NullButNotEmpty(name, nameof(name)));

    /// <summary>
    ///     Sets the value of JSON property name used for the given property of an entity mapped to a JSON column.
    /// </summary>
    /// <param name="property">The property.</param>
    /// <param name="name">The name to be used.</param>
    /// <param name="fromDataAnnotation">Indicates whether the configuration was specified using a data annotation.</param>
    /// <returns>The configured value.</returns>
    public static string? SetJsonPropertyName(
        this IConventionProperty property,
        string? name,
        bool fromDataAnnotation = false)
        => (string?)property.SetOrRemoveAnnotation(
            RelationalAnnotationNames.JsonPropertyName,
            Check.NullButNotEmpty(name, nameof(name)),
            fromDataAnnotation)?.Value;

    /// <summary>
    ///     Gets the <see cref="ConfigurationSource" /> for the JSON property name for a given entity property.
    /// </summary>
    /// <param name="property">The property.</param>
    /// <returns>The <see cref="ConfigurationSource" /> for the JSON property name for a given entity property.</returns>
    public static ConfigurationSource? GetJsonPropertyNameConfigurationSource(this IConventionProperty property)
        => property.FindAnnotation(RelationalAnnotationNames.JsonPropertyName)?.GetConfigurationSource();
}<|MERGE_RESOLUTION|>--- conflicted
+++ resolved
@@ -17,15 +17,6 @@
 /// </remarks>
 public static class RelationalPropertyExtensions
 {
-<<<<<<< HEAD
-=======
-    private static readonly bool UseOldBehavior32763 =
-        AppContext.TryGetSwitch("Microsoft.EntityFrameworkCore.Issue32763", out var enabled32763) && enabled32763;
-
-    private static readonly bool UseOldBehavior33004 =
-            AppContext.TryGetSwitch("Microsoft.EntityFrameworkCore.Issue33004", out var enabled33004) && enabled33004;
-
->>>>>>> 0b5e148c
     private static readonly MethodInfo GetFieldValueMethod =
         typeof(DbDataReader).GetRuntimeMethod(nameof(DbDataReader.GetFieldValue), [typeof(int)])!;
 
@@ -1201,11 +1192,7 @@
             : property.DeclaringType.ContainingEntityType;
 
         return property.IsNullable
-<<<<<<< HEAD
             || (property.DeclaringType.ContainingEntityType is IReadOnlyEntityType entityType
-=======
-            || (declaringEntityType is IReadOnlyEntityType entityType
->>>>>>> 0b5e148c
                 && ((entityType.BaseType != null
                         && entityType.GetMappingStrategy() == RelationalAnnotationNames.TphMappingStrategy)
                     || IsOptionalSharingDependent(entityType, storeObject, 0)));
