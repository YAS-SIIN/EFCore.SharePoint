// Licensed to the .NET Foundation under one or more agreements.
// The .NET Foundation licenses this file to you under the MIT license.

using System.Runtime.CompilerServices;
using Microsoft.EntityFrameworkCore.Metadata.Internal;
using Microsoft.EntityFrameworkCore.Query.Internal;

namespace Microsoft.EntityFrameworkCore.Query.SqlExpressions;

/// <summary>
///     <para>
///         An expression that represents a SELECT in a SQL tree.
///     </para>
///     <para>
///         This type is typically used by database providers (and other extensions). It is generally
///         not used in application code.
///     </para>
/// </summary>
/// <remarks>
///     This class is not publicly constructable. If this is a problem for your application or provider, then please file
///     an issue at <see href="https://github.com/dotnet/efcore">github.com/dotnet/efcore</see>.
/// </remarks>
// Class is sealed because there are no public/protected constructors. Can be unsealed if this is changed.
public sealed partial class SelectExpression : TableExpressionBase
{
    private const string DiscriminatorColumnAlias = "Discriminator";
    private static readonly IdentifierComparer IdentifierComparerInstance = new();

    private static readonly Dictionary<ExpressionType, ExpressionType> MirroredOperationMap =
        new()
        {
            { ExpressionType.Equal, ExpressionType.Equal },
            { ExpressionType.NotEqual, ExpressionType.NotEqual },
            { ExpressionType.LessThan, ExpressionType.GreaterThan },
            { ExpressionType.LessThanOrEqual, ExpressionType.GreaterThanOrEqual },
            { ExpressionType.GreaterThan, ExpressionType.LessThan },
            { ExpressionType.GreaterThanOrEqual, ExpressionType.LessThanOrEqual }
        };

    private readonly List<ProjectionExpression> _projection = new();
    private readonly List<TableExpressionBase> _tables = new();
    private readonly List<TableReferenceExpression> _tableReferences = new();
    private readonly List<SqlExpression> _groupBy = new();
    private readonly List<OrderingExpression> _orderings = new();
    private HashSet<string> _usedAliases = new();

    private readonly List<(ColumnExpression Column, ValueComparer Comparer)> _identifier = new();
    private readonly List<(ColumnExpression Column, ValueComparer Comparer)> _childIdentifiers = new();

    private readonly List<int> _tptLeftJoinTables = new();
    private Dictionary<ProjectionMember, Expression> _projectionMapping = new();
    private List<Expression> _clientProjections = new();
    private readonly List<string?> _aliasForClientProjections = new();

    private CloningExpressionVisitor? _cloningExpressionVisitor;

    private SelectExpression(
        string? alias,
        List<ProjectionExpression> projections,
        List<TableExpressionBase> tables,
        List<TableReferenceExpression> tableReferences,
        List<SqlExpression> groupBy,
        List<OrderingExpression> orderings)
        : base(alias)
    {
<<<<<<< HEAD
        _projection = projections;
        _tables = tables;
        _tableReferences = tableReferences;
        _groupBy = groupBy;
        _orderings = orderings;
    }
=======
        private static readonly string _discriminatorColumnAlias = "Discriminator";
        private static readonly IdentifierComparer _identifierComparer = new();

        private static readonly Dictionary<ExpressionType, ExpressionType> _mirroredOperationMap =
            new()
            {
                { ExpressionType.Equal, ExpressionType.Equal },
                { ExpressionType.NotEqual, ExpressionType.NotEqual },
                { ExpressionType.LessThan, ExpressionType.GreaterThan },
                { ExpressionType.LessThanOrEqual, ExpressionType.GreaterThanOrEqual },
                { ExpressionType.GreaterThan, ExpressionType.LessThan },
                { ExpressionType.GreaterThanOrEqual, ExpressionType.LessThanOrEqual },
            };

        private readonly List<ProjectionExpression> _projection = new();
        private readonly List<TableExpressionBase> _tables = new();
        private readonly List<TableReferenceExpression> _tableReferences = new();
        private readonly List<SqlExpression> _groupBy = new();
        private readonly List<OrderingExpression> _orderings = new();
        private HashSet<string> _usedAliases = new();

        private readonly List<(ColumnExpression Column, ValueComparer Comparer)> _identifier = new();
        private readonly List<(ColumnExpression Column, ValueComparer Comparer)> _childIdentifiers = new();

        private readonly List<int> _tptLeftJoinTables = new();
        private Dictionary<ProjectionMember, Expression> _projectionMapping = new();
        private List<Expression> _clientProjections = new();
        private readonly List<string?> _aliasForClientProjections = new();

        private SqlExpression? _groupingCorrelationPredicate;
        private Guid? _groupingParentSelectExpressionId;
        private CloningExpressionVisitor? _cloningExpressionVisitor;
>>>>>>> 22a1094f

    internal SelectExpression(SqlExpression? projection)
        : base(null)
    {
        if (projection != null)
        {
            _projectionMapping[new ProjectionMember()] = projection;
        }
    }

    internal SelectExpression(IEntityType entityType, ISqlExpressionFactory sqlExpressionFactory)
        : base(null)
    {
        if ((entityType.BaseType == null && !entityType.GetDirectlyDerivedTypes().Any())
            || entityType.FindDiscriminatorProperty() != null)
        {
            ITableBase table;
            TableExpressionBase tableExpression;
            if (entityType.GetFunctionMappings().SingleOrDefault(e => e.IsDefaultFunctionMapping) is IFunctionMapping functionMapping)
            {
                var storeFunction = functionMapping.Table;

                table = storeFunction;
                tableExpression = new TableValuedFunctionExpression((IStoreFunction)storeFunction, Array.Empty<SqlExpression>());
            }
            else
            {
                table = entityType.GetViewOrTableMappings().Single().Table;
                tableExpression = new TableExpression(table);
            }

            var tableReferenceExpression = new TableReferenceExpression(this, tableExpression.Alias!);
            AddTable(tableExpression, tableReferenceExpression);

            var propertyExpressions = new Dictionary<IProperty, ColumnExpression>();
            foreach (var property in GetAllPropertiesInHierarchy(entityType))
            {
                propertyExpressions[property] = CreateColumnExpression(property, table, tableReferenceExpression, nullable: false);
            }

            var entityProjection = new EntityProjectionExpression(entityType, propertyExpressions);
            _projectionMapping[new ProjectionMember()] = entityProjection;

            var primaryKey = entityType.FindPrimaryKey();
            if (primaryKey != null)
            {
                foreach (var property in primaryKey.Properties)
                {
                    _identifier.Add((propertyExpressions[property], property.GetKeyValueComparer()));
                }
            }
        }
        else
        {
            // TPT
            var keyProperties = entityType.FindPrimaryKey()!.Properties;
            List<ColumnExpression> joinColumns = default!;
            var tables = new List<ITableBase>();
            var columns = new Dictionary<IProperty, ColumnExpression>();
            foreach (var baseType in entityType.GetAllBaseTypesInclusive())
            {
                var table = baseType.GetViewOrTableMappings().Single(m => !tables.Contains(m.Table)).Table;
                tables.Add(table);
                var tableExpression = new TableExpression(table);
                var tableReferenceExpression = new TableReferenceExpression(this, tableExpression.Alias);

                foreach (var property in baseType.GetDeclaredProperties())
                {
                    columns[property] = CreateColumnExpression(property, table, tableReferenceExpression, nullable: false);
                }

                if (_tables.Count == 0)
                {
                    AddTable(tableExpression, tableReferenceExpression);
                    joinColumns = new List<ColumnExpression>();
                    foreach (var property in keyProperties)
                    {
                        var columnExpression = columns[property];
                        joinColumns.Add(columnExpression);
                        _identifier.Add((columnExpression, property.GetKeyValueComparer()));
                    }
                }
                else
                {
                    var innerColumns = keyProperties.Select(
                        p => CreateColumnExpression(p, table, tableReferenceExpression, nullable: false));

                    var joinPredicate = joinColumns.Zip(innerColumns, (l, r) => sqlExpressionFactory.Equal(l, r))
                        .Aggregate((l, r) => sqlExpressionFactory.AndAlso(l, r));

                    var joinExpression = new InnerJoinExpression(tableExpression, joinPredicate);
                    AddTable(joinExpression, tableReferenceExpression);
                }
            }

            var caseWhenClauses = new List<CaseWhenClause>();
            foreach (var derivedType in entityType.GetDerivedTypes())
            {
                var table = derivedType.GetViewOrTableMappings().Single(m => !tables.Contains(m.Table)).Table;
                tables.Add(table);
                var tableExpression = new TableExpression(table);
                var tableReferenceExpression = new TableReferenceExpression(this, tableExpression.Alias);
                foreach (var property in derivedType.GetDeclaredProperties())
                {
                    columns[property] = CreateColumnExpression(property, table, tableReferenceExpression, nullable: true);
                }

                var keyColumns = keyProperties.Select(p => CreateColumnExpression(p, table, tableReferenceExpression, nullable: true))
                    .ToArray();

                if (!derivedType.IsAbstract())
                {
                    caseWhenClauses.Add(
                        new CaseWhenClause(
                            sqlExpressionFactory.IsNotNull(keyColumns[0]),
                            sqlExpressionFactory.Constant(derivedType.ShortName())));
                }

                var joinPredicate = joinColumns.Zip(keyColumns, (l, r) => sqlExpressionFactory.Equal(l, r))
                    .Aggregate((l, r) => sqlExpressionFactory.AndAlso(l, r));

                var joinExpression = new LeftJoinExpression(tableExpression, joinPredicate);
                _tptLeftJoinTables.Add(_tables.Count);
                AddTable(joinExpression, tableReferenceExpression);
            }

            caseWhenClauses.Reverse();
            var discriminatorExpression = caseWhenClauses.Count == 0
                ? null
                : sqlExpressionFactory.ApplyDefaultTypeMapping(
                    sqlExpressionFactory.Case(caseWhenClauses, elseResult: null));
            var entityProjection = new EntityProjectionExpression(entityType, columns, discriminatorExpression);
            _projectionMapping[new ProjectionMember()] = entityProjection;
        }
    }

    internal SelectExpression(IEntityType entityType, TableExpressionBase tableExpressionBase)
        : base(null)
    {
        if ((entityType.BaseType != null || entityType.GetDirectlyDerivedTypes().Any())
            && entityType.FindDiscriminatorProperty() == null)
        {
            throw new InvalidOperationException(RelationalStrings.SelectExpressionNonTPHWithCustomTable(entityType.DisplayName()));
        }

        var table = tableExpressionBase switch
        {
            TableExpression tableExpression => tableExpression.Table,
            TableValuedFunctionExpression tableValuedFunctionExpression => tableValuedFunctionExpression.StoreFunction,
            _ => entityType.GetDefaultMappings().Single().Table
        };

        var tableReferenceExpression = new TableReferenceExpression(this, tableExpressionBase.Alias!);
        AddTable(tableExpressionBase, tableReferenceExpression);

        var propertyExpressions = new Dictionary<IProperty, ColumnExpression>();
        foreach (var property in GetAllPropertiesInHierarchy(entityType))
        {
            propertyExpressions[property] = CreateColumnExpression(property, table, tableReferenceExpression, nullable: false);
        }

        var entityProjection = new EntityProjectionExpression(entityType, propertyExpressions);
        _projectionMapping[new ProjectionMember()] = entityProjection;

        var primaryKey = entityType.FindPrimaryKey();
        if (primaryKey != null)
        {
            foreach (var property in primaryKey.Properties)
            {
                _identifier.Add((propertyExpressions[property], property.GetKeyValueComparer()));
            }
        }
    }

    /// <summary>
    ///     The list of tags applied to this <see cref="SelectExpression" />.
    /// </summary>
    public ISet<string> Tags { get; private set; } = new HashSet<string>();

    /// <summary>
    ///     A bool value indicating if DISTINCT is applied to projection of this <see cref="SelectExpression" />.
    /// </summary>
    public bool IsDistinct { get; private set; }

    /// <summary>
    ///     The list of expressions being projected out from the result set.
    /// </summary>
    public IReadOnlyList<ProjectionExpression> Projection
        => _projection;

    /// <summary>
    ///     The list of tables sources used to generate the result set.
    /// </summary>
    public IReadOnlyList<TableExpressionBase> Tables
        => _tables;

    /// <summary>
    ///     The WHERE predicate for the SELECT.
    /// </summary>
    public SqlExpression? Predicate { get; private set; }

    /// <summary>
    ///     The SQL GROUP BY clause for the SELECT.
    /// </summary>
    public IReadOnlyList<SqlExpression> GroupBy
        => _groupBy;

    /// <summary>
    ///     The HAVING predicate for the SELECT when <see cref="GroupBy" /> clause exists.
    /// </summary>
    public SqlExpression? Having { get; private set; }

    /// <summary>
    ///     The list of orderings used to sort the result set.
    /// </summary>
    public IReadOnlyList<OrderingExpression> Orderings
        => _orderings;

    /// <summary>
    ///     The limit applied to the number of rows in the result set.
    /// </summary>
    public SqlExpression? Limit { get; private set; }

    /// <summary>
    ///     The offset to skip rows from the result set.
    /// </summary>
    public SqlExpression? Offset { get; private set; }

    /// <summary>
    ///     Applies a given set of tags.
    /// </summary>
    /// <param name="tags">A list of tags to apply.</param>
    public void ApplyTags(ISet<string> tags)
        => Tags = tags;

    /// <summary>
    ///     Applies DISTINCT operator to the projections of the <see cref="SelectExpression" />.
    /// </summary>
    public void ApplyDistinct()
    {
        if (_clientProjections.Count > 0
            && _clientProjections.Any(e => e is ShapedQueryExpression sqe && sqe.ResultCardinality == ResultCardinality.Enumerable))
        {
            throw new InvalidOperationException(RelationalStrings.DistinctOnCollectionNotSupported);
        }

        if (Limit != null
            || Offset != null)
        {
            PushdownIntoSubquery();
        }

        IsDistinct = true;

        if (_identifier.Count > 0)
        {
            var entityProjectionIdentifiers = new List<ColumnExpression>();
            var entityProjectionValueComparers = new List<ValueComparer>();
            var otherExpressions = new List<SqlExpression>();
            var nonProcessableExpressionFound = false;

            var projections = _clientProjections.Count > 0 ? _clientProjections : _projectionMapping.Values.ToList();
            foreach (var projection in projections)
            {
                if (projection is EntityProjectionExpression entityProjection)
                {
                    var primaryKey = entityProjection.EntityType.FindPrimaryKey();
                    // If there are any existing identifier then all entity projection must have a key
                    // else keyless entity would have wiped identifier when generating join.
                    Check.DebugAssert(primaryKey != null, "primary key is null.");
                    foreach (var property in primaryKey.Properties)
                    {
                        entityProjectionIdentifiers.Add(entityProjection.BindProperty(property));
                        entityProjectionValueComparers.Add(property.GetKeyValueComparer());
                    }
                }
                else if (projection is SqlExpression sqlExpression)
                {
                    otherExpressions.Add(sqlExpression);
                }
                else
                {
                    nonProcessableExpressionFound = true;
                    break;
                }
            }

            if (nonProcessableExpressionFound)
            {
                _identifier.Clear();
            }
            else
            {
                var allOtherExpressions = entityProjectionIdentifiers.Concat(otherExpressions).ToList();
                if (!_identifier.All(e => allOtherExpressions.Contains(e.Column)))
                {
                    _identifier.Clear();
                    if (otherExpressions.Count == 0)
                    {
                        // If there are no other expressions then we can use all entityProjectionIdentifiers
                        _identifier.AddRange(entityProjectionIdentifiers.Zip(entityProjectionValueComparers));
                    }
                    else if (otherExpressions.All(e => e is ColumnExpression))
                    {
                        _identifier.AddRange(entityProjectionIdentifiers.Zip(entityProjectionValueComparers));
                        _identifier.AddRange(otherExpressions.Select(e => ((ColumnExpression)e, e.TypeMapping!.KeyComparer)));
                    }
                }
            }
        }

        ClearOrdering();
    }

    /// <summary>
    ///     Adds expressions from projection mapping to projection if not done already.
    /// </summary>
    /// <param name="shaperExpression">Current shaper expression which will shape results of this select expression.</param>
    /// <param name="resultCardinality">The result cardinality of this query expression.</param>
    /// <param name="querySplittingBehavior">The query splitting behavior to use when applying projection for nested collections.</param>
    /// <returns>Returns modified shaper expression to shape results of this select expression.</returns>
    public Expression ApplyProjection(
        Expression shaperExpression,
        ResultCardinality resultCardinality,
        QuerySplittingBehavior querySplittingBehavior)
    {
        if (Projection.Any())
        {
            throw new InvalidOperationException("Applying projection on already finalized select expression");
        }

        if (_clientProjections.Count > 0)
        {
            EntityShaperNullableMarkingExpressionVisitor? entityShaperNullableMarkingExpressionVisitor = null;
            CloningExpressionVisitor? cloningExpressionVisitor = null;
            var pushdownOccurred = false;
            var containsCollection = false;
            var containsSingleResult = false;
            foreach (var projection in _clientProjections)
            {
                if (projection is ShapedQueryExpression sqe)
                {
                    if (sqe.ResultCardinality == ResultCardinality.Enumerable)
                    {
                        containsCollection = true;
                    }

                    if (sqe.ResultCardinality == ResultCardinality.Single
                        || sqe.ResultCardinality == ResultCardinality.SingleOrDefault)
                    {
                        containsSingleResult = true;
                    }
                }
            }

            if (containsSingleResult
                || (querySplittingBehavior == QuerySplittingBehavior.SingleQuery && containsCollection))
            {
                // Pushdown outer since we will be adding join to this
                if (Limit != null
                    || Offset != null
                    || IsDistinct
                    || GroupBy.Count > 0)
                {
                    PushdownIntoSubqueryInternal();
                    pushdownOccurred = true;
                }

                entityShaperNullableMarkingExpressionVisitor = new EntityShaperNullableMarkingExpressionVisitor();
            }

            if (containsSingleResult || containsCollection)
            {
                cloningExpressionVisitor = new CloningExpressionVisitor();
            }

            SelectExpression? baseSelectExpression = null;
            if (querySplittingBehavior == QuerySplittingBehavior.SplitQuery && containsCollection)
            {
                baseSelectExpression = (SelectExpression)cloningExpressionVisitor!.Visit(this);
                if (resultCardinality == ResultCardinality.Single
                    || resultCardinality == ResultCardinality.SingleOrDefault)
                {
                    // Update limit since split queries don't need limit 2
                    if (pushdownOccurred)
                    {
                        UpdateLimit((SelectExpression)baseSelectExpression.Tables[0]);
                    }
                    else
                    {
                        UpdateLimit(baseSelectExpression);
                    }

                    static void UpdateLimit(SelectExpression selectExpression)
                    {
                        if (selectExpression.Limit is SqlConstantExpression limitConstantExpression
                            && limitConstantExpression.Value is int limitValue
                            && limitValue == 2)
                        {
                            selectExpression.Limit = new SqlConstantExpression(Constant(1), limitConstantExpression.TypeMapping);
                        }
                    }
                }
            }

            var earlierClientProjectionCount = _clientProjections.Count;
            var newClientProjections = new List<Expression>();
            var clientProjectionIndexMap = new List<object>();
            var remappingRequired = false;
            for (var i = 0; i < _clientProjections.Count; i++)
            {
                if (i == earlierClientProjectionCount)
                {
                    // Since we lift nested client projections for single results up, we may need to re-clone the baseSelectExpression
                    // again so it does contain the single result subquery too. We erase projections for it since it would be non-empty.
                    earlierClientProjectionCount = _clientProjections.Count;
                    baseSelectExpression = (SelectExpression)cloningExpressionVisitor!.Visit(this);
                    baseSelectExpression._projection.Clear();
                }

                var value = _clientProjections[i];
                switch (value)
                {
                    case EntityProjectionExpression entityProjection:
                    {
                        var result = AddEntityProjection(entityProjection);
                        newClientProjections.Add(result);
                        clientProjectionIndexMap.Add(newClientProjections.Count - 1);

                        break;
                    }

                    case SqlExpression sqlExpression:
                    {
                        var result = Constant(AddToProjection(sqlExpression, _aliasForClientProjections[i]));
                        newClientProjections.Add(result);
                        clientProjectionIndexMap.Add(newClientProjections.Count - 1);

                        break;
                    }

                    case ShapedQueryExpression shapedQueryExpression
                        when shapedQueryExpression.ResultCardinality == ResultCardinality.Single
                        || shapedQueryExpression.ResultCardinality == ResultCardinality.SingleOrDefault:
                    {
                        var innerSelectExpression = (SelectExpression)shapedQueryExpression.QueryExpression;
                        var innerShaperExpression = shapedQueryExpression.ShaperExpression;
                        if (innerSelectExpression._clientProjections.Count == 0)
                        {
                            var mapping = innerSelectExpression.ConvertProjectionMappingToClientProjections(
                                innerSelectExpression._projectionMapping);
                            innerShaperExpression =
                                new ProjectionMemberToIndexConvertingExpressionVisitor(innerSelectExpression, mapping)
                                    .Visit(innerShaperExpression);
                        }

                        var innerExpression = RemoveConvert(innerShaperExpression);
                        if (!(innerExpression is EntityShaperExpression
                                || innerExpression is IncludeExpression))
                        {
                            var sentinelExpression = innerSelectExpression.Limit!;
                            var sentinelNullableType = sentinelExpression.Type.MakeNullable();
                            innerSelectExpression._clientProjections.Add(sentinelExpression);
                            innerSelectExpression._aliasForClientProjections.Add(null);
                            var dummyProjection = new ProjectionBindingExpression(
                                innerSelectExpression, innerSelectExpression._clientProjections.Count - 1, sentinelNullableType);

                            var defaultResult = shapedQueryExpression.ResultCardinality == ResultCardinality.SingleOrDefault
                                ? (Expression)Default(innerShaperExpression.Type)
                                : Block(
                                    Throw(
                                        New(
                                            typeof(InvalidOperationException).GetConstructors()
                                                .Single(
                                                    ci =>
                                                    {
                                                        var parameters = ci.GetParameters();
                                                        return parameters.Length == 1
                                                            && parameters[0].ParameterType == typeof(string);
                                                    }),
                                            Constant(CoreStrings.SequenceContainsNoElements))),
                                    Default(innerShaperExpression.Type));

                            innerShaperExpression = Condition(
                                Equal(dummyProjection, Default(sentinelNullableType)),
                                defaultResult,
                                innerShaperExpression);
                        }

                        AddJoin(JoinType.OuterApply, ref innerSelectExpression, out _);
                        var offset = _clientProjections.Count;
                        var count = innerSelectExpression._clientProjections.Count;
                        _clientProjections.AddRange(
                            innerSelectExpression._clientProjections.Select(e => MakeNullable(e, nullable: true)));
                        _aliasForClientProjections.AddRange(innerSelectExpression._aliasForClientProjections);
                        innerShaperExpression = new ProjectionIndexRemappingExpressionVisitor(
                                innerSelectExpression,
                                this,
                                Enumerable.Range(offset, count).ToArray())
                            .Visit(innerShaperExpression);
                        innerShaperExpression = entityShaperNullableMarkingExpressionVisitor!.Visit(innerShaperExpression);
                        clientProjectionIndexMap.Add(innerShaperExpression);
                        remappingRequired = true;
                        break;

                        static Expression RemoveConvert(Expression expression)
                            => expression is UnaryExpression unaryExpression
                                && unaryExpression.NodeType == ExpressionType.Convert
                                    ? RemoveConvert(unaryExpression.Operand)
                                    : expression;
                    }

                    case ShapedQueryExpression shapedQueryExpression
                        when shapedQueryExpression.ResultCardinality == ResultCardinality.Enumerable:
                    {
                        var innerSelectExpression = (SelectExpression)shapedQueryExpression.QueryExpression;
                        if (_identifier.Count == 0
                            || innerSelectExpression._identifier.Count == 0)
                        {
                            throw new InvalidOperationException(
                                RelationalStrings.InsufficientInformationToIdentifyElementOfCollectionJoin);
                        }

                        var innerShaperExpression = shapedQueryExpression.ShaperExpression;
                        if (innerSelectExpression._clientProjections.Count == 0)
                        {
                            var mapping = innerSelectExpression.ConvertProjectionMappingToClientProjections(
                                innerSelectExpression._projectionMapping);
                            innerShaperExpression =
                                new ProjectionMemberToIndexConvertingExpressionVisitor(innerSelectExpression, mapping)
                                    .Visit(innerShaperExpression);
                        }

                        if (querySplittingBehavior == QuerySplittingBehavior.SplitQuery)
                        {
<<<<<<< HEAD
                            var outerSelectExpression = (SelectExpression)cloningExpressionVisitor!.Visit(baseSelectExpression!);
                            innerSelectExpression =
                                (SelectExpression)new ColumnExpressionReplacingExpressionVisitor(this, outerSelectExpression)
                                    .Visit(innerSelectExpression);

                            if (outerSelectExpression.Limit != null
                                || outerSelectExpression.Offset != null
                                || outerSelectExpression.IsDistinct
                                || outerSelectExpression._groupBy.Count > 0)
=======
                            var innerSelectExpression = (SelectExpression)shapedQueryExpression.QueryExpression;
                            innerSelectExpression._groupingCorrelationPredicate = null;
                            var innerShaperExpression = shapedQueryExpression.ShaperExpression;
                            if (innerSelectExpression._clientProjections.Count == 0)
>>>>>>> 22a1094f
                            {
                                // We do pushdown after making sure that inner contains references to outer only
                                // so that when we do pushdown, we can update inner and maintain graph
                                var sqlRemappingVisitor = outerSelectExpression.PushdownIntoSubqueryInternal();
                                innerSelectExpression = sqlRemappingVisitor.Remap(innerSelectExpression);
                            }

                            var actualParentIdentifier = _identifier.Take(outerSelectExpression._identifier.Count).ToList();
                            var containsOrdering = innerSelectExpression.Orderings.Count > 0;
                            List<OrderingExpression>? orderingsToBeErased = null;
                            if (containsOrdering
                                && innerSelectExpression.Limit == null
                                && innerSelectExpression.Offset == null)
                            {
                                orderingsToBeErased = innerSelectExpression.Orderings.ToList();
                            }
#if DEBUG
                            Check.DebugAssert(
                                !(new SelectExpressionCorrelationFindingExpressionVisitor(this)
                                    .ContainsOuterReference(innerSelectExpression)), "Split query contains outer reference");
#endif
                            var parentIdentifier = GetIdentifierAccessor(this, newClientProjections, actualParentIdentifier).Item1;

<<<<<<< HEAD
                            outerSelectExpression.AddJoin(
                                JoinType.CrossApply, ref innerSelectExpression, out var pushdownOccurredWhenJoining);
                            outerSelectExpression._clientProjections.AddRange(innerSelectExpression._clientProjections);
                            outerSelectExpression._aliasForClientProjections.AddRange(innerSelectExpression._aliasForClientProjections);
                            innerSelectExpression = outerSelectExpression;
=======
                            AddJoin(JoinType.OuterApply, ref innerSelectExpression);
                            var offset = _clientProjections.Count;
                            var count = innerSelectExpression._clientProjections.Count;
                            _clientProjections.AddRange(
                                innerSelectExpression._clientProjections.Select(e => MakeNullable(e, nullable: true)));
                            _aliasForClientProjections.AddRange(innerSelectExpression._aliasForClientProjections);
                            innerShaperExpression = new ProjectionIndexRemappingExpressionVisitor(
                                    innerSelectExpression,
                                    this,
                                    Enumerable.Range(offset, count).ToArray())
                                .Visit(innerShaperExpression);
                            innerShaperExpression = entityShaperNullableMarkingExpressionVisitor!.Visit(innerShaperExpression);
                            clientProjectionIndexMap.Add(innerShaperExpression);
                            remappingRequired = true;
                            break;

                            static Expression RemoveConvert(Expression expression)
                                => expression is UnaryExpression unaryExpression
                                    && unaryExpression.NodeType == ExpressionType.Convert
                                        ? RemoveConvert(unaryExpression.Operand)
                                        : expression;
                        }

                        case ShapedQueryExpression shapedQueryExpression
                            when shapedQueryExpression.ResultCardinality == ResultCardinality.Enumerable:
                        {
                            var innerSelectExpression = (SelectExpression)shapedQueryExpression.QueryExpression;
                            innerSelectExpression._groupingCorrelationPredicate = null;
                            if (_identifier.Count == 0
                                || innerSelectExpression._identifier.Count == 0)
                            {
                                throw new InvalidOperationException(
                                    RelationalStrings.InsufficientInformationToIdentifyElementOfCollectionJoin);
                            }
>>>>>>> 22a1094f

                            for (var j = 0; j < actualParentIdentifier.Count; j++)
                            {
                                AppendOrdering(new OrderingExpression(actualParentIdentifier[j].Column, ascending: true));
                                innerSelectExpression.AppendOrdering(
                                    new OrderingExpression(innerSelectExpression._identifier[j].Column, ascending: true));
                            }

                            // Copy over any nested ordering if there were any
                            if (containsOrdering)
                            {
<<<<<<< HEAD
                                var collectionJoinedInnerTable = ((JoinExpressionBase)innerSelectExpression._tables[^1]).Table;
                                var collectionJoinedTableReference = innerSelectExpression._tableReferences[^1];
                                var innerOrderingExpressions = new List<OrderingExpression>();
                                if (orderingsToBeErased != null)
=======
                                var outerSelectExpression = (SelectExpression)cloningExpressionVisitor!.Visit(baseSelectExpression!);
                                innerSelectExpression = (SelectExpression)new ColumnExpressionReplacingExpressionVisitor(
                                    this, outerSelectExpression._tableReferences).Visit(innerSelectExpression);

                                if (outerSelectExpression.Limit != null
                                    || outerSelectExpression.Offset != null
                                    || outerSelectExpression.IsDistinct
                                    || outerSelectExpression._groupBy.Count > 0)
                                {
                                    // We do pushdown after making sure that inner contains references to outer only
                                    // so that when we do pushdown, we can update inner and maintain graph
                                    var sqlRemappingVisitor = outerSelectExpression.PushdownIntoSubqueryInternal();
                                    innerSelectExpression = sqlRemappingVisitor.Remap(innerSelectExpression);
                                }

                                var actualParentIdentifier = _identifier.Take(outerSelectExpression._identifier.Count).ToList();
                                var containsOrdering = innerSelectExpression.Orderings.Count > 0;
                                List<OrderingExpression>? orderingsToBeErased = null;
                                if (containsOrdering
                                    && innerSelectExpression.Limit == null
                                    && innerSelectExpression.Offset == null)
                                {
                                    orderingsToBeErased = innerSelectExpression.Orderings.ToList();
                                }
#if DEBUG
                                Check.DebugAssert(
                                    !(new SelectExpressionCorrelationFindingExpressionVisitor(this)
                                        .ContainsOuterReference(innerSelectExpression)), "Split query contains outer reference");
#endif
                                var parentIdentifier = GetIdentifierAccessor(this, newClientProjections, actualParentIdentifier).Item1;

                                outerSelectExpression.AddCrossApply(innerSelectExpression);
                                outerSelectExpression._clientProjections.AddRange(innerSelectExpression._clientProjections);
                                outerSelectExpression._aliasForClientProjections.AddRange(innerSelectExpression._aliasForClientProjections);
                                innerSelectExpression = outerSelectExpression;

                                for (var j = 0; j < actualParentIdentifier.Count; j++)
>>>>>>> 22a1094f
                                {
                                    // Ordering was present but erased so we add again
                                    if (pushdownOccurredWhenJoining)
                                    {
                                        // We lift from inner subquery if pushdown occurred with ordering erased
                                        var subquery = (SelectExpression)collectionJoinedInnerTable;
                                        foreach (var ordering in orderingsToBeErased)
                                        {
                                            innerOrderingExpressions.Add(
                                                new OrderingExpression(
                                                    subquery.GenerateOuterColumn(collectionJoinedTableReference, ordering.Expression),
                                                    ordering.IsAscending));
                                        }
                                    }
                                    else
                                    {
                                        // We copy from inner if pushdown did not happen but ordering was left behind when
                                        // generating join
                                        innerOrderingExpressions.AddRange(orderingsToBeErased);
                                    }
                                }
                                else
                                {
                                    // If orderings were not erased then they must be present in inner
                                    GetOrderingsFromInnerTable(
                                        collectionJoinedInnerTable,
                                        collectionJoinedTableReference,
                                        innerOrderingExpressions);
                                }

                                foreach (var ordering in innerOrderingExpressions)
                                {
                                    innerSelectExpression.AppendOrdering(ordering);
                                }
                            }

                            innerShaperExpression = innerSelectExpression.ApplyProjection(
                                innerShaperExpression, shapedQueryExpression.ResultCardinality, querySplittingBehavior);

                            var (childIdentifier, childIdentifierValueComparers) = GetIdentifierAccessor(
                                innerSelectExpression,
                                innerSelectExpression._clientProjections,
                                innerSelectExpression._identifier.Take(_identifier.Count));

                            var result = new SplitCollectionInfo(
                                parentIdentifier, childIdentifier, childIdentifierValueComparers,
                                innerSelectExpression, innerShaperExpression);
                            clientProjectionIndexMap.Add(result);
                        }
                        else
                        {
                            var parentIdentifierList = _identifier.Except(_childIdentifiers, IdentifierComparerInstance).ToList();
                            var (parentIdentifier, parentIdentifierValueComparers) = GetIdentifierAccessor(
                                this, newClientProjections, parentIdentifierList);
                            var (outerIdentifier, outerIdentifierValueComparers) = GetIdentifierAccessor(
                                this, newClientProjections, _identifier);

                            foreach (var identifier in _identifier)
                            {
                                AppendOrdering(new OrderingExpression(identifier.Column, ascending: true));
                            }

                            innerShaperExpression = innerSelectExpression.ApplyProjection(
                                innerShaperExpression, shapedQueryExpression.ResultCardinality, querySplittingBehavior);

                            var containsOrdering = innerSelectExpression.Orderings.Count > 0;
                            List<OrderingExpression>? orderingsToBeErased = null;
                            if (containsOrdering
                                && innerSelectExpression.Limit == null
                                && innerSelectExpression.Offset == null)
                            {
                                orderingsToBeErased = innerSelectExpression.Orderings.ToList();
                            }

                            AddJoin(JoinType.OuterApply, ref innerSelectExpression, out var pushdownOccurredWhenJoining);

                            // Copy over any nested ordering if there were any
                            if (containsOrdering)
                            {
                                var collectionJoinedInnerTable = innerSelectExpression._tables[0];
                                var collectionJoinedTableReference = innerSelectExpression._tableReferences[0];
                                var innerOrderingExpressions = new List<OrderingExpression>();
                                if (orderingsToBeErased != null)
                                {
                                    // Ordering was present but erased so we add again
                                    if (pushdownOccurredWhenJoining)
                                    {
                                        // We lift from inner subquery if pushdown occurred with ordering erased
                                        var subquery = (SelectExpression)collectionJoinedInnerTable;
                                        foreach (var ordering in orderingsToBeErased)
                                        {
                                            innerOrderingExpressions.Add(
                                                new OrderingExpression(
                                                    subquery.GenerateOuterColumn(collectionJoinedTableReference, ordering.Expression),
                                                    ordering.IsAscending));
                                        }
                                    }
                                    else
                                    {
                                        // We copy from inner if pushdown did not happen but ordering was left behind when
                                        // generating join
                                        innerOrderingExpressions.AddRange(orderingsToBeErased);
                                    }
                                }
                                else
                                {
                                    // If orderings were not erased then they must be present in inner
                                    GetOrderingsFromInnerTable(
                                        collectionJoinedInnerTable,
                                        collectionJoinedTableReference,
                                        innerOrderingExpressions);
                                }

                                foreach (var ordering in innerOrderingExpressions)
                                {
                                    AppendOrdering(ordering.Update(MakeNullable(ordering.Expression, nullable: true)));
                                }
                            }

                            innerShaperExpression = CopyProjectionToOuter(innerSelectExpression, innerShaperExpression);
                            var (selfIdentifier, selfIdentifierValueComparers) = GetIdentifierAccessor(
                                this,
                                newClientProjections,
                                innerSelectExpression._identifier
                                    .Except(innerSelectExpression._childIdentifiers, IdentifierComparerInstance)
                                    .Select(e => (e.Column.MakeNullable(), e.Comparer)));

                            OrderingExpression? pendingOrdering = null;
                            foreach (var (identifierColumn, identifierComparer) in innerSelectExpression._identifier)
                            {
                                var updatedColumn = identifierColumn.MakeNullable();
                                _childIdentifiers.Add((updatedColumn, identifierComparer));

                                // We omit the last ordering as an optimization
                                var orderingExpression = new OrderingExpression(updatedColumn, ascending: true);

                                if (!_orderings.Any(o => o.Expression.Equals(updatedColumn)))
                                {
                                    if (pendingOrdering is not null)
                                    {
                                        if (orderingExpression.Equals(pendingOrdering))
                                        {
                                            continue;
                                        }

                                        AppendOrderingInternal(pendingOrdering);
                                    }

                                    pendingOrdering = orderingExpression;
                                }
                            }

                            var result = new SingleCollectionInfo(
                                parentIdentifier, outerIdentifier, selfIdentifier,
                                parentIdentifierValueComparers, outerIdentifierValueComparers, selfIdentifierValueComparers,
                                innerShaperExpression);
                            clientProjectionIndexMap.Add(result);
                        }

                        remappingRequired = true;

                        static (Expression, IReadOnlyList<ValueComparer>) GetIdentifierAccessor(
                            SelectExpression selectExpression,
                            List<Expression> clientProjectionList,
                            IEnumerable<(ColumnExpression Column, ValueComparer Comparer)> identifyingProjection)
                        {
                            var updatedExpressions = new List<Expression>();
                            var comparers = new List<ValueComparer>();
                            foreach (var (column, comparer) in identifyingProjection)
                            {
                                var index = selectExpression.AddToProjection(column, null);
                                var clientProjectionToAdd = Constant(index);
                                var existingIndex = clientProjectionList.FindIndex(
                                    e => ExpressionEqualityComparer.Instance.Equals(e, clientProjectionToAdd));
                                if (existingIndex == -1)
                                {
                                    clientProjectionList.Add(Constant(index));
                                    existingIndex = clientProjectionList.Count - 1;
                                }

                                var projectionBindingExpression = new ProjectionBindingExpression(
                                    selectExpression, existingIndex, column.Type.MakeNullable());

                                updatedExpressions.Add(
                                    projectionBindingExpression.Type.IsValueType
                                        ? Convert(projectionBindingExpression, typeof(object))
                                        : projectionBindingExpression);
                                comparers.Add(comparer);
                            }

                            return (NewArrayInit(typeof(object), updatedExpressions), comparers);
                        }

                        break;
                    }

                    default:
                        throw new InvalidOperationException(value.GetType().ToString());
                }
            }

            if (remappingRequired)
            {
                shaperExpression = new ClientProjectionRemappingExpressionVisitor(clientProjectionIndexMap).Visit(shaperExpression);
            }

            _clientProjections = newClientProjections;
            _aliasForClientProjections.Clear();

            return shaperExpression;

            void GetOrderingsFromInnerTable(
                TableExpressionBase tableExpressionBase,
                TableReferenceExpression tableReferenceExpression,
                List<OrderingExpression> orderings)
            {
                // If operation was converted to predicate join (inner/left join),
                // then ordering will be in rownumber expression
                if (tableExpressionBase is SelectExpression joinedSubquery
                    && joinedSubquery.Predicate != null
                    && joinedSubquery.Tables.Count == 1
                    && joinedSubquery.Tables[0] is SelectExpression rowNumberSubquery
                    && rowNumberSubquery.Projection.Select(pe => pe.Expression)
                        .OfType<RowNumberExpression>().SingleOrDefault() is RowNumberExpression rowNumberExpression)
                {
                    var rowNumberSubqueryTableReference = joinedSubquery._tableReferences.Single();
                    foreach (var partition in rowNumberExpression.Partitions)
                    {
                        orderings.Add(
                            new OrderingExpression(
                                joinedSubquery.GenerateOuterColumn(
                                    tableReferenceExpression,
                                    rowNumberSubquery.GenerateOuterColumn(rowNumberSubqueryTableReference, partition)),
                                ascending: true));
                    }

                    foreach (var ordering in rowNumberExpression.Orderings)
                    {
                        orderings.Add(
                            new OrderingExpression(
                                joinedSubquery.GenerateOuterColumn(
                                    tableReferenceExpression,
                                    rowNumberSubquery.GenerateOuterColumn(rowNumberSubqueryTableReference, ordering.Expression)),
                                ordering.IsAscending));
                    }
                }
                // If operation remained apply then ordering will be in the subquery
                else if (tableExpressionBase is SelectExpression collectionSelectExpression
                         && collectionSelectExpression.Orderings.Count > 0)
                {
                    foreach (var ordering in collectionSelectExpression.Orderings)
                    {
                        orderings.Add(
                            new OrderingExpression(
                                collectionSelectExpression.GenerateOuterColumn(tableReferenceExpression, ordering.Expression),
                                ordering.IsAscending));
                    }
                }
            }

            Expression CopyProjectionToOuter(SelectExpression innerSelectExpression, Expression innerShaperExpression)
            {
                var projectionIndexMap = new int[innerSelectExpression._projection.Count];
                for (var j = 0; j < projectionIndexMap.Length; j++)
                {
                    var projection = MakeNullable(innerSelectExpression._projection[j].Expression, nullable: true);
                    var index = AddToProjection(projection);
                    projectionIndexMap[j] = index;
                }

                var indexMap = new int[innerSelectExpression._clientProjections.Count];
                for (var j = 0; j < indexMap.Length; j++)
                {
                    var constantValue = ((ConstantExpression)innerSelectExpression._clientProjections[j]).Value!;
                    ConstantExpression remappedConstant;
                    if (constantValue is Dictionary<IProperty, int> entityDictionary)
                    {
                        var newDictionary = new Dictionary<IProperty, int>(entityDictionary.Count);
                        foreach (var (property, value) in entityDictionary)
                        {
                            newDictionary[property] = projectionIndexMap[value];
                        }

                        remappedConstant = Constant(newDictionary);
                    }
                    else
                    {
                        remappedConstant = Constant(projectionIndexMap[(int)constantValue]);
                    }

                    newClientProjections.Add(remappedConstant);
                    indexMap[j] = newClientProjections.Count - 1;
                }

                innerSelectExpression._clientProjections.Clear();
                innerSelectExpression._aliasForClientProjections.Clear();
                innerShaperExpression =
                    new ProjectionIndexRemappingExpressionVisitor(innerSelectExpression, this, indexMap).Visit(innerShaperExpression);
                innerShaperExpression = entityShaperNullableMarkingExpressionVisitor!.Visit(innerShaperExpression);

                return innerShaperExpression;
            }
        }

        {
            var result = new Dictionary<ProjectionMember, Expression>(_projectionMapping.Count);
            foreach (var (projectionMember, expression) in _projectionMapping)
            {
                result[projectionMember] = expression is EntityProjectionExpression entityProjection
                    ? AddEntityProjection(entityProjection)
                    : Constant(AddToProjection((SqlExpression)expression, projectionMember.Last?.Name));
            }

            _projectionMapping.Clear();
            _projectionMapping = result;

            return shaperExpression;
        }

        ConstantExpression AddEntityProjection(EntityProjectionExpression entityProjectionExpression)
        {
            var dictionary = new Dictionary<IProperty, int>();
            foreach (var property in GetAllPropertiesInHierarchy(entityProjectionExpression.EntityType))
            {
                dictionary[property] = AddToProjection(entityProjectionExpression.BindProperty(property), null);
            }

            if (entityProjectionExpression.DiscriminatorExpression != null)
            {
                AddToProjection(entityProjectionExpression.DiscriminatorExpression, DiscriminatorColumnAlias);
            }

            return Constant(dictionary);
        }
    }

    /// <summary>
    ///     Replaces current projection mapping with a new one to change what is being projected out from this <see cref="SelectExpression" />.
    /// </summary>
    /// <param name="projectionMapping">A new projection mapping.</param>
    public void ReplaceProjection(IReadOnlyDictionary<ProjectionMember, Expression> projectionMapping)
    {
        _projectionMapping.Clear();
        foreach (var (projectionMember, expression) in projectionMapping)
        {
            Check.DebugAssert(
                expression is SqlExpression
                || expression is EntityProjectionExpression,
                "Invalid operation in the projection.");
            _projectionMapping[projectionMember] = expression;
        }
    }

    /// <summary>
    ///     Replaces current projection mapping with a new one to change what is being projected out from this <see cref="SelectExpression" />.
    /// </summary>
    /// <param name="clientProjections">A new projection mapping.</param>
    public void ReplaceProjection(IReadOnlyList<Expression> clientProjections)
    {
        _projectionMapping.Clear();
        _clientProjections.Clear();
        _aliasForClientProjections.Clear();
        foreach (var expression in clientProjections)
        {
            Check.DebugAssert(
                expression is SqlExpression
                || expression is EntityProjectionExpression
                || expression is ShapedQueryExpression,
                "Invalid operation in the projection.");
            _clientProjections.Add(expression);
            _aliasForClientProjections.Add(null);
        }
    }

    /// <summary>
    ///     Gets the projection mapped to the given <see cref="ProjectionBindingExpression" />.
    /// </summary>
    /// <param name="projectionBindingExpression">A projection binding to search.</param>
    /// <returns>The mapped projection for given projection binding.</returns>
    public Expression GetProjection(ProjectionBindingExpression projectionBindingExpression)
        => projectionBindingExpression.ProjectionMember is ProjectionMember projectionMember
            ? _projectionMapping[projectionMember]
            : _clientProjections[projectionBindingExpression.Index!.Value];

    /// <summary>
    ///     Adds given <see cref="SqlExpression" /> to the projection.
    /// </summary>
    /// <param name="sqlExpression">An expression to add.</param>
    /// <returns>An int value indicating the index at which the expression was added in the projection list.</returns>
    public int AddToProjection(SqlExpression sqlExpression)
        => AddToProjection(sqlExpression, null);

    private int AddToProjection(SqlExpression sqlExpression, string? alias, bool assignUniqueTableAlias = true)
    {
        sqlExpression = TryLiftGroupByAggregate(sqlExpression);

        var existingIndex = _projection.FindIndex(pe => pe.Expression.Equals(sqlExpression));
        if (existingIndex != -1)
        {
            return existingIndex;
        }

        var baseAlias = !string.IsNullOrEmpty(alias)
            ? alias
            : (sqlExpression as ColumnExpression)?.Name;
        if (Alias != null)
        {
            baseAlias ??= "c";
            var counter = 0;

            var currentAlias = baseAlias;
            while (_projection.Any(pe => string.Equals(pe.Alias, currentAlias, StringComparison.OrdinalIgnoreCase)))
            {
                currentAlias = $"{baseAlias}{counter++}";
            }

            baseAlias = currentAlias;
        }

        if (assignUniqueTableAlias)
        {
            sqlExpression = AssignUniqueAliases(sqlExpression);
        }

        _projection.Add(new ProjectionExpression(sqlExpression, baseAlias ?? ""));

        return _projection.Count - 1;
    }

    /// <summary>
    ///     Applies filter predicate to the <see cref="SelectExpression" />.
    /// </summary>
    /// <param name="sqlExpression">An expression to use for filtering.</param>
    public void ApplyPredicate(SqlExpression sqlExpression)
    {
        if (sqlExpression is SqlConstantExpression sqlConstant
            && sqlConstant.Value is bool boolValue
            && boolValue)
        {
            return;
        }

        if (Limit != null
            || Offset != null)
        {
            sqlExpression = PushdownIntoSubqueryInternal().Remap(sqlExpression);
        }

<<<<<<< HEAD
        sqlExpression = TryLiftGroupByAggregate(sqlExpression);
        sqlExpression = AssignUniqueAliases(sqlExpression);

        if (_groupBy.Count > 0)
        {
            Having = Having == null
                ? sqlExpression
                : new SqlBinaryExpression(
                    ExpressionType.AndAlso,
                    Having,
                    sqlExpression,
                    typeof(bool),
                    sqlExpression.TypeMapping);
        }
        else
=======
        internal void UpdatePredicate(SqlExpression predicate)
        {
            Predicate = predicate;
        }

        /// <summary>
        ///     Applies grouping from given key selector.
        /// </summary>
        /// <param name="keySelector">An key selector expression for the GROUP BY.</param>
        public void ApplyGrouping(Expression keySelector)
>>>>>>> 22a1094f
        {
            Predicate = Predicate == null
                ? sqlExpression
                : new SqlBinaryExpression(
                    ExpressionType.AndAlso,
                    Predicate,
                    sqlExpression,
                    typeof(bool),
                    sqlExpression.TypeMapping);
        }
    }

    /// <summary>
    ///     Applies grouping from given key selector.
    /// </summary>
    /// <param name="keySelector">An key selector expression for the GROUP BY.</param>
    public void ApplyGrouping(Expression keySelector)
    {
        ClearOrdering();

        var groupByTerms = new List<SqlExpression>();
        var groupByAliases = new List<string?>();
        PopulateGroupByTerms(keySelector, groupByTerms, groupByAliases, "Key");

        if (groupByTerms.Any(e => e is SqlConstantExpression || e is SqlParameterExpression || e is ScalarSubqueryExpression))
        {
            var sqlRemappingVisitor = PushdownIntoSubqueryInternal();
            var newGroupByTerms = new List<SqlExpression>(groupByTerms.Count);
            var subquery = (SelectExpression)_tables[0];
            var subqueryTableReference = _tableReferences[0];
            for (var i = 0; i < groupByTerms.Count; i++)
            {
                var item = groupByTerms[i];
                var newItem = subquery._projection.Any(e => e.Expression.Equals(item))
                    ? sqlRemappingVisitor.Remap(item)
                    : subquery.GenerateOuterColumn(subqueryTableReference, item, groupByAliases[i] ?? "Key");
                newGroupByTerms.Add(newItem);
            }

            new ReplacingExpressionVisitor(groupByTerms, newGroupByTerms).Visit(keySelector);
            groupByTerms = newGroupByTerms;
        }

        _groupBy.AddRange(groupByTerms);

        if (!_identifier.All(e => _groupBy.Contains(e.Column)))
        {
            _identifier.Clear();
            if (_groupBy.All(e => e is ColumnExpression))
            {
                _identifier.AddRange(_groupBy.Select(e => ((ColumnExpression)e, e.TypeMapping!.KeyComparer)));
            }
        }
    }

    /// <summary>
    ///     Applies grouping from given key selector and generate <see cref="GroupByShaperExpression" /> to shape results.
    /// </summary>
    /// <param name="keySelector">An key selector expression for the GROUP BY.</param>
    /// <param name="shaperExpression">The shaper expression for current query.</param>
    /// <param name="sqlExpressionFactory">The sql expression factory to use.</param>
    /// <returns>A <see cref="GroupByShaperExpression" /> which represents the result of the grouping operation.</returns>
    public GroupByShaperExpression ApplyGrouping(
        Expression keySelector,
        Expression shaperExpression,
        ISqlExpressionFactory sqlExpressionFactory)
    {
        ClearOrdering();

        var keySelectorToAdd = keySelector;
        var emptyKey = keySelector is NewExpression newExpression
            && newExpression.Arguments.Count == 0;
        if (emptyKey)
        {
            keySelectorToAdd = sqlExpressionFactory.ApplyDefaultTypeMapping(sqlExpressionFactory.Constant(1));
        }

        var groupByTerms = new List<SqlExpression>();
        var groupByAliases = new List<string?>();
        PopulateGroupByTerms(keySelectorToAdd, groupByTerms, groupByAliases, "Key");

        if (groupByTerms.Any(e => e is SqlConstantExpression || e is SqlParameterExpression || e is ScalarSubqueryExpression))
        {
            // emptyKey will always hit this path.
            var sqlRemappingVisitor = PushdownIntoSubqueryInternal();
            var newGroupByTerms = new List<SqlExpression>(groupByTerms.Count);
            var subquery = (SelectExpression)_tables[0];
            var subqueryTableReference = _tableReferences[0];
            for (var i = 0; i < groupByTerms.Count; i++)
            {
                var item = groupByTerms[i];
                var newItem = subquery._projection.Any(e => e.Expression.Equals(item))
                    ? sqlRemappingVisitor.Remap(item)
                    : subquery.GenerateOuterColumn(subqueryTableReference, item, groupByAliases[i] ?? "Key");
                newGroupByTerms.Add(newItem);
            }

            if (!emptyKey)
            {
                // If non-empty key then we need to regenerate the key selector
                keySelector = new ReplacingExpressionVisitor(groupByTerms, newGroupByTerms).Visit(keySelector);
            }

            groupByTerms = newGroupByTerms;
        }

        _groupBy.AddRange(groupByTerms);

<<<<<<< HEAD
        // We generate the cloned expression before changing identifier for this SelectExpression
        // because we are going to erase grouping for cloned expression.
        var clonedSelectExpression = Clone();
        var correlationPredicate = groupByTerms.Zip(clonedSelectExpression._groupBy)
            .Select(e => sqlExpressionFactory.Equal(e.First, e.Second))
            .Aggregate((l, r) => sqlExpressionFactory.AndAlso(l, r));
        clonedSelectExpression._groupBy.Clear();
        clonedSelectExpression.ApplyPredicate(correlationPredicate);
=======
            // We generate the cloned expression before changing identifier for this SelectExpression
            // because we are going to erase grouping for cloned expression.
            if (!(AppContext.TryGetSwitch("Microsoft.EntityFrameworkCore.Issue27094", out var enabled2) && enabled2))
            {
                _groupingParentSelectExpressionId = Guid.NewGuid();

            }
            var clonedSelectExpression = Clone();
            var correlationPredicate = groupByTerms.Zip(clonedSelectExpression._groupBy)
                .Select(e => sqlExpressionFactory.Equal(e.First, e.Second))
                .Aggregate((l, r) => sqlExpressionFactory.AndAlso(l, r));
            clonedSelectExpression._groupBy.Clear();
            clonedSelectExpression.ApplyPredicate(correlationPredicate);
            if (!(AppContext.TryGetSwitch("Microsoft.EntityFrameworkCore.Issue27102", out var enabled) && enabled))
            {
                clonedSelectExpression._groupingCorrelationPredicate = clonedSelectExpression.Predicate;
            }
>>>>>>> 22a1094f

        if (!_identifier.All(e => _groupBy.Contains(e.Column)))
        {
            _identifier.Clear();
            if (_groupBy.All(e => e is ColumnExpression))
            {
                _identifier.AddRange(_groupBy.Select(e => ((ColumnExpression)e, e.TypeMapping!.KeyComparer)));
            }
        }

        return new GroupByShaperExpression(
            keySelector,
            new ShapedQueryExpression(
                clonedSelectExpression,
                new QueryExpressionReplacingExpressionVisitor(this, clonedSelectExpression).Visit(shaperExpression)));
    }

    private static void PopulateGroupByTerms(
        Expression keySelector,
        List<SqlExpression> groupByTerms,
        List<string?> groupByAliases,
        string? name)
    {
        switch (keySelector)
        {
            case SqlExpression sqlExpression:
                groupByTerms.Add(sqlExpression);
                groupByAliases.Add(name);
                break;

            case NewExpression newExpression:
                for (var i = 0; i < newExpression.Arguments.Count; i++)
                {
                    PopulateGroupByTerms(newExpression.Arguments[i], groupByTerms, groupByAliases, newExpression.Members?[i].Name);
                }

                break;

            case MemberInitExpression memberInitExpression:
                PopulateGroupByTerms(memberInitExpression.NewExpression, groupByTerms, groupByAliases, null);
                foreach (var argument in memberInitExpression.Bindings)
                {
                    var memberAssignment = (MemberAssignment)argument;
                    PopulateGroupByTerms(memberAssignment.Expression, groupByTerms, groupByAliases, memberAssignment.Member.Name);
                }

                break;

            case UnaryExpression unaryExpression
                when unaryExpression.NodeType == ExpressionType.Convert
                || unaryExpression.NodeType == ExpressionType.ConvertChecked:
                PopulateGroupByTerms(unaryExpression.Operand, groupByTerms, groupByAliases, name);
                break;

            default:
                throw new InvalidOperationException(RelationalStrings.InvalidKeySelectorForGroupBy(keySelector, keySelector.GetType()));
        }
    }

    /// <summary>
    ///     Applies ordering to the <see cref="SelectExpression" />. This overwrites any previous ordering specified.
    /// </summary>
    /// <param name="orderingExpression">An ordering expression to use for ordering.</param>
    public void ApplyOrdering(OrderingExpression orderingExpression)
    {
        if (IsDistinct
            || Limit != null
            || Offset != null)
        {
            orderingExpression = orderingExpression.Update(PushdownIntoSubqueryInternal().Remap(orderingExpression.Expression));
        }

        _orderings.Clear();
        AppendOrdering(orderingExpression);
    }

    /// <summary>
    ///     Appends ordering to the existing orderings of the <see cref="SelectExpression" />.
    /// </summary>
    /// <param name="orderingExpression">An ordering expression to use for ordering.</param>
    public void AppendOrdering(OrderingExpression orderingExpression)
    {
        if (_groupBy.Count > 0)
        {
            orderingExpression = orderingExpression.Update(
                (SqlExpression)new GroupByAggregateLiftingExpressionVisitor(this).Visit(orderingExpression.Expression));
        }

        if (!_orderings.Any(o => o.Expression.Equals(orderingExpression.Expression)))
        {
            AppendOrderingInternal(orderingExpression);
        }
    }

    private void AppendOrderingInternal(OrderingExpression orderingExpression)
        => _orderings.Add(orderingExpression.Update(AssignUniqueAliases(orderingExpression.Expression)));

    /// <summary>
    ///     Reverses the existing orderings on the <see cref="SelectExpression" />.
    /// </summary>
    public void ReverseOrderings()
    {
        if (Limit != null
            || Offset != null)
        {
            PushdownIntoSubquery();
        }

        var existingOrdering = _orderings.ToArray();

        _orderings.Clear();

        for (var i = 0; i < existingOrdering.Length; i++)
        {
            _orderings.Add(
                new OrderingExpression(
                    existingOrdering[i].Expression,
                    !existingOrdering[i].IsAscending));
        }
    }

    /// <summary>
    ///     Clears existing orderings.
    /// </summary>
    public void ClearOrdering()
        => _orderings.Clear();

    /// <summary>
    ///     Applies limit to the <see cref="SelectExpression" /> to limit the number of rows returned in the result set.
    /// </summary>
    /// <param name="sqlExpression">An expression representing limit row count.</param>
    public void ApplyLimit(SqlExpression sqlExpression)
    {
        if (Limit != null)
        {
            PushdownIntoSubquery();
        }

        Limit = sqlExpression;
    }

    /// <summary>
    ///     Applies offset to the <see cref="SelectExpression" /> to skip the number of rows in the result set.
    /// </summary>
    /// <param name="sqlExpression">An expression representing offset row count.</param>
    public void ApplyOffset(SqlExpression sqlExpression)
    {
        if (Limit != null
            || Offset != null
            || (IsDistinct && Orderings.Count == 0))
        {
            PushdownIntoSubquery();
        }

        Offset = sqlExpression;
    }

    private enum SetOperationType
    {
        Except,
        Intersect,
        Union
    }

    /// <summary>
    ///     Applies EXCEPT operation to the <see cref="SelectExpression" />.
    /// </summary>
    /// <param name="source2">A <see cref="SelectExpression" /> to perform the operation.</param>
    /// <param name="distinct">A bool value indicating if resulting table source should remove duplicates.</param>
    public void ApplyExcept(SelectExpression source2, bool distinct)
        => ApplySetOperation(SetOperationType.Except, source2, distinct);

    /// <summary>
    ///     Applies INTERSECT operation to the <see cref="SelectExpression" />.
    /// </summary>
    /// <param name="source2">A <see cref="SelectExpression" /> to perform the operation.</param>
    /// <param name="distinct">A bool value indicating if resulting table source should remove duplicates.</param>
    public void ApplyIntersect(SelectExpression source2, bool distinct)
        => ApplySetOperation(SetOperationType.Intersect, source2, distinct);

    /// <summary>
    ///     Applies UNION operation to the <see cref="SelectExpression" />.
    /// </summary>
    /// <param name="source2">A <see cref="SelectExpression" /> to perform the operation.</param>
    /// <param name="distinct">A bool value indicating if resulting table source should remove duplicates.</param>
    public void ApplyUnion(SelectExpression source2, bool distinct)
        => ApplySetOperation(SetOperationType.Union, source2, distinct);

    private void ApplySetOperation(SetOperationType setOperationType, SelectExpression select2, bool distinct)
    {
        // TODO: Introduce clone method? See issue#24460
        var select1 = new SelectExpression(
            null, new List<ProjectionExpression>(), _tables.ToList(), _tableReferences.ToList(), _groupBy.ToList(), _orderings.ToList())
        {
            IsDistinct = IsDistinct,
            Predicate = Predicate,
            Having = Having,
            Offset = Offset,
            Limit = Limit
        };
        Offset = null;
        Limit = null;
        IsDistinct = false;
        Predicate = null;
        Having = null;
        _groupBy.Clear();
        _orderings.Clear();
        _tables.Clear();
        _tableReferences.Clear();
        select1._projectionMapping = new Dictionary<ProjectionMember, Expression>(_projectionMapping);
        _projectionMapping.Clear();

        // Remap tableReferences in select1
        foreach (var tableReference in select1._tableReferences)
        {
            tableReference.UpdateTableReference(this, select1);
        }

        var tableReferenceUpdatingExpressionVisitor = new TableReferenceUpdatingExpressionVisitor(this, select1);
        tableReferenceUpdatingExpressionVisitor.Visit(select1);

        select1._identifier.AddRange(_identifier);
        _identifier.Clear();
        var outerIdentifiers = select1._identifier.Count == select2._identifier.Count
            ? new ColumnExpression?[select1._identifier.Count]
            : Array.Empty<ColumnExpression?>();
        var entityProjectionIdentifiers = new List<ColumnExpression>();
        var entityProjectionValueComparers = new List<ValueComparer>();
        var otherExpressions = new List<SqlExpression>();

        if (select1.Orderings.Count != 0
            || select1.Limit != null
            || select1.Offset != null)
        {
            // If we are pushing down here, we need to make sure to assign unique alias to subquery also.
            var subqueryAlias = GenerateUniqueAlias(_usedAliases, "t");
            select1.PushdownIntoSubquery();
            select1._tables[0].Alias = subqueryAlias;
            select1._tableReferences[0].Alias = subqueryAlias;
            select1.ClearOrdering();
        }

        if (select2.Orderings.Count != 0
            || select2.Limit != null
            || select2.Offset != null)
        {
            select2.PushdownIntoSubquery();
            select2.ClearOrdering();
        }

        if (_clientProjections.Count > 0
            || select2._clientProjections.Count > 0)
        {
            throw new InvalidOperationException(RelationalStrings.SetOperationsNotAllowedAfterClientEvaluation);
        }

        if (select1._projectionMapping.Count != select2._projectionMapping.Count)
        {
            // For DTO each side can have different projection mapping if some columns are not present.
            // We need to project null for missing columns.
            throw new InvalidOperationException(RelationalStrings.ProjectionMappingCountMismatch);
        }

        var setOperationAlias = GenerateUniqueAlias(_usedAliases, "t");
        var tableReferenceExpression = new TableReferenceExpression(this, setOperationAlias);

        var aliasUniquifier = new AliasUniquifier(_usedAliases);
        foreach (var (projectionMember, expression1, expression2) in select1._projectionMapping.Join(
                     select2._projectionMapping,
                     kv => kv.Key,
                     kv => kv.Key,
                     (kv1, kv2) => (kv1.Key, Value1: kv1.Value, Value2: kv2.Value)))
        {
            if (expression1 is EntityProjectionExpression entityProjection1
                && expression2 is EntityProjectionExpression entityProjection2)
            {
<<<<<<< HEAD
                HandleEntityProjection(projectionMember, select1, entityProjection1, select2, entityProjection2);
                continue;
            }
=======
                IsDistinct = IsDistinct,
                Predicate = Predicate,
                Having = Having,
                Offset = Offset,
                Limit = Limit,
                _groupingParentSelectExpressionId = _groupingParentSelectExpressionId,
                _groupingCorrelationPredicate = _groupingCorrelationPredicate
            };
            Offset = null;
            Limit = null;
            IsDistinct = false;
            Predicate = null;
            Having = null;
            _groupingCorrelationPredicate = null;
            _groupingParentSelectExpressionId = null;
            _groupBy.Clear();
            _orderings.Clear();
            _tables.Clear();
            _tableReferences.Clear();
            select1._projectionMapping = new Dictionary<ProjectionMember, Expression>(_projectionMapping);
            _projectionMapping.Clear();
>>>>>>> 22a1094f

            var innerColumn1 = (SqlExpression)expression1;
            var innerColumn2 = (SqlExpression)expression2;
            // For now, make sure that both sides output the same store type, otherwise the query may fail.
            // TODO: with #15586 we'll be able to also allow different store types which are implicitly convertible to one another.
            if (innerColumn1.TypeMapping!.StoreType != innerColumn2.TypeMapping!.StoreType)
            {
                throw new InvalidOperationException(RelationalStrings.SetOperationsOnDifferentStoreTypes);
            }

            innerColumn1 = select1.TryLiftGroupByAggregate(innerColumn1);
            innerColumn2 = select2.TryLiftGroupByAggregate(innerColumn2);

            // We have to unique-fy left side since those projections were never uniquified
            // Right side is unique already when we did it when running select2 through it.
            innerColumn1 = (SqlExpression)aliasUniquifier.Visit(innerColumn1);

            var alias = GenerateUniqueColumnAlias(
                projectionMember.Last?.Name
                ?? (innerColumn1 as ColumnExpression)?.Name
                ?? "c");

            var innerProjection1 = new ProjectionExpression(innerColumn1, alias);
            var innerProjection2 = new ProjectionExpression(innerColumn2, alias);
            select1._projection.Add(innerProjection1);
            select2._projection.Add(innerProjection2);
            var outerProjection = new ConcreteColumnExpression(innerProjection1, tableReferenceExpression);

            if (IsNullableProjection(innerProjection1)
                || IsNullableProjection(innerProjection2))
            {
                outerProjection = outerProjection.MakeNullable();
            }

            _projectionMapping[projectionMember] = outerProjection;

            if (outerIdentifiers.Length > 0)
            {
                var index = select1._identifier.FindIndex(e => e.Column.Equals(expression1));
                if (index != -1)
                {
                    if (select2._identifier[index].Column.Equals(expression2))
                    {
                        outerIdentifiers[index] = outerProjection;
                    }
                    else
                    {
                        // If select1 matched but select2 did not then we erase all identifiers
                        // TODO: We could make this little more robust by allow the indexes to be different. See issue#24475
                        // i.e. Identifier ordering being different.
                        outerIdentifiers = Array.Empty<ColumnExpression>();
                    }
                }

                otherExpressions.Add(outerProjection);
            }
        }

        // We generate actual set operation after applying projection to lift group by aggregate
        // select1 already has unique aliases. We unique-fy select2 and set operation alias.
        select2 = (SelectExpression)aliasUniquifier.Visit(select2);
        var setExpression = setOperationType switch
        {
            SetOperationType.Except => (SetOperationBase)new ExceptExpression(setOperationAlias, select1, select2, distinct),
            SetOperationType.Intersect => new IntersectExpression(setOperationAlias, select1, select2, distinct),
            SetOperationType.Union => new UnionExpression(setOperationAlias, select1, select2, distinct),
            _ => throw new InvalidOperationException(CoreStrings.InvalidSwitch(nameof(setOperationType), setOperationType))
        };
        _tables.Add(setExpression);
        _tableReferences.Add(tableReferenceExpression);

        // We should apply _identifiers only when it is distinct and actual select expression had identifiers.
        if (distinct
            && outerIdentifiers.Length > 0)
        {
            // If we find matching identifier in outer level then we just use them.
            if (outerIdentifiers.All(e => e != null))
            {
                _identifier.AddRange(outerIdentifiers.Zip(select1._identifier, (c, i) => (c!, i.Comparer)));
            }
            else
            {
                _identifier.Clear();
                if (otherExpressions.Count == 0)
                {
                    // If there are no other expressions then we can use all entityProjectionIdentifiers
                    _identifier.AddRange(entityProjectionIdentifiers.Zip(entityProjectionValueComparers));
                }
                else if (otherExpressions.All(e => e is ColumnExpression))
                {
                    _identifier.AddRange(entityProjectionIdentifiers.Zip(entityProjectionValueComparers));
                    _identifier.AddRange(otherExpressions.Select(e => ((ColumnExpression)e, e.TypeMapping!.KeyComparer)));
                }
            }
        }

        void HandleEntityProjection(
            ProjectionMember projectionMember,
            SelectExpression select1,
            EntityProjectionExpression projection1,
            SelectExpression select2,
            EntityProjectionExpression projection2)
        {
            if (projection1.EntityType != projection2.EntityType)
            {
                throw new InvalidOperationException(RelationalStrings.SetOperationsOnDifferentStoreTypes);
            }

            var propertyExpressions = new Dictionary<IProperty, ColumnExpression>();
            foreach (var property in GetAllPropertiesInHierarchy(projection1.EntityType))
            {
                var column1 = projection1.BindProperty(property);
                var column2 = projection2.BindProperty(property);
                var alias = GenerateUniqueColumnAlias(column1.Name);
                var innerProjection = new ProjectionExpression(column1, alias);
                select1._projection.Add(innerProjection);
                select2._projection.Add(new ProjectionExpression(column2, alias));
                var outerExpression = new ConcreteColumnExpression(innerProjection, tableReferenceExpression);
                if (column1.IsNullable
                    || column2.IsNullable)
                {
                    outerExpression = outerExpression.MakeNullable();
                }

                propertyExpressions[property] = outerExpression;

                if (outerIdentifiers.Length > 0)
                {
                    var index = select1._identifier.FindIndex(e => e.Column.Equals(column1));
                    if (index != -1)
                    {
                        if (select2._identifier[index].Column.Equals(column2))
                        {
                            outerIdentifiers[index] = outerExpression;
                        }
                        else
                        {
                            // If select1 matched but select2 did not then we erase all identifiers
                            // TODO: We could make this little more robust by allow the indexes to be different. See issue#24475
                            // i.e. Identifier ordering being different.
                            outerIdentifiers = Array.Empty<ColumnExpression>();
                        }
                    }
                }
            }

            var discriminatorExpression = projection1.DiscriminatorExpression;
            if (projection1.DiscriminatorExpression != null
                && projection2.DiscriminatorExpression != null)
            {
                var alias = GenerateUniqueColumnAlias(DiscriminatorColumnAlias);
                var innerProjection = new ProjectionExpression(projection1.DiscriminatorExpression, alias);
                select1._projection.Add(innerProjection);
                select2._projection.Add(new ProjectionExpression(projection2.DiscriminatorExpression, alias));
                discriminatorExpression = new ConcreteColumnExpression(innerProjection, tableReferenceExpression);
            }

            var entityProjection = new EntityProjectionExpression(projection1.EntityType, propertyExpressions, discriminatorExpression);

            if (outerIdentifiers.Length > 0)
            {
                var primaryKey = entityProjection.EntityType.FindPrimaryKey();
                // If there are any existing identifier then all entity projection must have a key
                // else keyless entity would have wiped identifier when generating join.
                Check.DebugAssert(primaryKey != null, "primary key is null.");
                foreach (var property in primaryKey.Properties)
                {
                    entityProjectionIdentifiers.Add(entityProjection.BindProperty(property));
                    entityProjectionValueComparers.Add(property.GetKeyValueComparer());
                }
            }

            _projectionMapping[projectionMember] = entityProjection;
        }

        string GenerateUniqueColumnAlias(string baseAlias)
        {
            var currentAlias = baseAlias;
            var counter = 0;
            while (select1._projection.Any(pe => string.Equals(pe.Alias, currentAlias, StringComparison.OrdinalIgnoreCase)))
            {
                currentAlias = $"{baseAlias}{counter++}";
            }

            return currentAlias;
        }

        static bool IsNullableProjection(ProjectionExpression projectionExpression)
            => projectionExpression.Expression switch
            {
                ColumnExpression columnExpression => columnExpression.IsNullable,
                SqlConstantExpression sqlConstantExpression => sqlConstantExpression.Value == null,
                _ => true
            };
    }

    /// <summary>
    ///     Applies <see cref="Queryable.DefaultIfEmpty{TSource}(IQueryable{TSource})" /> on the <see cref="SelectExpression" />.
    /// </summary>
    /// <param name="sqlExpressionFactory">A factory to use for generating required sql expressions.</param>
    public void ApplyDefaultIfEmpty(ISqlExpressionFactory sqlExpressionFactory)
    {
        var nullSqlExpression = sqlExpressionFactory.ApplyDefaultTypeMapping(
            new SqlConstantExpression(Constant(null, typeof(string)), null));

        var dummySelectExpression = new SelectExpression(
            alias: "e",
            new List<ProjectionExpression> { new(nullSqlExpression, "empty") },
            new List<TableExpressionBase>(),
            new List<TableReferenceExpression>(),
            new List<SqlExpression>(),
            new List<OrderingExpression>());

        if (Orderings.Any()
            || Limit != null
            || Offset != null
            || IsDistinct
            || Predicate != null
            || Tables.Count > 1
            || GroupBy.Count > 0)
        {
            PushdownIntoSubquery();
        }

        var joinPredicate = sqlExpressionFactory.Equal(sqlExpressionFactory.Constant(1), sqlExpressionFactory.Constant(1));
        var joinTable = new LeftJoinExpression(Tables.Single(), joinPredicate);
        var joinTableReferenceExpression = _tableReferences.Single();
        _tables.Clear();
        _tableReferences.Clear();
        AddTable(dummySelectExpression, new TableReferenceExpression(this, dummySelectExpression.Alias!));
        // Do NOT use AddTable here since we are adding the same table which was current as join table we don't need to traverse it.
        _tables.Add(joinTable);
        _tableReferences.Add(joinTableReferenceExpression);

        var projectionMapping = new Dictionary<ProjectionMember, Expression>();
        foreach (var projection in _projectionMapping)
        {
            var projectionToAdd = projection.Value;
            if (projectionToAdd is EntityProjectionExpression entityProjection)
            {
                projectionToAdd = entityProjection.MakeNullable();
            }
            else if (projectionToAdd is ColumnExpression column)
            {
                projectionToAdd = column.MakeNullable();
            }

            projectionMapping[projection.Key] = projectionToAdd;
        }

        // ChildIdentifiers shouldn't be required to be updated since during translation they should be empty.
        for (var i = 0; i < _identifier.Count; i++)
        {
            if (_identifier[i].Column is ColumnExpression column)
            {
                _identifier[i] = (column.MakeNullable(), _identifier[i].Comparer);
            }
        }

        _projectionMapping = projectionMapping;
    }

    /// <summary>
    ///     This is an internal API that supports the Entity Framework Core infrastructure and not subject to
    ///     the same compatibility standards as public APIs. It may be changed or removed without notice in
    ///     any release. You should only use it directly in your code with extreme caution and knowing that
    ///     doing so can result in application failures when updating to a new Entity Framework Core release.
    /// </summary>
    [EntityFrameworkInternal]
    public EntityProjectionExpression? GenerateWeakEntityProjectionExpression(
        IEntityType entityType,
        ITableBase table,
        string? columnName,
        TableExpressionBase tableExpressionBase,
        bool nullable = true)
    {
        if (columnName == null)
        {
            // This is when projections are coming from a joined table.
            var propertyExpressions = GetPropertyExpressionsFromJoinedTable(
                entityType, table, FindTableReference(this, tableExpressionBase));

            return new EntityProjectionExpression(entityType, propertyExpressions);
        }
        else
        {
            var propertyExpressions = GetPropertyExpressionFromSameTable(
                entityType, table, this, tableExpressionBase, columnName, nullable);

            return propertyExpressions == null
                ? null
                : new EntityProjectionExpression(entityType, propertyExpressions);
        }

        static TableReferenceExpression FindTableReference(SelectExpression selectExpression, TableExpressionBase tableExpression)
        {
            var tableIndex = selectExpression._tables.FindIndex(e => ReferenceEquals(e, tableExpression));
            return selectExpression._tableReferences[tableIndex];
        }

        static IReadOnlyDictionary<IProperty, ColumnExpression>? GetPropertyExpressionFromSameTable(
            IEntityType entityType,
            ITableBase table,
            SelectExpression selectExpression,
            TableExpressionBase tableExpressionBase,
            string columnName,
            bool nullable)
        {
            var unwrappedTable = UnwrapJoinExpression(tableExpressionBase);
            if (unwrappedTable is TableExpression tableExpression)
            {
                if (!string.Equals(tableExpression.Name, table.Name, StringComparison.OrdinalIgnoreCase))
                {
                    // Fetch the table for the type which is defining the navigation since dependent would be in that table
                    tableExpressionBase = selectExpression.Tables
                        .First(
                            e =>
                            {
                                var t = (TableExpression)UnwrapJoinExpression(e);
                                return t.Name == table.Name && t.Schema == table.Schema;
                            });
                }

                var propertyExpressions = new Dictionary<IProperty, ColumnExpression>();
                var tableReferenceExpression = FindTableReference(selectExpression, tableExpressionBase);
                foreach (var property in entityType
                             .GetAllBaseTypes().Concat(entityType.GetDerivedTypesInclusive())
                             .SelectMany(t => t.GetDeclaredProperties()))
                {
                    propertyExpressions[property] = new ConcreteColumnExpression(
                        property, table.FindColumn(property)!, tableReferenceExpression, nullable || !property.IsPrimaryKey());
                }

                return propertyExpressions;
            }

            if (unwrappedTable is SelectExpression subquery)
            {
                var subqueryIdentifyingColumn = (ColumnExpression)subquery.Projection
                    .Single(e => string.Equals(e.Alias, columnName, StringComparison.OrdinalIgnoreCase))
                    .Expression;

                var subqueryPropertyExpressions = GetPropertyExpressionFromSameTable(
                    entityType, table, subquery, subqueryIdentifyingColumn.Table, subqueryIdentifyingColumn.Name, nullable);
                if (subqueryPropertyExpressions == null)
                {
                    return null;
                }

                var newPropertyExpressions = new Dictionary<IProperty, ColumnExpression>();
                var tableReferenceExpression = FindTableReference(selectExpression, tableExpressionBase);
                foreach (var (property, columnExpression) in subqueryPropertyExpressions)
                {
                    newPropertyExpressions[property] = subquery.GenerateOuterColumn(tableReferenceExpression, columnExpression);
                }

                return newPropertyExpressions;
            }

            return null;
        }

        static IReadOnlyDictionary<IProperty, ColumnExpression> GetPropertyExpressionsFromJoinedTable(
            IEntityType entityType,
            ITableBase table,
            TableReferenceExpression tableReferenceExpression)
        {
            var propertyExpressions = new Dictionary<IProperty, ColumnExpression>();
            foreach (var property in entityType
                         .GetAllBaseTypes().Concat(entityType.GetDerivedTypesInclusive())
                         .SelectMany(t => t.GetDeclaredProperties()))
            {
                propertyExpressions[property] = new ConcreteColumnExpression(
                    property, table.FindColumn(property)!, tableReferenceExpression, nullable: true);
            }

            return propertyExpressions;
        }
    }

    private enum JoinType
    {
        InnerJoin,
        LeftJoin,
        CrossJoin,
        CrossApply,
        OuterApply
    }

    private Expression AddJoin(
        JoinType joinType,
        SelectExpression innerSelectExpression,
        Expression outerShaper,
        Expression innerShaper,
        SqlExpression? joinPredicate = null)
    {
        AddJoin(joinType, ref innerSelectExpression, out _, joinPredicate);

        var transparentIdentifierType = TransparentIdentifierFactory.Create(outerShaper.Type, innerShaper.Type);
        var outerMemberInfo = transparentIdentifierType.GetTypeInfo().GetDeclaredField("Outer")!;
        var innerMemberInfo = transparentIdentifierType.GetTypeInfo().GetDeclaredField("Inner")!;
        var outerClientEval = _clientProjections.Count > 0;
        var innerClientEval = innerSelectExpression._clientProjections.Count > 0;
        var innerNullable = joinType == JoinType.LeftJoin || joinType == JoinType.OuterApply;

        if (outerClientEval)
        {
            // Outer projection are already populated
            if (innerClientEval)
            {
                // Add inner to projection and update indexes
                var indexMap = new int[innerSelectExpression._clientProjections.Count];
                for (var i = 0; i < innerSelectExpression._clientProjections.Count; i++)
                {
                    var projectionToAdd = innerSelectExpression._clientProjections[i];
                    projectionToAdd = MakeNullable(projectionToAdd, innerNullable);
                    _clientProjections.Add(projectionToAdd);
                    _aliasForClientProjections.Add(innerSelectExpression._aliasForClientProjections[i]);
                    indexMap[i] = _clientProjections.Count - 1;
                }

                innerSelectExpression._clientProjections.Clear();
                innerSelectExpression._aliasForClientProjections.Clear();

                innerShaper = new ProjectionIndexRemappingExpressionVisitor(innerSelectExpression, this, indexMap).Visit(innerShaper);
            }
            else
            {
                // Apply inner projection mapping and convert projection member binding to indexes
                var mapping = ConvertProjectionMappingToClientProjections(innerSelectExpression._projectionMapping, innerNullable);
                innerShaper = new ProjectionMemberToIndexConvertingExpressionVisitor(this, mapping).Visit(innerShaper);
            }
        }
        else
        {
            // Depending on inner, we may either need to populate outer projection or update projection members
            if (innerClientEval)
            {
                // Since inner projections are populated, we need to populate outer also
                var mapping = ConvertProjectionMappingToClientProjections(_projectionMapping);
                outerShaper = new ProjectionMemberToIndexConvertingExpressionVisitor(this, mapping).Visit(outerShaper);

                var indexMap = new int[innerSelectExpression._clientProjections.Count];
                for (var i = 0; i < innerSelectExpression._clientProjections.Count; i++)
                {
                    var projectionToAdd = innerSelectExpression._clientProjections[i];
                    projectionToAdd = MakeNullable(projectionToAdd, innerNullable);
                    _clientProjections.Add(projectionToAdd);
                    _aliasForClientProjections.Add(innerSelectExpression._aliasForClientProjections[i]);
                    indexMap[i] = _clientProjections.Count - 1;
                }

                innerSelectExpression._clientProjections.Clear();
                innerSelectExpression._aliasForClientProjections.Clear();

                innerShaper = new ProjectionIndexRemappingExpressionVisitor(innerSelectExpression, this, indexMap).Visit(innerShaper);
            }
            else
            {
                var projectionMapping = new Dictionary<ProjectionMember, Expression>();
                var mapping = new Dictionary<ProjectionMember, ProjectionMember>();

                foreach (var (projectionMember, expression) in _projectionMapping)
                {
                    var remappedProjectionMember = projectionMember.Prepend(outerMemberInfo);
                    mapping[projectionMember] = remappedProjectionMember;
                    projectionMapping[remappedProjectionMember] = expression;
                }

                outerShaper = new ProjectionMemberRemappingExpressionVisitor(this, mapping).Visit(outerShaper);
                mapping.Clear();

                foreach (var projection in innerSelectExpression._projectionMapping)
                {
                    var projectionMember = projection.Key;
                    var remappedProjectionMember = projection.Key.Prepend(innerMemberInfo);
                    mapping[projectionMember] = remappedProjectionMember;
                    var projectionToAdd = projection.Value;
                    projectionToAdd = MakeNullable(projectionToAdd, innerNullable);
                    projectionMapping[remappedProjectionMember] = projectionToAdd;
                }

                innerShaper = new ProjectionMemberRemappingExpressionVisitor(this, mapping).Visit(innerShaper);
                _projectionMapping = projectionMapping;
                innerSelectExpression._projectionMapping.Clear();
            }
        }

        if (innerNullable)
        {
            innerShaper = new EntityShaperNullableMarkingExpressionVisitor().Visit(innerShaper);
        }

        return New(
            transparentIdentifierType.GetTypeInfo().DeclaredConstructors.Single(),
            new[] { outerShaper, innerShaper }, outerMemberInfo, innerMemberInfo);
    }

    private void AddJoin(
        JoinType joinType,
        ref SelectExpression innerSelectExpression,
        out bool innerPushdownOccurred,
        SqlExpression? joinPredicate = null)
    {
        innerPushdownOccurred = false;
        // Try to convert Apply to normal join
        if (joinType == JoinType.CrossApply
            || joinType == JoinType.OuterApply)
        {
            var limit = innerSelectExpression.Limit;
            var offset = innerSelectExpression.Offset;
            if (!innerSelectExpression.IsDistinct
                || (limit == null && offset == null))
            {
                innerSelectExpression.Limit = null;
                innerSelectExpression.Offset = null;

                joinPredicate = TryExtractJoinKey(this, innerSelectExpression, allowNonEquality: limit == null && offset == null);
                if (joinPredicate != null)
                {
                    var containsOuterReference = new SelectExpressionCorrelationFindingExpressionVisitor(this)
                        .ContainsOuterReference(innerSelectExpression);
                    if (!containsOuterReference)
                    {
                        if (limit != null || offset != null)
                        {
                            var partitions = new List<SqlExpression>();
                            GetPartitions(innerSelectExpression, joinPredicate, partitions);
                            var orderings = innerSelectExpression.Orderings.Count > 0
                                ? innerSelectExpression.Orderings
                                : innerSelectExpression._identifier.Count > 0
                                    ? innerSelectExpression._identifier.Select(e => new OrderingExpression(e.Column, true))
                                    : new[] { new OrderingExpression(new SqlFragmentExpression("(SELECT 1)"), true) };

                            var rowNumberExpression = new RowNumberExpression(
                                partitions, orderings.ToList(), (limit ?? offset)!.TypeMapping);
                            innerSelectExpression.ClearOrdering();

                            joinPredicate = innerSelectExpression.PushdownIntoSubqueryInternal().Remap(joinPredicate);

                            var subqueryTableReference = innerSelectExpression._tableReferences.Single();
                            var outerColumn = ((SelectExpression)innerSelectExpression.Tables[0]).GenerateOuterColumn(
                                subqueryTableReference, rowNumberExpression, "row");
                            SqlExpression? offsetPredicate = null;
                            SqlExpression? limitPredicate = null;
                            if (offset != null)
                            {
                                offsetPredicate = new SqlBinaryExpression(
                                    ExpressionType.LessThan, offset, outerColumn, typeof(bool), joinPredicate.TypeMapping);
                            }

                            if (limit != null)
                            {
                                if (offset != null)
                                {
                                    limit = offset is SqlConstantExpression offsetConstant
                                        && limit is SqlConstantExpression limitConstant
                                            ? new SqlConstantExpression(
                                                Constant((int)offsetConstant.Value! + (int)limitConstant.Value!),
                                                limit.TypeMapping)
                                            : new SqlBinaryExpression(ExpressionType.Add, offset, limit, limit.Type, limit.TypeMapping);
                                }

                                limitPredicate = new SqlBinaryExpression(
                                    ExpressionType.LessThanOrEqual, outerColumn, limit, typeof(bool), joinPredicate.TypeMapping);
                            }

                            var predicate = offsetPredicate != null
                                ? limitPredicate != null
                                    ? new SqlBinaryExpression(
                                        ExpressionType.AndAlso, offsetPredicate, limitPredicate, typeof(bool),
                                        joinPredicate.TypeMapping)
                                    : offsetPredicate
                                : limitPredicate;
                            innerSelectExpression.ApplyPredicate(predicate!);
                        }

                        AddJoin(
                            joinType == JoinType.CrossApply ? JoinType.InnerJoin : JoinType.LeftJoin,
                            ref innerSelectExpression,
                            out innerPushdownOccurred,
                            joinPredicate);

                        return;
                    }

                    innerSelectExpression.ApplyPredicate(joinPredicate);
                    joinPredicate = null;
                }

                // Order matters Apply Offset before Limit
                if (offset != null)
                {
                    innerSelectExpression.ApplyOffset(offset);
                }

                if (limit != null)
                {
                    innerSelectExpression.ApplyLimit(limit);
                }
            }
        }

        if (Limit != null
            || Offset != null
            || IsDistinct
            || GroupBy.Count > 0)
        {
            var sqlRemappingVisitor = PushdownIntoSubqueryInternal();
            innerSelectExpression = sqlRemappingVisitor.Remap(innerSelectExpression);
            joinPredicate = sqlRemappingVisitor.Remap(joinPredicate);
        }

        if (innerSelectExpression.Limit != null
            || innerSelectExpression.Offset != null
            || innerSelectExpression.IsDistinct
            || innerSelectExpression.Predicate != null
            || innerSelectExpression.Tables.Count > 1
            || innerSelectExpression.GroupBy.Count > 0)
        {
            joinPredicate = innerSelectExpression.PushdownIntoSubqueryInternal().Remap(joinPredicate);
            innerPushdownOccurred = true;
        }

        if (_identifier.Count > 0
            && innerSelectExpression._identifier.Count > 0)
        {
            if (joinType == JoinType.LeftJoin
                || joinType == JoinType.OuterApply)
            {
                _identifier.AddRange(innerSelectExpression._identifier.Select(e => (e.Column.MakeNullable(), e.Comparer)));
            }
            else
            {
                _identifier.AddRange(innerSelectExpression._identifier);
            }
        }
        else
        {
            // if the subquery that is joined to can't be uniquely identified
            // then the entire join should also not be marked as non-identifiable
            _identifier.Clear();
            innerSelectExpression._identifier.Clear();
        }

        var innerTable = innerSelectExpression.Tables.Single();
        var joinTable = joinType switch
        {
            JoinType.InnerJoin => new InnerJoinExpression(innerTable, joinPredicate!),
            JoinType.LeftJoin => new LeftJoinExpression(innerTable, joinPredicate!),
            JoinType.CrossJoin => new CrossJoinExpression(innerTable),
            JoinType.CrossApply => new CrossApplyExpression(innerTable),
            JoinType.OuterApply => (TableExpressionBase)new OuterApplyExpression(innerTable),
            _ => throw new InvalidOperationException(CoreStrings.InvalidSwitch(nameof(joinType), joinType))
        };

        var tableReferenceExpression = innerSelectExpression._tableReferences[0];
        tableReferenceExpression.UpdateTableReference(innerSelectExpression, this);
        AddTable(joinTable, tableReferenceExpression);

        static void GetPartitions(SelectExpression selectExpression, SqlExpression sqlExpression, List<SqlExpression> partitions)
        {
            if (sqlExpression is SqlBinaryExpression sqlBinaryExpression)
            {
                if (sqlBinaryExpression.OperatorType == ExpressionType.Equal)
                {
                    if (sqlBinaryExpression.Left is ColumnExpression columnExpression
                        && selectExpression.ContainsTableReference(columnExpression))
                    {
                        partitions.Add(sqlBinaryExpression.Left);
                    }
                    else
                    {
                        partitions.Add(sqlBinaryExpression.Right);
                    }
                }
                else if (sqlBinaryExpression.OperatorType == ExpressionType.AndAlso)
                {
                    GetPartitions(selectExpression, sqlBinaryExpression.Left, partitions);
                    GetPartitions(selectExpression, sqlBinaryExpression.Right, partitions);
                }
            }
        }

        static SqlExpression? TryExtractJoinKey(SelectExpression outer, SelectExpression inner, bool allowNonEquality)
        {
            if (inner.Limit != null
                || inner.Offset != null)
            {
                return null;
            }

            var predicate = inner.GroupBy.Count > 0 ? inner.Having : inner.Predicate;
            if (predicate == null)
            {
                return null;
            }

            var outerColumnExpressions = new List<SqlExpression>();
            var joinPredicate = TryExtractJoinKey(
                outer,
                inner,
                predicate,
                outerColumnExpressions,
                allowNonEquality,
                out var updatedPredicate);

            if (joinPredicate != null)
            {
                joinPredicate = RemoveRedundantNullChecks(joinPredicate, outerColumnExpressions);
            }

            // we can't convert apply to join in case of distinct and groupby, if the projection doesn't already contain the join keys
            // since we can't add the missing keys to the projection - only convert to join if all the keys are already there
            if (joinPredicate != null
                && (inner.IsDistinct
                    || inner.GroupBy.Count > 0))
            {
                var innerKeyColumns = new List<ColumnExpression>();
                PopulateInnerKeyColumns(inner.Tables, joinPredicate, innerKeyColumns);

                // if projection has already been applied we can use it directly
                // otherwise we extract future projection columns from projection mapping
                // and based on that we determine whether we can convert from APPLY to JOIN
                var projectionColumns = inner.Projection.Count > 0
                    ? inner.Projection.Select(p => p.Expression)
                    : ExtractColumnsFromProjectionMapping(inner._projectionMapping);

                foreach (var innerColumn in innerKeyColumns)
                {
                    if (!projectionColumns.Contains(innerColumn))
                    {
                        return null;
                    }
                }
            }

            if (inner.GroupBy.Count > 0)
            {
                inner.Having = updatedPredicate;
            }
            else
            {
                inner.Predicate = updatedPredicate;
            }

            return joinPredicate;

            static SqlExpression? TryExtractJoinKey(
                SelectExpression outer,
                SelectExpression inner,
                SqlExpression predicate,
                List<SqlExpression> outerColumnExpressions,
                bool allowNonEquality,
                out SqlExpression? updatedPredicate)
            {
                if (predicate is SqlBinaryExpression sqlBinaryExpression)
                {
                    var joinPredicate = ValidateKeyComparison(
                        outer, inner, sqlBinaryExpression, outerColumnExpressions, allowNonEquality);
                    if (joinPredicate != null)
                    {
                        updatedPredicate = null;

                        return joinPredicate;
                    }

                    if (sqlBinaryExpression.OperatorType == ExpressionType.AndAlso)
                    {
                        var leftJoinKey = TryExtractJoinKey(
                            outer, inner, sqlBinaryExpression.Left, outerColumnExpressions, allowNonEquality, out var leftPredicate);
                        var rightJoinKey = TryExtractJoinKey(
                            outer, inner, sqlBinaryExpression.Right, outerColumnExpressions, allowNonEquality, out var rightPredicate);

                        updatedPredicate = CombineNonNullExpressions(leftPredicate, rightPredicate);

                        return CombineNonNullExpressions(leftJoinKey, rightJoinKey);
                    }
                }

                updatedPredicate = predicate;

                return null;
            }

            static SqlBinaryExpression? ValidateKeyComparison(
                SelectExpression outer,
                SelectExpression inner,
                SqlBinaryExpression sqlBinaryExpression,
                List<SqlExpression> outerColumnExpressions,
                bool allowNonEquality)
            {
                if (sqlBinaryExpression.OperatorType == ExpressionType.Equal
                    || (allowNonEquality
                        && (sqlBinaryExpression.OperatorType == ExpressionType.NotEqual
                            || sqlBinaryExpression.OperatorType == ExpressionType.GreaterThan
                            || sqlBinaryExpression.OperatorType == ExpressionType.GreaterThanOrEqual
                            || sqlBinaryExpression.OperatorType == ExpressionType.LessThan
                            || sqlBinaryExpression.OperatorType == ExpressionType.LessThanOrEqual)))
                {
                    if (IsContainedColumn(outer, sqlBinaryExpression.Left)
                        && IsContainedColumn(inner, sqlBinaryExpression.Right))
                    {
                        outerColumnExpressions.Add(sqlBinaryExpression.Left);

                        return sqlBinaryExpression;
                    }

                    if (IsContainedColumn(outer, sqlBinaryExpression.Right)
                        && IsContainedColumn(inner, sqlBinaryExpression.Left))
                    {
                        outerColumnExpressions.Add(sqlBinaryExpression.Right);

                        return new SqlBinaryExpression(
                            MirroredOperationMap[sqlBinaryExpression.OperatorType],
                            sqlBinaryExpression.Right,
                            sqlBinaryExpression.Left,
                            sqlBinaryExpression.Type,
                            sqlBinaryExpression.TypeMapping);
                    }
                }

                // null checks are considered part of join key
                if (sqlBinaryExpression.OperatorType == ExpressionType.NotEqual)
                {
                    if (IsContainedColumn(outer, sqlBinaryExpression.Left)
                        && sqlBinaryExpression.Right is SqlConstantExpression rightConstant
                        && rightConstant.Value == null)
                    {
                        return sqlBinaryExpression;
                    }

                    if (IsContainedColumn(outer, sqlBinaryExpression.Right)
                        && sqlBinaryExpression.Left is SqlConstantExpression leftConstant
                        && leftConstant.Value == null)
                    {
                        return sqlBinaryExpression.Update(
                            sqlBinaryExpression.Right,
                            sqlBinaryExpression.Left);
                    }
                }

                return null;
            }

            static bool IsContainedColumn(SelectExpression selectExpression, SqlExpression sqlExpression)
            {
                switch (sqlExpression)
                {
                    case ColumnExpression columnExpression:
                        return selectExpression.ContainsTableReference(columnExpression);

                    case SqlConstantExpression sqlConstantExpression
                        when sqlConstantExpression.Value == null:
                        return true;

                    case SqlBinaryExpression sqlBinaryExpression
                        when sqlBinaryExpression.OperatorType == ExpressionType.AndAlso
                        || sqlBinaryExpression.OperatorType == ExpressionType.OrElse
                        || sqlBinaryExpression.OperatorType == ExpressionType.NotEqual:
                        return IsContainedColumn(selectExpression, sqlBinaryExpression.Left)
                            && IsContainedColumn(selectExpression, sqlBinaryExpression.Right);

                    case CaseExpression caseExpression
                        when caseExpression.ElseResult == null
                        && caseExpression.Operand == null
                        && caseExpression.WhenClauses.Count == 1:
                        return IsContainedColumn(selectExpression, caseExpression.WhenClauses[0].Test)
                            && IsContainedColumn(selectExpression, caseExpression.WhenClauses[0].Result);

                    default:
                        return false;
                }
            }

            static void PopulateInnerKeyColumns(
                IEnumerable<TableExpressionBase> tables,
                SqlExpression joinPredicate,
                List<ColumnExpression> resultColumns)
            {
                if (joinPredicate is SqlBinaryExpression sqlBinaryExpression)
                {
                    PopulateInnerKeyColumns(tables, sqlBinaryExpression.Left, resultColumns);
                    PopulateInnerKeyColumns(tables, sqlBinaryExpression.Right, resultColumns);
                }
                else if (joinPredicate is ColumnExpression columnExpression
                         && tables.Contains(columnExpression.Table))
                {
                    resultColumns.Add(columnExpression);
                }
            }

            static List<ColumnExpression> ExtractColumnsFromProjectionMapping(
                IDictionary<ProjectionMember, Expression> projectionMapping)
            {
                var result = new List<ColumnExpression>();
                foreach (var (projectionMember, expression) in projectionMapping)
                {
                    if (expression is EntityProjectionExpression entityProjection)
                    {
                        foreach (var property in GetAllPropertiesInHierarchy(entityProjection.EntityType))
                        {
                            result.Add(entityProjection.BindProperty(property));
                        }

                        if (entityProjection.DiscriminatorExpression != null
                            && entityProjection.DiscriminatorExpression is ColumnExpression discriminatorColumn)
                        {
                            result.Add(discriminatorColumn);
                        }
                    }
                    else if (expression is ColumnExpression column)
                    {
                        result.Add(column);
                    }
                }

                return result;
            }

            static SqlExpression? CombineNonNullExpressions(SqlExpression? left, SqlExpression? right)
                => left != null
                    ? right != null
                        ? new SqlBinaryExpression(ExpressionType.AndAlso, left, right, left.Type, left.TypeMapping)
                        : left
                    : right;

            static SqlExpression? RemoveRedundantNullChecks(SqlExpression predicate, List<SqlExpression> outerColumnExpressions)
            {
                if (predicate is SqlBinaryExpression sqlBinaryExpression)
                {
                    if (sqlBinaryExpression.OperatorType == ExpressionType.NotEqual
                        && outerColumnExpressions.Contains(sqlBinaryExpression.Left)
                        && sqlBinaryExpression.Right is SqlConstantExpression sqlConstantExpression
                        && sqlConstantExpression.Value == null)
                    {
                        return null;
                    }

                    if (sqlBinaryExpression.OperatorType == ExpressionType.AndAlso)
                    {
                        var leftPredicate = RemoveRedundantNullChecks(sqlBinaryExpression.Left, outerColumnExpressions);
                        var rightPredicate = RemoveRedundantNullChecks(sqlBinaryExpression.Right, outerColumnExpressions);

                        return CombineNonNullExpressions(leftPredicate, rightPredicate);
                    }
                }

                return predicate;
            }
        }
    }

    /// <summary>
    ///     Adds the given <see cref="SelectExpression" /> to table sources using INNER JOIN.
    /// </summary>
    /// <param name="innerSelectExpression">A <see cref="SelectExpression" /> to join with.</param>
    /// <param name="joinPredicate">A predicate to use for the join.</param>
    public void AddInnerJoin(SelectExpression innerSelectExpression, SqlExpression joinPredicate)
        => AddJoin(JoinType.InnerJoin, ref innerSelectExpression, out _, joinPredicate);

    /// <summary>
    ///     Adds the given <see cref="SelectExpression" /> to table sources using LEFT JOIN.
    /// </summary>
    /// <param name="innerSelectExpression">A <see cref="SelectExpression" /> to join with.</param>
    /// <param name="joinPredicate">A predicate to use for the join.</param>
    public void AddLeftJoin(SelectExpression innerSelectExpression, SqlExpression joinPredicate)
        => AddJoin(JoinType.LeftJoin, ref innerSelectExpression, out _, joinPredicate);

    /// <summary>
    ///     Adds the given <see cref="SelectExpression" /> to table sources using CROSS JOIN.
    /// </summary>
    /// <param name="innerSelectExpression">A <see cref="SelectExpression" /> to join with.</param>
    public void AddCrossJoin(SelectExpression innerSelectExpression)
        => AddJoin(JoinType.CrossJoin, ref innerSelectExpression, out _);

    /// <summary>
    ///     Adds the given <see cref="SelectExpression" /> to table sources using CROSS APPLY.
    /// </summary>
    /// <param name="innerSelectExpression">A <see cref="SelectExpression" /> to join with.</param>
    public void AddCrossApply(SelectExpression innerSelectExpression)
        => AddJoin(JoinType.CrossApply, ref innerSelectExpression, out _);

    /// <summary>
    ///     Adds the given <see cref="SelectExpression" /> to table sources using OUTER APPLY.
    /// </summary>
    /// <param name="innerSelectExpression">A <see cref="SelectExpression" /> to join with.</param>
    public void AddOuterApply(SelectExpression innerSelectExpression)
        => AddJoin(JoinType.OuterApply, ref innerSelectExpression, out _);

    /// <summary>
    ///     Adds the query expression of the given <see cref="ShapedQueryExpression" /> to table sources using INNER JOIN and combine shapers.
    /// </summary>
    /// <param name="innerSource">A <see cref="ShapedQueryExpression" /> to join with.</param>
    /// <param name="joinPredicate">A predicate to use for the join.</param>
    /// <param name="outerShaper">An expression for outer shaper.</param>
    /// <returns>An expression which shapes the result of this join.</returns>
    public Expression AddInnerJoin(
        ShapedQueryExpression innerSource,
        SqlExpression joinPredicate,
        Expression outerShaper)
        => AddJoin(
            JoinType.InnerJoin, (SelectExpression)innerSource.QueryExpression, outerShaper, innerSource.ShaperExpression,
            joinPredicate);

    /// <summary>
    ///     Adds the query expression of the given <see cref="ShapedQueryExpression" /> to table sources using LEFT JOIN and combine shapers.
    /// </summary>
    /// <param name="innerSource">A <see cref="ShapedQueryExpression" /> to join with.</param>
    /// <param name="joinPredicate">A predicate to use for the join.</param>
    /// <param name="outerShaper">An expression for outer shaper.</param>
    /// <returns>An expression which shapes the result of this join.</returns>
    public Expression AddLeftJoin(
        ShapedQueryExpression innerSource,
        SqlExpression joinPredicate,
        Expression outerShaper)
        => AddJoin(
            JoinType.LeftJoin, (SelectExpression)innerSource.QueryExpression, outerShaper, innerSource.ShaperExpression, joinPredicate);

    /// <summary>
    ///     Adds the query expression of the given <see cref="ShapedQueryExpression" /> to table sources using CROSS JOIN and combine shapers.
    /// </summary>
    /// <param name="innerSource">A <see cref="ShapedQueryExpression" /> to join with.</param>
    /// <param name="outerShaper">An expression for outer shaper.</param>
    /// <returns>An expression which shapes the result of this join.</returns>
    public Expression AddCrossJoin(
        ShapedQueryExpression innerSource,
        Expression outerShaper)
        => AddJoin(JoinType.CrossJoin, (SelectExpression)innerSource.QueryExpression, outerShaper, innerSource.ShaperExpression);

    /// <summary>
    ///     Adds the query expression of the given <see cref="ShapedQueryExpression" /> to table sources using CROSS APPLY and combine shapers.
    /// </summary>
    /// <param name="innerSource">A <see cref="ShapedQueryExpression" /> to join with.</param>
    /// <param name="outerShaper">An expression for outer shaper.</param>
    /// <returns>An expression which shapes the result of this join.</returns>
    public Expression AddCrossApply(
        ShapedQueryExpression innerSource,
        Expression outerShaper)
        => AddJoin(JoinType.CrossApply, (SelectExpression)innerSource.QueryExpression, outerShaper, innerSource.ShaperExpression);

    /// <summary>
    ///     Adds the query expression of the given <see cref="ShapedQueryExpression" /> to table sources using OUTER APPLY and combine shapers.
    /// </summary>
    /// <param name="innerSource">A <see cref="ShapedQueryExpression" /> to join with.</param>
    /// <param name="outerShaper">An expression for outer shaper.</param>
    /// <returns>An expression which shapes the result of this join.</returns>
    public Expression AddOuterApply(
        ShapedQueryExpression innerSource,
        Expression outerShaper)
        => AddJoin(JoinType.OuterApply, (SelectExpression)innerSource.QueryExpression, outerShaper, innerSource.ShaperExpression);

    /// <summary>
    ///     Pushes down the <see cref="SelectExpression" /> into a subquery.
    /// </summary>
    public void PushdownIntoSubquery()
        => PushdownIntoSubqueryInternal();

    private SqlRemappingVisitor PushdownIntoSubqueryInternal()
    {
        var subqueryAlias = GenerateUniqueAlias(_usedAliases, "t");
        var subquery = new SelectExpression(
            subqueryAlias, new List<ProjectionExpression>(), _tables.ToList(), _tableReferences.ToList(), _groupBy.ToList(),
            _orderings.ToList())
        {
            IsDistinct = IsDistinct,
            Predicate = Predicate,
            Having = Having,
            Offset = Offset,
            Limit = Limit
        };
        subquery._usedAliases = _usedAliases;
        _tables.Clear();
        _tableReferences.Clear();
        _groupBy.Clear();
        _orderings.Clear();
        IsDistinct = false;
        Predicate = null;
        Having = null;
        Offset = null;
        Limit = null;
        subquery._tptLeftJoinTables.AddRange(_tptLeftJoinTables);
        _tptLeftJoinTables.Clear();

        var subqueryTableReferenceExpression = new TableReferenceExpression(this, subquery.Alias!);
        // Do NOT use AddTable here. The subquery already have unique aliases we don't need to traverse it again to make it unique.
        _tables.Add(subquery);
        _tableReferences.Add(subqueryTableReferenceExpression);

        // Remap tableReferences in inner so that all components follow referential integrity.
        foreach (var tableReference in subquery._tableReferences)
        {
            tableReference.UpdateTableReference(this, subquery);
        }

        var projectionMap = new Dictionary<SqlExpression, ColumnExpression>(ReferenceEqualityComparer.Instance);

        if (_projection.Count > 0)
        {
            var projections = _projection.ToList();
            _projection.Clear();
            foreach (var projection in projections)
            {
                // Since these projections are already added, they have unique table alias already.
                // The only new alias added was for "t" which we already made unique at the start of the method.
                var outerColumn = subquery.GenerateOuterColumn(
                    subqueryTableReferenceExpression, projection.Expression, projection.Alias, assignUniqueTableAlias: false);
                AddToProjection(outerColumn, null);
                projectionMap[projection.Expression] = outerColumn;
            }
        }

        var nestedQueryInProjection = false;
        // Projection would be present for client eval case
        if (_clientProjections.Count > 0)
        {
            for (var i = 0; i < _clientProjections.Count; i++)
            {
                var item = _clientProjections[i];
                // If item's value is ConstantExpression then projection has already been applied
                if (item is ConstantExpression)
                {
                    break;
                }

                if (item is EntityProjectionExpression entityProjection)
                {
                    _clientProjections[i] = LiftEntityProjectionFromSubquery(entityProjection);
                }
                else if (item is SqlExpression sqlExpression)
                {
                    var alias = _aliasForClientProjections[i];
                    var outerColumn = subquery.GenerateOuterColumn(subqueryTableReferenceExpression, sqlExpression, alias);
                    projectionMap[sqlExpression] = outerColumn;
                    _clientProjections[i] = outerColumn;
                    _aliasForClientProjections[i] = null;
                }
                else
                {
                    nestedQueryInProjection = true;
                }
            }
        }
        else
        {
            foreach (var (projectionMember, expression) in _projectionMapping.ToList())
            {
                // If projectionMapping's value is ConstantExpression then projection has already been applied
                if (expression is ConstantExpression)
                {
                    break;
                }

                if (expression is EntityProjectionExpression entityProjection)
                {
                    _projectionMapping[projectionMember] = LiftEntityProjectionFromSubquery(entityProjection);
                }
                else
                {
                    var innerColumn = (SqlExpression)expression;
                    var outerColumn = subquery.GenerateOuterColumn(
                        subqueryTableReferenceExpression, innerColumn, projectionMember.Last?.Name);
                    projectionMap[innerColumn] = outerColumn;
                    _projectionMapping[projectionMember] = outerColumn;
                }
            }
        }

        if (subquery._groupBy.Count > 0)
        {
            foreach (var key in subquery._groupBy)
            {
                projectionMap[key] = subquery.GenerateOuterColumn(subqueryTableReferenceExpression, key);
            }
        }

        var identifiers = _identifier.ToList();
        _identifier.Clear();
        foreach (var (column, comparer) in identifiers)
        {
            // Invariant, identifier should not contain term which cannot be projected out.
            if (!projectionMap.TryGetValue(column, out var outerColumn))
            {
                outerColumn = subquery.GenerateOuterColumn(subqueryTableReferenceExpression, column);
            }

            _identifier.Add((outerColumn, Comparer: comparer));
        }

        var childIdentifiers = _childIdentifiers.ToList();
        _childIdentifiers.Clear();
        foreach (var (column, comparer) in childIdentifiers)
        {
<<<<<<< HEAD
            // Invariant, identifier should not contain term which cannot be projected out.
            if (!projectionMap.TryGetValue(column, out var outerColumn))
=======
            var subqueryAlias = GenerateUniqueAlias(_usedAliases, "t");
            var subquery = new SelectExpression(
                subqueryAlias, new List<ProjectionExpression>(), _tables.ToList(), _tableReferences.ToList(), _groupBy.ToList(),
                _orderings.ToList())
            {
                IsDistinct = IsDistinct,
                Predicate = Predicate,
                Having = Having,
                Offset = Offset,
                Limit = Limit,
                _groupingParentSelectExpressionId = _groupingParentSelectExpressionId
            };
            subquery._usedAliases = _usedAliases;
            _tables.Clear();
            _tableReferences.Clear();
            _groupBy.Clear();
            _orderings.Clear();
            IsDistinct = false;
            Predicate = null;
            Having = null;
            Offset = null;
            Limit = null;
            subquery._tptLeftJoinTables.AddRange(_tptLeftJoinTables);
            _tptLeftJoinTables.Clear();

            var subqueryTableReferenceExpression = new TableReferenceExpression(this, subquery.Alias!);
            // Do NOT use AddTable here. The subquery already have unique aliases we don't need to traverse it again to make it unique.
            _tables.Add(subquery);
            _tableReferences.Add(subqueryTableReferenceExpression);

            var useOldBehavior = AppContext.TryGetSwitch("Microsoft.EntityFrameworkCore.Issue26587", out var enabled)
                && enabled;

            if (!useOldBehavior)
>>>>>>> 22a1094f
            {
                outerColumn = subquery.GenerateOuterColumn(subqueryTableReferenceExpression, column);
            }

            _childIdentifiers.Add((outerColumn, Comparer: comparer));
        }

        foreach (var ordering in subquery._orderings)
        {
            var orderingExpression = ordering.Expression;
            if (projectionMap.TryGetValue(orderingExpression, out var outerColumn))
            {
                _orderings.Add(ordering.Update(outerColumn));
            }
            else if (!IsDistinct
                     && GroupBy.Count == 0
                     || GroupBy.Contains(orderingExpression))
            {
                _orderings.Add(
                    ordering.Update(
                        subquery.GenerateOuterColumn(
                            subqueryTableReferenceExpression, orderingExpression, assignUniqueTableAlias: false)));
            }
            else
            {
                _orderings.Clear();
                break;
            }
        }

        if (subquery.Offset == null
            && subquery.Limit == null)
        {
            subquery.ClearOrdering();
        }

        // Remap tableReferences in inner
        foreach (var tableReference in subquery._tableReferences)
        {
            tableReference.UpdateTableReference(this, subquery);
        }

        var tableReferenceUpdatingExpressionVisitor = new TableReferenceUpdatingExpressionVisitor(this, subquery);
        var sqlRemappingVisitor = new SqlRemappingVisitor(projectionMap, subquery, subqueryTableReferenceExpression);
        tableReferenceUpdatingExpressionVisitor.Visit(subquery);

        if (nestedQueryInProjection)
        {
            for (var i = 0; i < _clientProjections.Count; i++)
            {
                if (_clientProjections[i] is ShapedQueryExpression shapedQueryExpression)
                {
                    _clientProjections[i] = shapedQueryExpression.Update(
                        sqlRemappingVisitor.Visit(shapedQueryExpression.QueryExpression), shapedQueryExpression.ShaperExpression);
                }
            }
        }

        return sqlRemappingVisitor;

        EntityProjectionExpression LiftEntityProjectionFromSubquery(EntityProjectionExpression entityProjection)
        {
            var propertyExpressions = new Dictionary<IProperty, ColumnExpression>();
            foreach (var property in GetAllPropertiesInHierarchy(entityProjection.EntityType))
            {
                var innerColumn = entityProjection.BindProperty(property);
                var outerColumn = subquery.GenerateOuterColumn(subqueryTableReferenceExpression, innerColumn);
                projectionMap[innerColumn] = outerColumn;
                propertyExpressions[property] = outerColumn;
            }

            ColumnExpression? discriminatorExpression = null;
            if (entityProjection.DiscriminatorExpression != null)
            {
                discriminatorExpression = subquery.GenerateOuterColumn(
                    subqueryTableReferenceExpression, entityProjection.DiscriminatorExpression, DiscriminatorColumnAlias);
                projectionMap[entityProjection.DiscriminatorExpression] = discriminatorExpression;
            }

            var newEntityProjection = new EntityProjectionExpression(
                entityProjection.EntityType, propertyExpressions, discriminatorExpression);

            // Also lift nested entity projections
            foreach (var navigation in entityProjection.EntityType
                         .GetAllBaseTypes().Concat(entityProjection.EntityType.GetDerivedTypesInclusive())
                         .SelectMany(t => t.GetDeclaredNavigations()))
            {
                var boundEntityShaperExpression = entityProjection.BindNavigation(navigation);
                if (boundEntityShaperExpression != null)
                {
                    var innerEntityProjection = (EntityProjectionExpression)boundEntityShaperExpression.ValueBufferExpression;
                    var newInnerEntityProjection = LiftEntityProjectionFromSubquery(innerEntityProjection);
                    boundEntityShaperExpression = boundEntityShaperExpression.Update(newInnerEntityProjection);
                    newEntityProjection.AddNavigationBinding(navigation, boundEntityShaperExpression);
                }
            }

            return newEntityProjection;
        }
    }

    /// <summary>
    ///     Checks whether this <see cref="SelectExpression" /> represents a <see cref="FromSqlExpression" /> which is not composed upon.
    /// </summary>
    /// <returns>A bool value indicating a non-composed <see cref="FromSqlExpression" />.</returns>
    public bool IsNonComposedFromSql()
        => Limit == null
            && Offset == null
            && !IsDistinct
            && Predicate == null
            && GroupBy.Count == 0
            && Having == null
            && Orderings.Count == 0
            && Tables.Count == 1
            && Tables[0] is FromSqlExpression fromSql
            && Projection.All(
                pe => pe.Expression is ColumnExpression column
                    && string.Equals(fromSql.Alias, column.TableAlias, StringComparison.OrdinalIgnoreCase))
            && _projectionMapping.TryGetValue(new ProjectionMember(), out var mapping)
            && mapping.Type == typeof(Dictionary<IProperty, int>);

    /// <summary>
    ///     Prepares the <see cref="SelectExpression" /> to apply aggregate operation over it.
    /// </summary>
    public void PrepareForAggregate()
    {
        if (IsDistinct
            || Limit != null
            || Offset != null)
        {
            PushdownIntoSubquery();
        }
    }

    /// <summary>
    ///     This is an internal API that supports the Entity Framework Core infrastructure and not subject to
    ///     the same compatibility standards as public APIs. It may be changed or removed without notice in
    ///     any release. You should only use it directly in your code with extreme caution and knowing that
    ///     doing so can result in application failures when updating to a new Entity Framework Core release.
    /// </summary>
    [EntityFrameworkInternal]
    public SelectExpression Clone()
    {
        _cloningExpressionVisitor ??= new CloningExpressionVisitor();

        return (SelectExpression)_cloningExpressionVisitor.Visit(this);
    }

    /// <summary>
    ///     This is an internal API that supports the Entity Framework Core infrastructure and not subject to
    ///     the same compatibility standards as public APIs. It may be changed or removed without notice in
    ///     any release. You should only use it directly in your code with extreme caution and knowing that
    ///     doing so can result in application failures when updating to a new Entity Framework Core release.
    /// </summary>
    [EntityFrameworkInternal]
    public SelectExpression Prune()
        => Prune(referencedColumns: null);

    private SelectExpression Prune(IReadOnlyCollection<string>? referencedColumns = null)
    {
        if (referencedColumns != null
            && !IsDistinct)
        {
            for (var i = _projection.Count - 1; i >= 0; i--)
            {
                if (!referencedColumns.Contains(_projection[i].Alias))
                {
                    _projection.RemoveAt(i);
                }
            }
        }

        _identifier.Clear();
        _childIdentifiers.Clear();
        var columnExpressionFindingExpressionVisitor = new ColumnExpressionFindingExpressionVisitor();
        var columnsMap = columnExpressionFindingExpressionVisitor.FindColumns(this);
        var removedTableCount = 0;
        for (var i = 0; i < _tables.Count; i++)
        {
            var table = _tables[i];
            var tableAlias = GetAliasFromTableExpressionBase(table);
            if (columnsMap[tableAlias] == null
                && (table is LeftJoinExpression
                    || table is OuterApplyExpression)
                && _tptLeftJoinTables?.Contains(i + removedTableCount) == true)
            {
                _tables.RemoveAt(i);
                _tableReferences.RemoveAt(i);
                removedTableCount++;
                i--;

                continue;
            }

            if (UnwrapJoinExpression(table) is SelectExpression innerSelectExpression)
            {
                innerSelectExpression.Prune(columnsMap[tableAlias]);
            }
        }

        return this;
    }

    private Dictionary<ProjectionMember, int> ConvertProjectionMappingToClientProjections(
        Dictionary<ProjectionMember, Expression> projectionMapping,
        bool makeNullable = false)
    {
        var mapping = new Dictionary<ProjectionMember, int>();
        var entityProjectionCache = new Dictionary<EntityProjectionExpression, int>(ReferenceEqualityComparer.Instance);
        foreach (var projection in projectionMapping)
        {
            var projectionMember = projection.Key;
            var projectionToAdd = projection.Value;

            if (projectionToAdd is EntityProjectionExpression entityProjection)
            {
                if (!entityProjectionCache.TryGetValue(entityProjection, out var value))
                {
                    var entityProjectionToCache = entityProjection;
                    if (makeNullable)
                    {
                        entityProjection = entityProjection.MakeNullable();
                    }

                    _clientProjections.Add(entityProjection);
                    _aliasForClientProjections.Add(null);
                    value = _clientProjections.Count - 1;
                    entityProjectionCache[entityProjectionToCache] = value;
                }

                mapping[projectionMember] = value;
            }
            else
            {
                projectionToAdd = MakeNullable(projectionToAdd, makeNullable);
                var existingIndex = _clientProjections.FindIndex(e => e.Equals(projectionToAdd));
                if (existingIndex == -1)
                {
                    _clientProjections.Add(projectionToAdd);
                    _aliasForClientProjections.Add(projectionMember.Last?.Name);
                    existingIndex = _clientProjections.Count - 1;
                }

                mapping[projectionMember] = existingIndex;
            }
        }

        projectionMapping.Clear();

        return mapping;
    }

    private static SqlExpression MakeNullable(SqlExpression expression, bool nullable)
        => nullable && expression is ColumnExpression column ? column.MakeNullable() : expression;

    private static Expression MakeNullable(Expression expression, bool nullable)
    {
        if (nullable)
        {
            if (expression is EntityProjectionExpression entityProjection)
            {
                return entityProjection.MakeNullable();
            }

            if (expression is ColumnExpression column)
            {
                return column.MakeNullable();
            }
        }

        return expression;
    }

    private static string GetAliasFromTableExpressionBase(TableExpressionBase tableExpressionBase)
        // We unwrap here since alias are not assigned to wrapper expressions
        => UnwrapJoinExpression(tableExpressionBase).Alias!;

    private static TableExpressionBase UnwrapJoinExpression(TableExpressionBase tableExpressionBase)
        => (tableExpressionBase as JoinExpressionBase)?.Table ?? tableExpressionBase;

    private static IEnumerable<IProperty> GetAllPropertiesInHierarchy(IEntityType entityType)
        => entityType.GetAllBaseTypes().Concat(entityType.GetDerivedTypesInclusive())
            .SelectMany(t => t.GetDeclaredProperties());

    private static ConcreteColumnExpression CreateColumnExpression(
        IProperty property,
        ITableBase table,
        TableReferenceExpression tableExpression,
        bool nullable)
        => new(property, table.FindColumn(property)!, tableExpression, nullable);

    private ConcreteColumnExpression GenerateOuterColumn(
        TableReferenceExpression tableReferenceExpression,
        SqlExpression projection,
        string? alias = null,
        bool assignUniqueTableAlias = true)
    {
        // TODO: Add check if we can add projection in subquery to generate out column
        // Subquery having Distinct or GroupBy can block it.
        var index = AddToProjection(projection, alias, assignUniqueTableAlias);

        return new ConcreteColumnExpression(_projection[index], tableReferenceExpression);
    }

    private bool ContainsTableReference(ColumnExpression column)
        // This method is used when evaluating join correlations.
        // At that point aliases are not uniquified across so we need to match tables
        => Tables.Any(e => ReferenceEquals(e, column.Table));

    private SqlExpression TryLiftGroupByAggregate(SqlExpression sqlExpression)
        => _groupBy.Count > 0
            ? (SqlExpression)new GroupByAggregateLiftingExpressionVisitor(this).Visit(sqlExpression)
            : sqlExpression;

    private void AddTable(TableExpressionBase tableExpressionBase, TableReferenceExpression tableReferenceExpression)
    {
        Check.DebugAssert(_tables.Count == _tableReferences.Count, "All the tables should have their associated TableReferences.");
        Check.DebugAssert(
            string.Equals(
                GetAliasFromTableExpressionBase(tableExpressionBase), tableReferenceExpression.Alias, StringComparison.Ordinal),
            "Alias of table and table reference should be the same.");

        var uniqueAlias = GenerateUniqueAlias(_usedAliases, tableReferenceExpression.Alias);
        // We unwrap here since alias are not assigned to wrapper expressions
        UnwrapJoinExpression(tableExpressionBase).Alias = uniqueAlias;
        tableReferenceExpression.Alias = uniqueAlias;

        tableExpressionBase = (TableExpressionBase)new AliasUniquifier(_usedAliases).Visit(tableExpressionBase);
        _tables.Add(tableExpressionBase);
        _tableReferences.Add(tableReferenceExpression);
    }

    private SqlExpression AssignUniqueAliases(SqlExpression expression)
        => (SqlExpression)new AliasUniquifier(_usedAliases).Visit(expression);

    private static string GenerateUniqueAlias(HashSet<string> usedAliases, string currentAlias)
    {
        var counter = 0;
        var baseAlias = currentAlias[..1];

        while (usedAliases.Contains(currentAlias))
        {
<<<<<<< HEAD
            currentAlias = baseAlias + counter++;
=======
            Check.DebugAssert(_tables.Count == _tableReferences.Count, "All the tables should have their associated TableReferences.");
            Check.DebugAssert(
                string.Equals(GetAliasFromTableExpressionBase(tableExpressionBase), tableReferenceExpression.Alias),
                "Alias of table and table reference should be the same.");

            var uniqueAlias = GenerateUniqueAlias(_usedAliases, tableReferenceExpression.Alias);
            // We unwrap here since alias are not assigned to wrapper expressions
            UnwrapJoinExpression(tableExpressionBase).Alias = uniqueAlias;
            tableReferenceExpression.Alias = uniqueAlias;

            tableExpressionBase = (TableExpressionBase)new AliasUniquefier(_usedAliases).Visit(tableExpressionBase);

            _tables.Add(tableExpressionBase);
            _tableReferences.Add(tableReferenceExpression);
>>>>>>> 22a1094f
        }

        usedAliases.Add(currentAlias);
        return currentAlias;
    }

    /// <inheritdoc />
    protected override Expression VisitChildren(ExpressionVisitor visitor)
    {
        if (_projection.Count == 0)
        {
            // If projection is not populated then we need to treat this as mutable object since it is not final yet.
            if (_clientProjections.Count > 0)
            {
                VisitList(_clientProjections, inPlace: true, out _);
            }
            else
            {
                var projectionMapping = new Dictionary<ProjectionMember, Expression>();
                foreach (var (projectionMember, expression) in _projectionMapping)
                {
                    var newProjection = visitor.Visit(expression);

                    projectionMapping[projectionMember] = newProjection;
                }

                _projectionMapping = projectionMapping;
            }

            var newTables = VisitList(_tables, inPlace: true, out var tablesChanged);
            Check.DebugAssert(
                !tablesChanged
                || newTables.Select(e => GetAliasFromTableExpressionBase(e)).SequenceEqual(_tableReferences.Select(e => e.Alias)),
                "Alias of updated tables must match the old tables.");
            Predicate = (SqlExpression?)visitor.Visit(Predicate);

            var newGroupBy = _groupBy;
            for (var i = 0; i < _groupBy.Count; i++)
            {
                var groupingKey = _groupBy[i];
                var newGroupingKey = (SqlExpression)visitor.Visit(groupingKey);
                if (newGroupingKey != groupingKey
                    || newGroupingKey is SqlConstantExpression
                    || newGroupingKey is SqlParameterExpression)
                {
                    if (newGroupBy == _groupBy)
                    {
                        newGroupBy = new List<SqlExpression>(_groupBy.Count);
                        for (var j = 0; j < i; j++)
                        {
                            newGroupBy.Add(_groupBy[j]);
                        }
                    }
                }

                if (newGroupBy != _groupBy
                    && !(newGroupingKey is SqlConstantExpression
                        || newGroupingKey is SqlParameterExpression))
                {
                    newGroupBy.Add(newGroupingKey);
                }
            }

            if (newGroupBy != _groupBy)
            {
                _groupBy.Clear();
                _groupBy.AddRange(newGroupBy);
            }

            Having = (SqlExpression?)visitor.Visit(Having);

<<<<<<< HEAD
            VisitList(_orderings, inPlace: true, out _);
=======
                Offset = (SqlExpression?)visitor.Visit(Offset);
                Limit = (SqlExpression?)visitor.Visit(Limit);
                _groupingCorrelationPredicate = (SqlExpression?)visitor.Visit(_groupingCorrelationPredicate);
>>>>>>> 22a1094f

            Offset = (SqlExpression?)visitor.Visit(Offset);
            Limit = (SqlExpression?)visitor.Visit(Limit);

            var identifier = VisitList(_identifier.Select(e => e.Column).ToList(), inPlace: true, out _)
                .Zip(_identifier, (a, b) => (a, b.Comparer))
                .ToList();
            _identifier.Clear();
            _identifier.AddRange(identifier);

            var childIdentifier = VisitList(_childIdentifiers.Select(e => e.Column).ToList(), inPlace: true, out _)
                .Zip(_childIdentifiers, (a, b) => (a, b.Comparer))
                .ToList();
            _childIdentifiers.Clear();
            _childIdentifiers.AddRange(childIdentifier);

            return this;
        }
        else
        {
            // If projection is populated then
            // Either this SelectExpression is not bound to a shaped query expression
            // Or it is post-translation phase where it will update the shaped query expression
            // So we will treat it as immutable
            var newProjections = VisitList(_projection, inPlace: false, out var changed);

            // We don't need to visit _clientProjection/_projectionMapping here
            // because once projection is populated both of them contains expressions for client binding rather than a server query.

            var newTables = VisitList(_tables, inPlace: false, out var tablesChanged);
            changed |= tablesChanged;

            Check.DebugAssert(
                !tablesChanged
                || newTables.Select(e => GetAliasFromTableExpressionBase(e)).SequenceEqual(_tableReferences.Select(e => e.Alias)),
                "Alias of updated tables must match the old tables.");

            var predicate = (SqlExpression?)visitor.Visit(Predicate);
            changed |= predicate != Predicate;

            var newGroupBy = _groupBy;
            for (var i = 0; i < _groupBy.Count; i++)
            {
                var groupingKey = _groupBy[i];
                var newGroupingKey = (SqlExpression)visitor.Visit(groupingKey);
                if (newGroupingKey != groupingKey
                    || newGroupingKey is SqlConstantExpression
                    || newGroupingKey is SqlParameterExpression)
                {
                    if (newGroupBy == _groupBy)
                    {
                        newGroupBy = new List<SqlExpression>(_groupBy.Count);
                        for (var j = 0; j < i; j++)
                        {
                            newGroupBy.Add(_groupBy[j]);
                        }
                    }

                    changed = true;
                }

                if (newGroupBy != _groupBy
                    && !(newGroupingKey is SqlConstantExpression
                        || newGroupingKey is SqlParameterExpression))
                {
                    newGroupBy.Add(newGroupingKey);
                }
            }

<<<<<<< HEAD
            var havingExpression = (SqlExpression?)visitor.Visit(Having);
            changed |= havingExpression != Having;
=======
                var groupingCorrelationPredicate = (SqlExpression?)visitor.Visit(_groupingCorrelationPredicate);
                changed |= groupingCorrelationPredicate != _groupingCorrelationPredicate;

                var identifier = VisitList(_identifier.Select(e => e.Column).ToList(), inPlace: false, out var identifierChanged);
                changed |= identifierChanged;
>>>>>>> 22a1094f

            var newOrderings = VisitList(_orderings, inPlace: false, out var orderingChanged);
            changed |= orderingChanged;

<<<<<<< HEAD
            var offset = (SqlExpression?)visitor.Visit(Offset);
            changed |= offset != Offset;
=======
                if (changed)
                {
                    var newTableReferences = _tableReferences.ToList();
                    var newSelectExpression = new SelectExpression(
                        Alias, newProjections, newTables, newTableReferences, newGroupBy, newOrderings)
                    {
                        _clientProjections = _clientProjections,
                        _projectionMapping = _projectionMapping,
                        Predicate = predicate,
                        Having = havingExpression,
                        Offset = offset,
                        Limit = limit,
                        IsDistinct = IsDistinct,
                        Tags = Tags,
                        _usedAliases = _usedAliases,
                        _groupingCorrelationPredicate = groupingCorrelationPredicate,
                        _groupingParentSelectExpressionId = _groupingParentSelectExpressionId
                    };

                    newSelectExpression._tptLeftJoinTables.AddRange(_tptLeftJoinTables);

                    newSelectExpression._identifier.AddRange(identifier.Zip(_identifier).Select(e => (e.First, e.Second.Comparer)));
                    newSelectExpression._childIdentifiers.AddRange(
                        childIdentifier.Zip(_childIdentifiers).Select(e => (e.First, e.Second.Comparer)));

                    // Remap tableReferences in new select expression
                    foreach (var tableReference in newTableReferences)
                    {
                        tableReference.UpdateTableReference(this, newSelectExpression);
                    }
>>>>>>> 22a1094f

            var limit = (SqlExpression?)visitor.Visit(Limit);
            changed |= limit != Limit;

            var identifier = VisitList(_identifier.Select(e => e.Column).ToList(), inPlace: false, out var identifierChanged);
            changed |= identifierChanged;

            var childIdentifier = VisitList(
                _childIdentifiers.Select(e => e.Column).ToList(), inPlace: false, out var childIdentifierChanged);
            changed |= childIdentifierChanged;

            if (changed)
            {
                var newTableReferences = _tableReferences.ToList();
                var newSelectExpression = new SelectExpression(
                    Alias, newProjections, newTables, newTableReferences, newGroupBy, newOrderings)
                {
                    _clientProjections = _clientProjections,
                    _projectionMapping = _projectionMapping,
                    Predicate = predicate,
                    Having = havingExpression,
                    Offset = offset,
                    Limit = limit,
                    IsDistinct = IsDistinct,
                    Tags = Tags,
                    _usedAliases = _usedAliases
                };

                newSelectExpression._tptLeftJoinTables.AddRange(_tptLeftJoinTables);

                newSelectExpression._identifier.AddRange(identifier.Zip(_identifier).Select(e => (e.First, e.Second.Comparer)));
                newSelectExpression._childIdentifiers.AddRange(
                    childIdentifier.Zip(_childIdentifiers).Select(e => (e.First, e.Second.Comparer)));

                // Remap tableReferences in new select expression
                foreach (var tableReference in newTableReferences)
                {
                    tableReference.UpdateTableReference(this, newSelectExpression);
                }

                var tableReferenceUpdatingExpressionVisitor = new TableReferenceUpdatingExpressionVisitor(this, newSelectExpression);
                tableReferenceUpdatingExpressionVisitor.Visit(newSelectExpression);

                return newSelectExpression;
            }

            return this;
        }

        List<T> VisitList<T>(List<T> list, bool inPlace, out bool changed)
            where T : Expression
        {
            changed = false;
            var newList = list;
            for (var i = 0; i < list.Count; i++)
            {
                var item = list[i];
                var newItem = item is ShapedQueryExpression shapedQueryExpression
                    ? shapedQueryExpression.Update(
                        visitor.Visit(shapedQueryExpression.QueryExpression), shapedQueryExpression.ShaperExpression)
                    : visitor.Visit(item);
                if (newItem != item
                    && newList == list)
                {
                    newList = new List<T>(list.Count);
                    for (var j = 0; j < i; j++)
                    {
                        newList.Add(list[j]);
                    }

                    changed = true;
                }

                if (newList != list)
                {
                    newList.Add((T)newItem);
                }
            }

            if (inPlace
                && changed)
            {
                list.Clear();
                list.AddRange(newList);

                return list;
            }

            return newList;
        }
    }

    /// <summary>
    ///     Creates a new expression that is like this one, but using the supplied children. If all of the children are the same, it will
    ///     return this expression.
    /// </summary>
    /// <param name="projections">The <see cref="Projection" /> property of the result.</param>
    /// <param name="tables">The <see cref="Tables" /> property of the result.</param>
    /// <param name="predicate">The <see cref="Predicate" /> property of the result.</param>
    /// <param name="groupBy">The <see cref="GroupBy" /> property of the result.</param>
    /// <param name="having">The <see cref="Having" /> property of the result.</param>
    /// <param name="orderings">The <see cref="Orderings" /> property of the result.</param>
    /// <param name="limit">The <see cref="Limit" /> property of the result.</param>
    /// <param name="offset">The <see cref="Offset" /> property of the result.</param>
    /// <returns>This expression if no children changed, or an expression with the updated children.</returns>
    // This does not take internal states since when using this method SelectExpression should be finalized
    public SelectExpression Update(
        IReadOnlyList<ProjectionExpression> projections,
        IReadOnlyList<TableExpressionBase> tables,
        SqlExpression? predicate,
        IReadOnlyList<SqlExpression> groupBy,
        SqlExpression? having,
        IReadOnlyList<OrderingExpression> orderings,
        SqlExpression? limit,
        SqlExpression? offset)
    {
        var projectionMapping = new Dictionary<ProjectionMember, Expression>();
        foreach (var (projectionMember, expression) in _projectionMapping)
        {
            projectionMapping[projectionMember] = expression;
        }

        var newTableReferences = _tableReferences.ToList();
        var newSelectExpression = new SelectExpression(
            Alias, projections.ToList(), tables.ToList(), newTableReferences, groupBy.ToList(), orderings.ToList())
        {
            _projectionMapping = projectionMapping,
            _clientProjections = _clientProjections.ToList(),
            Predicate = predicate,
            Having = having,
            Offset = offset,
            Limit = limit,
            IsDistinct = IsDistinct,
            Tags = Tags
        };

        // We don't copy identifiers because when we are doing reconstruction so projection is already applied.
        // Update method should not be used pre-projection application. There are other methods to change SelectExpression.

        // Remap tableReferences in new select expression
        foreach (var tableReference in newTableReferences)
        {
            tableReference.UpdateTableReference(this, newSelectExpression);
        }

        var tableReferenceUpdatingExpressionVisitor = new TableReferenceUpdatingExpressionVisitor(this, newSelectExpression);
        tableReferenceUpdatingExpressionVisitor.Visit(newSelectExpression);

        return newSelectExpression;
    }

    /// <inheritdoc />
    protected override void Print(ExpressionPrinter expressionPrinter)
    {
        if (_clientProjections.Count > 0)
        {
            expressionPrinter.AppendLine("Client Projections:");
            using (expressionPrinter.Indent())
            {
                for (var i = 0; i < _clientProjections.Count; i++)
                {
                    expressionPrinter.AppendLine();
                    expressionPrinter.Append(i.ToString()).Append(" -> ");
                    expressionPrinter.Visit(_clientProjections[i]);
                }
            }
        }
        else if (_projectionMapping.Count > 0)
        {
            expressionPrinter.AppendLine("Projection Mapping:");
            using (expressionPrinter.Indent())
            {
                foreach (var (projectionMember, expression) in _projectionMapping)
                {
                    expressionPrinter.AppendLine();
                    expressionPrinter.Append(projectionMember.ToString()).Append(" -> ");
                    expressionPrinter.Visit(expression);
                }
            }
        }

        expressionPrinter.AppendLine();

        foreach (var tag in Tags)
        {
            expressionPrinter.Append($"-- {tag}");
        }

        IDisposable? indent = null;

        if (Alias != null)
        {
            expressionPrinter.AppendLine("(");
            indent = expressionPrinter.Indent();
        }

        expressionPrinter.Append("SELECT ");

        if (IsDistinct)
        {
            expressionPrinter.Append("DISTINCT ");
        }

        if (Limit != null
            && Offset == null)
        {
            expressionPrinter.Append("TOP(");
            expressionPrinter.Visit(Limit);
            expressionPrinter.Append(") ");
        }

        if (Projection.Any())
        {
            expressionPrinter.VisitCollection(Projection);
        }
        else
        {
            expressionPrinter.Append("1");
        }

        if (Tables.Any())
        {
            expressionPrinter.AppendLine().Append("FROM ");

            expressionPrinter.VisitCollection(Tables, p => p.AppendLine());
        }

        if (Predicate != null)
        {
            expressionPrinter.AppendLine().Append("WHERE ");
            expressionPrinter.Visit(Predicate);
        }

        if (GroupBy.Any())
        {
            expressionPrinter.AppendLine().Append("GROUP BY ");
            expressionPrinter.VisitCollection(GroupBy);
        }

        if (Having != null)
        {
            expressionPrinter.AppendLine().Append("HAVING ");
            expressionPrinter.Visit(Having);
        }

        if (Orderings.Any())
        {
            expressionPrinter.AppendLine().Append("ORDER BY ");
            expressionPrinter.VisitCollection(Orderings);
        }
        else if (Offset != null)
        {
            expressionPrinter.AppendLine().Append("ORDER BY (SELECT 1)");
        }

        if (Offset != null)
        {
            expressionPrinter.AppendLine().Append("OFFSET ");
            expressionPrinter.Visit(Offset);
            expressionPrinter.Append(" ROWS");

            if (Limit != null)
            {
                expressionPrinter.Append(" FETCH NEXT ");
                expressionPrinter.Visit(Limit);
                expressionPrinter.Append(" ROWS ONLY");
            }
        }

        if (Alias != null)
        {
            indent?.Dispose();
            expressionPrinter.AppendLine().Append(") AS " + Alias);
        }
    }

    /// <inheritdoc />
    public override bool Equals(object? obj)
        => obj != null
            && (ReferenceEquals(this, obj)
                || obj is SelectExpression selectExpression
                && Equals(selectExpression));

    private bool Equals(SelectExpression selectExpression)
        /*
         * This is intentionally reference equals.
         * SelectExpression can appear at 2 levels,
         * 1. Top most level which is always same reference when translation phase, post-translation it can change in
         * ShapedQueryExpression where it would cause reconstruction. Reconstruction is cheaper than computing whole Equals
         * 2. Nested level component inside top level SelectExpression where it could change the reference and reconstruct SQL tree.
         * Since we assign unique aliases to components, 2 different SelectExpression would never match. And only positive case could
         * happen when it is reference equal.
         * If inner changed with in-place mutation then reference would be same, if inner changed with no mutation then it will cause
         * reconstruction causing different reference.
         */
        => ReferenceEquals(this, selectExpression);

    /// <inheritdoc />
    public override int GetHashCode()
        // Since equality above is reference equality, hash code can also be based on reference.
        => RuntimeHelpers.GetHashCode(this);
}<|MERGE_RESOLUTION|>--- conflicted
+++ resolved
@@ -52,6 +52,8 @@
     private List<Expression> _clientProjections = new();
     private readonly List<string?> _aliasForClientProjections = new();
 
+    private SqlExpression? _groupingCorrelationPredicate;
+    private Guid? _groupingParentSelectExpressionId;
     private CloningExpressionVisitor? _cloningExpressionVisitor;
 
     private SelectExpression(
@@ -63,47 +65,12 @@
         List<OrderingExpression> orderings)
         : base(alias)
     {
-<<<<<<< HEAD
         _projection = projections;
         _tables = tables;
         _tableReferences = tableReferences;
         _groupBy = groupBy;
         _orderings = orderings;
     }
-=======
-        private static readonly string _discriminatorColumnAlias = "Discriminator";
-        private static readonly IdentifierComparer _identifierComparer = new();
-
-        private static readonly Dictionary<ExpressionType, ExpressionType> _mirroredOperationMap =
-            new()
-            {
-                { ExpressionType.Equal, ExpressionType.Equal },
-                { ExpressionType.NotEqual, ExpressionType.NotEqual },
-                { ExpressionType.LessThan, ExpressionType.GreaterThan },
-                { ExpressionType.LessThanOrEqual, ExpressionType.GreaterThanOrEqual },
-                { ExpressionType.GreaterThan, ExpressionType.LessThan },
-                { ExpressionType.GreaterThanOrEqual, ExpressionType.LessThanOrEqual },
-            };
-
-        private readonly List<ProjectionExpression> _projection = new();
-        private readonly List<TableExpressionBase> _tables = new();
-        private readonly List<TableReferenceExpression> _tableReferences = new();
-        private readonly List<SqlExpression> _groupBy = new();
-        private readonly List<OrderingExpression> _orderings = new();
-        private HashSet<string> _usedAliases = new();
-
-        private readonly List<(ColumnExpression Column, ValueComparer Comparer)> _identifier = new();
-        private readonly List<(ColumnExpression Column, ValueComparer Comparer)> _childIdentifiers = new();
-
-        private readonly List<int> _tptLeftJoinTables = new();
-        private Dictionary<ProjectionMember, Expression> _projectionMapping = new();
-        private List<Expression> _clientProjections = new();
-        private readonly List<string?> _aliasForClientProjections = new();
-
-        private SqlExpression? _groupingCorrelationPredicate;
-        private Guid? _groupingParentSelectExpressionId;
-        private CloningExpressionVisitor? _cloningExpressionVisitor;
->>>>>>> 22a1094f
 
     internal SelectExpression(SqlExpression? projection)
         : base(null)
@@ -550,6 +517,7 @@
                         || shapedQueryExpression.ResultCardinality == ResultCardinality.SingleOrDefault:
                     {
                         var innerSelectExpression = (SelectExpression)shapedQueryExpression.QueryExpression;
+                        innerSelectExpression._groupingCorrelationPredicate = null;
                         var innerShaperExpression = shapedQueryExpression.ShaperExpression;
                         if (innerSelectExpression._clientProjections.Count == 0)
                         {
@@ -620,6 +588,7 @@
                         when shapedQueryExpression.ResultCardinality == ResultCardinality.Enumerable:
                     {
                         var innerSelectExpression = (SelectExpression)shapedQueryExpression.QueryExpression;
+                        innerSelectExpression._groupingCorrelationPredicate = null;
                         if (_identifier.Count == 0
                             || innerSelectExpression._identifier.Count == 0)
                         {
@@ -639,22 +608,15 @@
 
                         if (querySplittingBehavior == QuerySplittingBehavior.SplitQuery)
                         {
-<<<<<<< HEAD
                             var outerSelectExpression = (SelectExpression)cloningExpressionVisitor!.Visit(baseSelectExpression!);
                             innerSelectExpression =
-                                (SelectExpression)new ColumnExpressionReplacingExpressionVisitor(this, outerSelectExpression)
+                                (SelectExpression)new ColumnExpressionReplacingExpressionVisitor(this, outerSelectExpression._tableReferences)
                                     .Visit(innerSelectExpression);
 
                             if (outerSelectExpression.Limit != null
                                 || outerSelectExpression.Offset != null
                                 || outerSelectExpression.IsDistinct
                                 || outerSelectExpression._groupBy.Count > 0)
-=======
-                            var innerSelectExpression = (SelectExpression)shapedQueryExpression.QueryExpression;
-                            innerSelectExpression._groupingCorrelationPredicate = null;
-                            var innerShaperExpression = shapedQueryExpression.ShaperExpression;
-                            if (innerSelectExpression._clientProjections.Count == 0)
->>>>>>> 22a1094f
                             {
                                 // We do pushdown after making sure that inner contains references to outer only
                                 // so that when we do pushdown, we can update inner and maintain graph
@@ -678,48 +640,11 @@
 #endif
                             var parentIdentifier = GetIdentifierAccessor(this, newClientProjections, actualParentIdentifier).Item1;
 
-<<<<<<< HEAD
                             outerSelectExpression.AddJoin(
                                 JoinType.CrossApply, ref innerSelectExpression, out var pushdownOccurredWhenJoining);
                             outerSelectExpression._clientProjections.AddRange(innerSelectExpression._clientProjections);
                             outerSelectExpression._aliasForClientProjections.AddRange(innerSelectExpression._aliasForClientProjections);
                             innerSelectExpression = outerSelectExpression;
-=======
-                            AddJoin(JoinType.OuterApply, ref innerSelectExpression);
-                            var offset = _clientProjections.Count;
-                            var count = innerSelectExpression._clientProjections.Count;
-                            _clientProjections.AddRange(
-                                innerSelectExpression._clientProjections.Select(e => MakeNullable(e, nullable: true)));
-                            _aliasForClientProjections.AddRange(innerSelectExpression._aliasForClientProjections);
-                            innerShaperExpression = new ProjectionIndexRemappingExpressionVisitor(
-                                    innerSelectExpression,
-                                    this,
-                                    Enumerable.Range(offset, count).ToArray())
-                                .Visit(innerShaperExpression);
-                            innerShaperExpression = entityShaperNullableMarkingExpressionVisitor!.Visit(innerShaperExpression);
-                            clientProjectionIndexMap.Add(innerShaperExpression);
-                            remappingRequired = true;
-                            break;
-
-                            static Expression RemoveConvert(Expression expression)
-                                => expression is UnaryExpression unaryExpression
-                                    && unaryExpression.NodeType == ExpressionType.Convert
-                                        ? RemoveConvert(unaryExpression.Operand)
-                                        : expression;
-                        }
-
-                        case ShapedQueryExpression shapedQueryExpression
-                            when shapedQueryExpression.ResultCardinality == ResultCardinality.Enumerable:
-                        {
-                            var innerSelectExpression = (SelectExpression)shapedQueryExpression.QueryExpression;
-                            innerSelectExpression._groupingCorrelationPredicate = null;
-                            if (_identifier.Count == 0
-                                || innerSelectExpression._identifier.Count == 0)
-                            {
-                                throw new InvalidOperationException(
-                                    RelationalStrings.InsufficientInformationToIdentifyElementOfCollectionJoin);
-                            }
->>>>>>> 22a1094f
 
                             for (var j = 0; j < actualParentIdentifier.Count; j++)
                             {
@@ -731,50 +656,10 @@
                             // Copy over any nested ordering if there were any
                             if (containsOrdering)
                             {
-<<<<<<< HEAD
                                 var collectionJoinedInnerTable = ((JoinExpressionBase)innerSelectExpression._tables[^1]).Table;
                                 var collectionJoinedTableReference = innerSelectExpression._tableReferences[^1];
                                 var innerOrderingExpressions = new List<OrderingExpression>();
                                 if (orderingsToBeErased != null)
-=======
-                                var outerSelectExpression = (SelectExpression)cloningExpressionVisitor!.Visit(baseSelectExpression!);
-                                innerSelectExpression = (SelectExpression)new ColumnExpressionReplacingExpressionVisitor(
-                                    this, outerSelectExpression._tableReferences).Visit(innerSelectExpression);
-
-                                if (outerSelectExpression.Limit != null
-                                    || outerSelectExpression.Offset != null
-                                    || outerSelectExpression.IsDistinct
-                                    || outerSelectExpression._groupBy.Count > 0)
-                                {
-                                    // We do pushdown after making sure that inner contains references to outer only
-                                    // so that when we do pushdown, we can update inner and maintain graph
-                                    var sqlRemappingVisitor = outerSelectExpression.PushdownIntoSubqueryInternal();
-                                    innerSelectExpression = sqlRemappingVisitor.Remap(innerSelectExpression);
-                                }
-
-                                var actualParentIdentifier = _identifier.Take(outerSelectExpression._identifier.Count).ToList();
-                                var containsOrdering = innerSelectExpression.Orderings.Count > 0;
-                                List<OrderingExpression>? orderingsToBeErased = null;
-                                if (containsOrdering
-                                    && innerSelectExpression.Limit == null
-                                    && innerSelectExpression.Offset == null)
-                                {
-                                    orderingsToBeErased = innerSelectExpression.Orderings.ToList();
-                                }
-#if DEBUG
-                                Check.DebugAssert(
-                                    !(new SelectExpressionCorrelationFindingExpressionVisitor(this)
-                                        .ContainsOuterReference(innerSelectExpression)), "Split query contains outer reference");
-#endif
-                                var parentIdentifier = GetIdentifierAccessor(this, newClientProjections, actualParentIdentifier).Item1;
-
-                                outerSelectExpression.AddCrossApply(innerSelectExpression);
-                                outerSelectExpression._clientProjections.AddRange(innerSelectExpression._clientProjections);
-                                outerSelectExpression._aliasForClientProjections.AddRange(innerSelectExpression._aliasForClientProjections);
-                                innerSelectExpression = outerSelectExpression;
-
-                                for (var j = 0; j < actualParentIdentifier.Count; j++)
->>>>>>> 22a1094f
                                 {
                                     // Ordering was present but erased so we add again
                                     if (pushdownOccurredWhenJoining)
@@ -1223,7 +1108,6 @@
             sqlExpression = PushdownIntoSubqueryInternal().Remap(sqlExpression);
         }
 
-<<<<<<< HEAD
         sqlExpression = TryLiftGroupByAggregate(sqlExpression);
         sqlExpression = AssignUniqueAliases(sqlExpression);
 
@@ -1239,18 +1123,6 @@
                     sqlExpression.TypeMapping);
         }
         else
-=======
-        internal void UpdatePredicate(SqlExpression predicate)
-        {
-            Predicate = predicate;
-        }
-
-        /// <summary>
-        ///     Applies grouping from given key selector.
-        /// </summary>
-        /// <param name="keySelector">An key selector expression for the GROUP BY.</param>
-        public void ApplyGrouping(Expression keySelector)
->>>>>>> 22a1094f
         {
             Predicate = Predicate == null
                 ? sqlExpression
@@ -1263,6 +1135,11 @@
         }
     }
 
+    internal void UpdatePredicate(SqlExpression predicate)
+    {
+        Predicate = predicate;
+    }
+
     /// <summary>
     ///     Applies grouping from given key selector.
     /// </summary>
@@ -1359,34 +1236,16 @@
 
         _groupBy.AddRange(groupByTerms);
 
-<<<<<<< HEAD
         // We generate the cloned expression before changing identifier for this SelectExpression
         // because we are going to erase grouping for cloned expression.
+        _groupingParentSelectExpressionId = Guid.NewGuid();
         var clonedSelectExpression = Clone();
         var correlationPredicate = groupByTerms.Zip(clonedSelectExpression._groupBy)
             .Select(e => sqlExpressionFactory.Equal(e.First, e.Second))
             .Aggregate((l, r) => sqlExpressionFactory.AndAlso(l, r));
         clonedSelectExpression._groupBy.Clear();
         clonedSelectExpression.ApplyPredicate(correlationPredicate);
-=======
-            // We generate the cloned expression before changing identifier for this SelectExpression
-            // because we are going to erase grouping for cloned expression.
-            if (!(AppContext.TryGetSwitch("Microsoft.EntityFrameworkCore.Issue27094", out var enabled2) && enabled2))
-            {
-                _groupingParentSelectExpressionId = Guid.NewGuid();
-
-            }
-            var clonedSelectExpression = Clone();
-            var correlationPredicate = groupByTerms.Zip(clonedSelectExpression._groupBy)
-                .Select(e => sqlExpressionFactory.Equal(e.First, e.Second))
-                .Aggregate((l, r) => sqlExpressionFactory.AndAlso(l, r));
-            clonedSelectExpression._groupBy.Clear();
-            clonedSelectExpression.ApplyPredicate(correlationPredicate);
-            if (!(AppContext.TryGetSwitch("Microsoft.EntityFrameworkCore.Issue27102", out var enabled) && enabled))
-            {
-                clonedSelectExpression._groupingCorrelationPredicate = clonedSelectExpression.Predicate;
-            }
->>>>>>> 22a1094f
+        clonedSelectExpression._groupingCorrelationPredicate = clonedSelectExpression.Predicate;
 
         if (!_identifier.All(e => _groupBy.Contains(e.Column)))
         {
@@ -1585,13 +1444,17 @@
             Predicate = Predicate,
             Having = Having,
             Offset = Offset,
-            Limit = Limit
+            Limit = Limit,
+            _groupingParentSelectExpressionId = _groupingParentSelectExpressionId,
+            _groupingCorrelationPredicate = _groupingCorrelationPredicate
         };
         Offset = null;
         Limit = null;
         IsDistinct = false;
         Predicate = null;
         Having = null;
+        _groupingCorrelationPredicate = null;
+        _groupingParentSelectExpressionId = null;
         _groupBy.Clear();
         _orderings.Clear();
         _tables.Clear();
@@ -1663,33 +1526,9 @@
             if (expression1 is EntityProjectionExpression entityProjection1
                 && expression2 is EntityProjectionExpression entityProjection2)
             {
-<<<<<<< HEAD
                 HandleEntityProjection(projectionMember, select1, entityProjection1, select2, entityProjection2);
                 continue;
             }
-=======
-                IsDistinct = IsDistinct,
-                Predicate = Predicate,
-                Having = Having,
-                Offset = Offset,
-                Limit = Limit,
-                _groupingParentSelectExpressionId = _groupingParentSelectExpressionId,
-                _groupingCorrelationPredicate = _groupingCorrelationPredicate
-            };
-            Offset = null;
-            Limit = null;
-            IsDistinct = false;
-            Predicate = null;
-            Having = null;
-            _groupingCorrelationPredicate = null;
-            _groupingParentSelectExpressionId = null;
-            _groupBy.Clear();
-            _orderings.Clear();
-            _tables.Clear();
-            _tableReferences.Clear();
-            select1._projectionMapping = new Dictionary<ProjectionMember, Expression>(_projectionMapping);
-            _projectionMapping.Clear();
->>>>>>> 22a1094f
 
             var innerColumn1 = (SqlExpression)expression1;
             var innerColumn2 = (SqlExpression)expression2;
@@ -2759,7 +2598,8 @@
             Predicate = Predicate,
             Having = Having,
             Offset = Offset,
-            Limit = Limit
+            Limit = Limit,
+            _groupingParentSelectExpressionId = _groupingParentSelectExpressionId
         };
         subquery._usedAliases = _usedAliases;
         _tables.Clear();
@@ -2883,45 +2723,8 @@
         _childIdentifiers.Clear();
         foreach (var (column, comparer) in childIdentifiers)
         {
-<<<<<<< HEAD
             // Invariant, identifier should not contain term which cannot be projected out.
             if (!projectionMap.TryGetValue(column, out var outerColumn))
-=======
-            var subqueryAlias = GenerateUniqueAlias(_usedAliases, "t");
-            var subquery = new SelectExpression(
-                subqueryAlias, new List<ProjectionExpression>(), _tables.ToList(), _tableReferences.ToList(), _groupBy.ToList(),
-                _orderings.ToList())
-            {
-                IsDistinct = IsDistinct,
-                Predicate = Predicate,
-                Having = Having,
-                Offset = Offset,
-                Limit = Limit,
-                _groupingParentSelectExpressionId = _groupingParentSelectExpressionId
-            };
-            subquery._usedAliases = _usedAliases;
-            _tables.Clear();
-            _tableReferences.Clear();
-            _groupBy.Clear();
-            _orderings.Clear();
-            IsDistinct = false;
-            Predicate = null;
-            Having = null;
-            Offset = null;
-            Limit = null;
-            subquery._tptLeftJoinTables.AddRange(_tptLeftJoinTables);
-            _tptLeftJoinTables.Clear();
-
-            var subqueryTableReferenceExpression = new TableReferenceExpression(this, subquery.Alias!);
-            // Do NOT use AddTable here. The subquery already have unique aliases we don't need to traverse it again to make it unique.
-            _tables.Add(subquery);
-            _tableReferences.Add(subqueryTableReferenceExpression);
-
-            var useOldBehavior = AppContext.TryGetSwitch("Microsoft.EntityFrameworkCore.Issue26587", out var enabled)
-                && enabled;
-
-            if (!useOldBehavior)
->>>>>>> 22a1094f
             {
                 outerColumn = subquery.GenerateOuterColumn(subqueryTableReferenceExpression, column);
             }
@@ -3264,24 +3067,7 @@
 
         while (usedAliases.Contains(currentAlias))
         {
-<<<<<<< HEAD
             currentAlias = baseAlias + counter++;
-=======
-            Check.DebugAssert(_tables.Count == _tableReferences.Count, "All the tables should have their associated TableReferences.");
-            Check.DebugAssert(
-                string.Equals(GetAliasFromTableExpressionBase(tableExpressionBase), tableReferenceExpression.Alias),
-                "Alias of table and table reference should be the same.");
-
-            var uniqueAlias = GenerateUniqueAlias(_usedAliases, tableReferenceExpression.Alias);
-            // We unwrap here since alias are not assigned to wrapper expressions
-            UnwrapJoinExpression(tableExpressionBase).Alias = uniqueAlias;
-            tableReferenceExpression.Alias = uniqueAlias;
-
-            tableExpressionBase = (TableExpressionBase)new AliasUniquefier(_usedAliases).Visit(tableExpressionBase);
-
-            _tables.Add(tableExpressionBase);
-            _tableReferences.Add(tableReferenceExpression);
->>>>>>> 22a1094f
         }
 
         usedAliases.Add(currentAlias);
@@ -3353,16 +3139,11 @@
 
             Having = (SqlExpression?)visitor.Visit(Having);
 
-<<<<<<< HEAD
             VisitList(_orderings, inPlace: true, out _);
-=======
-                Offset = (SqlExpression?)visitor.Visit(Offset);
-                Limit = (SqlExpression?)visitor.Visit(Limit);
-                _groupingCorrelationPredicate = (SqlExpression?)visitor.Visit(_groupingCorrelationPredicate);
->>>>>>> 22a1094f
 
             Offset = (SqlExpression?)visitor.Visit(Offset);
             Limit = (SqlExpression?)visitor.Visit(Limit);
+            _groupingCorrelationPredicate = (SqlExpression?)visitor.Visit(_groupingCorrelationPredicate);
 
             var identifier = VisitList(_identifier.Select(e => e.Column).ToList(), inPlace: true, out _)
                 .Zip(_identifier, (a, b) => (a, b.Comparer))
@@ -3429,58 +3210,20 @@
                 }
             }
 
-<<<<<<< HEAD
             var havingExpression = (SqlExpression?)visitor.Visit(Having);
             changed |= havingExpression != Having;
-=======
-                var groupingCorrelationPredicate = (SqlExpression?)visitor.Visit(_groupingCorrelationPredicate);
-                changed |= groupingCorrelationPredicate != _groupingCorrelationPredicate;
-
-                var identifier = VisitList(_identifier.Select(e => e.Column).ToList(), inPlace: false, out var identifierChanged);
-                changed |= identifierChanged;
->>>>>>> 22a1094f
 
             var newOrderings = VisitList(_orderings, inPlace: false, out var orderingChanged);
             changed |= orderingChanged;
 
-<<<<<<< HEAD
             var offset = (SqlExpression?)visitor.Visit(Offset);
             changed |= offset != Offset;
-=======
-                if (changed)
-                {
-                    var newTableReferences = _tableReferences.ToList();
-                    var newSelectExpression = new SelectExpression(
-                        Alias, newProjections, newTables, newTableReferences, newGroupBy, newOrderings)
-                    {
-                        _clientProjections = _clientProjections,
-                        _projectionMapping = _projectionMapping,
-                        Predicate = predicate,
-                        Having = havingExpression,
-                        Offset = offset,
-                        Limit = limit,
-                        IsDistinct = IsDistinct,
-                        Tags = Tags,
-                        _usedAliases = _usedAliases,
-                        _groupingCorrelationPredicate = groupingCorrelationPredicate,
-                        _groupingParentSelectExpressionId = _groupingParentSelectExpressionId
-                    };
-
-                    newSelectExpression._tptLeftJoinTables.AddRange(_tptLeftJoinTables);
-
-                    newSelectExpression._identifier.AddRange(identifier.Zip(_identifier).Select(e => (e.First, e.Second.Comparer)));
-                    newSelectExpression._childIdentifiers.AddRange(
-                        childIdentifier.Zip(_childIdentifiers).Select(e => (e.First, e.Second.Comparer)));
-
-                    // Remap tableReferences in new select expression
-                    foreach (var tableReference in newTableReferences)
-                    {
-                        tableReference.UpdateTableReference(this, newSelectExpression);
-                    }
->>>>>>> 22a1094f
 
             var limit = (SqlExpression?)visitor.Visit(Limit);
             changed |= limit != Limit;
+
+            var groupingCorrelationPredicate = (SqlExpression?)visitor.Visit(_groupingCorrelationPredicate);
+            changed |= groupingCorrelationPredicate != _groupingCorrelationPredicate;
 
             var identifier = VisitList(_identifier.Select(e => e.Column).ToList(), inPlace: false, out var identifierChanged);
             changed |= identifierChanged;
@@ -3503,7 +3246,9 @@
                     Limit = limit,
                     IsDistinct = IsDistinct,
                     Tags = Tags,
-                    _usedAliases = _usedAliases
+                    _usedAliases = _usedAliases,
+                    _groupingCorrelationPredicate = groupingCorrelationPredicate,
+                    _groupingParentSelectExpressionId = _groupingParentSelectExpressionId
                 };
 
                 newSelectExpression._tptLeftJoinTables.AddRange(_tptLeftJoinTables);
