--- conflicted
+++ resolved
@@ -24,15 +24,6 @@
 
     private RelationalTypeMapping? _nvarcharMaxTypeMapping;
 
-<<<<<<< HEAD
-=======
-    private static readonly bool UseOldBehavior32374 =
-        AppContext.TryGetSwitch("Microsoft.EntityFrameworkCore.Issue32374", out var enabled32374) && enabled32374;
-
-    private static readonly bool UseOldBehavior33932 =
-        AppContext.TryGetSwitch("Microsoft.EntityFrameworkCore.Issue33932", out var enabled33932) && enabled33932;
-
->>>>>>> 67fd1374
     /// <summary>
     ///     This is an internal API that supports the Entity Framework Core infrastructure and not subject to
     ///     the same compatibility standards as public APIs. It may be changed or removed without notice in
@@ -446,18 +437,10 @@
                     Limit: null,
                     Offset: null,
                     Orderings: [],
-<<<<<<< HEAD
                     Projection: [{ Expression: ColumnExpression { Name: "value", TableAlias: var projectionTableAlias } }]
-                }
+                } subquery
             }
             && projectionTableAlias == openJsonExpression.Alias)
-=======
-                    Projection: [{ Expression: ColumnExpression { Name: "value", Table: var projectionColumnTable } }]
-                } subquery
-            }
-            && (UseOldBehavior33932 || subquery.Predicate is null)
-            && projectionColumnTable == openJsonExpression)
->>>>>>> 67fd1374
         {
             var newInExpression = _sqlExpressionFactory.In(translatedItem, parameter);
 #pragma warning disable EF1001
@@ -505,12 +488,7 @@
                 ]
             } selectExpression
             && TranslateExpression(index) is { } translatedIndex
-<<<<<<< HEAD
             && orderingTableAlias == openJsonExpression.Alias)
-=======
-            && (UseOldBehavior33932 || selectExpression.Predicate is null)
-            && orderingTable == openJsonExpression)
->>>>>>> 67fd1374
         {
             // Index on JSON array
 
