--- conflicted
+++ resolved
@@ -683,14 +683,8 @@
     [cc].[is_persisted] AS [computed_is_persisted],
     CAST([e].[value] AS nvarchar(MAX)) AS [comment],
     [c].[collation_name],
-<<<<<<< HEAD
-    [c].[is_sparse]";
-
-        commandText += @"FROM
-=======
     [c].[is_sparse]
 FROM
->>>>>>> 5d0d937a
 (
     SELECT[v].[name], [v].[object_id], [v].[schema_id]
     FROM [sys].[views] v WHERE ";
@@ -1003,7 +997,6 @@
                     table.PrimaryKey = primaryKey;
                 }
             }
-<<<<<<< HEAD
 
             var uniqueConstraintGroups = tableIndexGroup
                 .Where(ddr => ddr.GetValueOrDefault<bool>("is_unique_constraint"))
@@ -1054,50 +1047,8 @@
                 if (primaryKeyGroup.Key.TypeDesc == "NONCLUSTERED")
                 {
                     primaryKey[SqlServerAnnotationNames.Clustered] = false;
-=======
-
-            var uniqueConstraintGroups = tableIndexGroup
-                .Where(ddr => ddr.GetValueOrDefault<bool>("is_unique_constraint"))
-                .GroupBy(
-                    ddr =>
-                        (Name: ddr.GetValueOrDefault<string>("index_name"),
-                            TypeDesc: ddr.GetValueOrDefault<string>("type_desc")))
-                .ToArray();
-
-            foreach (var uniqueConstraintGroup in uniqueConstraintGroups)
-            {
-                if (TryGetUniqueConstraint(uniqueConstraintGroup, out var uniqueConstraint))
-                {
-                    _logger.UniqueConstraintFound(uniqueConstraintGroup.Key.Name!, DisplayName(tableSchema, tableName));
-                    table.UniqueConstraints.Add(uniqueConstraint);
-                }
-            }
-
-            var indexGroups = tableIndexGroup
-                .Where(
-                    ddr => !ddr.GetValueOrDefault<bool>("is_primary_key")
-                        && !ddr.GetValueOrDefault<bool>("is_unique_constraint"))
-                .GroupBy(
-                    ddr =>
-                        (Name: ddr.GetValueOrDefault<string>("index_name"),
-                            TypeDesc: ddr.GetValueOrDefault<string>("type_desc"),
-                            IsUnique: ddr.GetValueOrDefault<bool>("is_unique"),
-                            HasFilter: ddr.GetValueOrDefault<bool>("has_filter"),
-                            FilterDefinition: ddr.GetValueOrDefault<string>("filter_definition"),
-                            FillFactor: ddr.GetValueOrDefault<byte>("fill_factor")))
-                .ToArray();
-
-            foreach (var indexGroup in indexGroups)
-            {
-                if (TryGetIndex(indexGroup, out var index))
-                {
-                    _logger.IndexFound(indexGroup.Key.Name!, DisplayName(tableSchema, tableName), indexGroup.Key.IsUnique);
-                    table.Indexes.Add(index);
->>>>>>> 5d0d937a
-                }
-            }
-
-<<<<<<< HEAD
+                }
+
                 foreach (var dataRecord in primaryKeyGroup)
                 {
                     var columnName = dataRecord.GetValueOrDefault<string>("column_name");
@@ -1105,26 +1056,6 @@
                         ?? table.Columns.FirstOrDefault(
                             c => c.Name.Equals(columnName, StringComparison.OrdinalIgnoreCase));
 
-=======
-            bool TryGetPrimaryKey(
-                IGrouping<(string Name, string? TypeDesc), DbDataRecord> primaryKeyGroup,
-                [NotNullWhen(true)] out DatabasePrimaryKey? primaryKey)
-            {
-                primaryKey = new DatabasePrimaryKey { Table = table, Name = primaryKeyGroup.Key.Name };
-
-                if (primaryKeyGroup.Key.TypeDesc == "NONCLUSTERED")
-                {
-                    primaryKey[SqlServerAnnotationNames.Clustered] = false;
-                }
-
-                foreach (var dataRecord in primaryKeyGroup)
-                {
-                    var columnName = dataRecord.GetValueOrDefault<string>("column_name");
-                    var column = table.Columns.FirstOrDefault(c => c.Name == columnName)
-                        ?? table.Columns.FirstOrDefault(
-                            c => c.Name.Equals(columnName, StringComparison.OrdinalIgnoreCase));
-
->>>>>>> 5d0d937a
                     if (column is null)
                     {
                         return false;
