// Licensed to the .NET Foundation under one or more agreements.
// The .NET Foundation licenses this file to you under the MIT license.

using Microsoft.EntityFrameworkCore.Metadata.Internal;

namespace Microsoft.EntityFrameworkCore.ChangeTracking.Internal;

/// <summary>
///     This is an internal API that supports the Entity Framework Core infrastructure and not subject to
///     the same compatibility standards as public APIs. It may be changed or removed without notice in
///     any release. You should only use it directly in your code with extreme caution and knowing that
///     doing so can result in application failures when updating to a new Entity Framework Core release.
/// </summary>
public class ArrayPropertyValues : PropertyValues
{
    private readonly object?[] _values;
    private IReadOnlyList<IProperty>? _properties;

    /// <summary>
    ///     This is an internal API that supports the Entity Framework Core infrastructure and not subject to
    ///     the same compatibility standards as public APIs. It may be changed or removed without notice in
    ///     any release. You should only use it directly in your code with extreme caution and knowing that
    ///     doing so can result in application failures when updating to a new Entity Framework Core release.
    /// </summary>
    public ArrayPropertyValues(InternalEntityEntry internalEntry, object?[] values)
        : base(internalEntry)
    {
<<<<<<< HEAD
        _values = values;
    }
=======
        private readonly object?[] _values;
        private IReadOnlyList<IProperty>? _properties;

        /// <summary>
        ///     This is an internal API that supports the Entity Framework Core infrastructure and not subject to
        ///     the same compatibility standards as public APIs. It may be changed or removed without notice in
        ///     any release. You should only use it directly in your code with extreme caution and knowing that
        ///     doing so can result in application failures when updating to a new Entity Framework Core release.
        /// </summary>
        public ArrayPropertyValues(InternalEntityEntry internalEntry, object?[] values)
            : base(internalEntry)
            => _values = values;

        /// <summary>
        ///     This is an internal API that supports the Entity Framework Core infrastructure and not subject to
        ///     the same compatibility standards as public APIs. It may be changed or removed without notice in
        ///     any release. You should only use it directly in your code with extreme caution and knowing that
        ///     doing so can result in application failures when updating to a new Entity Framework Core release.
        /// </summary>
        public override object ToObject()
            => EntityType.GetOrCreateMaterializer(MaterializerSource)(
                new MaterializationContext(
                    new ValueBuffer(_values),
                    InternalEntry.StateManager.Context));

        /// <summary>
        ///     This is an internal API that supports the Entity Framework Core infrastructure and not subject to
        ///     the same compatibility standards as public APIs. It may be changed or removed without notice in
        ///     any release. You should only use it directly in your code with extreme caution and knowing that
        ///     doing so can result in application failures when updating to a new Entity Framework Core release.
        /// </summary>
        public override void SetValues(object obj)
        {
            Check.NotNull(obj, nameof(obj));
>>>>>>> 4a81376b

    /// <summary>
    ///     This is an internal API that supports the Entity Framework Core infrastructure and not subject to
    ///     the same compatibility standards as public APIs. It may be changed or removed without notice in
    ///     any release. You should only use it directly in your code with extreme caution and knowing that
    ///     doing so can result in application failures when updating to a new Entity Framework Core release.
    /// </summary>
    public override object ToObject()
        => MaterializerSource.GetMaterializer(EntityType)(
            new MaterializationContext(
                new ValueBuffer(_values),
                InternalEntry.Context));

    /// <summary>
    ///     This is an internal API that supports the Entity Framework Core infrastructure and not subject to
    ///     the same compatibility standards as public APIs. It may be changed or removed without notice in
    ///     any release. You should only use it directly in your code with extreme caution and knowing that
    ///     doing so can result in application failures when updating to a new Entity Framework Core release.
    /// </summary>
    public override void SetValues(object obj)
    {
        Check.NotNull(obj, nameof(obj));

        if (obj.GetType() == EntityType.ClrType)
        {
            for (var i = 0; i < _values.Length; i++)
            {
                if (!Properties[i].IsShadowProperty())
                {
                    SetValue(i, Properties[i].GetGetter().GetClrValue(obj));
                }
            }
        }
        else
        {
            for (var i = 0; i < _values.Length; i++)
            {
                var getter = obj.GetType().GetAnyProperty(Properties[i].Name)?.FindGetterProperty();
                if (getter != null)
                {
                    SetValue(i, getter.GetValue(obj));
                }
            }
        }
    }

    /// <summary>
    ///     This is an internal API that supports the Entity Framework Core infrastructure and not subject to
    ///     the same compatibility standards as public APIs. It may be changed or removed without notice in
    ///     any release. You should only use it directly in your code with extreme caution and knowing that
    ///     doing so can result in application failures when updating to a new Entity Framework Core release.
    /// </summary>
    public override PropertyValues Clone()
    {
        var copies = new object[_values.Length];
        Array.Copy(_values, copies, _values.Length);

        return new ArrayPropertyValues(InternalEntry, copies);
    }

    /// <summary>
    ///     This is an internal API that supports the Entity Framework Core infrastructure and not subject to
    ///     the same compatibility standards as public APIs. It may be changed or removed without notice in
    ///     any release. You should only use it directly in your code with extreme caution and knowing that
    ///     doing so can result in application failures when updating to a new Entity Framework Core release.
    /// </summary>
    public override void SetValues(PropertyValues propertyValues)
    {
        Check.NotNull(propertyValues, nameof(propertyValues));

        for (var i = 0; i < _values.Length; i++)
        {
            SetValue(i, propertyValues[Properties[i].Name]);
        }
    }

    /// <summary>
    ///     This is an internal API that supports the Entity Framework Core infrastructure and not subject to
    ///     the same compatibility standards as public APIs. It may be changed or removed without notice in
    ///     any release. You should only use it directly in your code with extreme caution and knowing that
    ///     doing so can result in application failures when updating to a new Entity Framework Core release.
    /// </summary>
    public override IReadOnlyList<IProperty> Properties
        => _properties ??= EntityType.GetProperties().ToList();

    /// <summary>
    ///     This is an internal API that supports the Entity Framework Core infrastructure and not subject to
    ///     the same compatibility standards as public APIs. It may be changed or removed without notice in
    ///     any release. You should only use it directly in your code with extreme caution and knowing that
    ///     doing so can result in application failures when updating to a new Entity Framework Core release.
    /// </summary>
    public override object? this[string propertyName]
    {
        get => _values[EntityType.GetProperty(propertyName).GetIndex()];
        set => SetValue(EntityType.GetProperty(propertyName).GetIndex(), value);
    }

    /// <summary>
    ///     This is an internal API that supports the Entity Framework Core infrastructure and not subject to
    ///     the same compatibility standards as public APIs. It may be changed or removed without notice in
    ///     any release. You should only use it directly in your code with extreme caution and knowing that
    ///     doing so can result in application failures when updating to a new Entity Framework Core release.
    /// </summary>
    public override object? this[IProperty property]
    {
        get => _values[EntityType.CheckPropertyBelongsToType(property).GetIndex()];
        set => SetValue(EntityType.CheckPropertyBelongsToType(property).GetIndex(), value);
    }

    /// <summary>
    ///     This is an internal API that supports the Entity Framework Core infrastructure and not subject to
    ///     the same compatibility standards as public APIs. It may be changed or removed without notice in
    ///     any release. You should only use it directly in your code with extreme caution and knowing that
    ///     doing so can result in application failures when updating to a new Entity Framework Core release.
    /// </summary>
    public override TValue GetValue<TValue>(string propertyName)
        => (TValue)this[propertyName]!;

    /// <summary>
    ///     This is an internal API that supports the Entity Framework Core infrastructure and not subject to
    ///     the same compatibility standards as public APIs. It may be changed or removed without notice in
    ///     any release. You should only use it directly in your code with extreme caution and knowing that
    ///     doing so can result in application failures when updating to a new Entity Framework Core release.
    /// </summary>
    public override TValue GetValue<TValue>(IProperty property)
        => (TValue)this[property]!;

    private void SetValue(int index, object? value)
    {
        var property = Properties[index];

        if (value != null)
        {
            if (!property.ClrType.IsInstanceOfType(value))
            {
                throw new InvalidCastException(
                    CoreStrings.InvalidType(
                        property.Name,
                        property.DeclaringEntityType.DisplayName(),
                        value.GetType().DisplayName(),
                        property.ClrType.DisplayName()));
            }
        }
        else
        {
            if (!property.ClrType.IsNullableType())
            {
                throw new InvalidOperationException(
                    CoreStrings.ValueCannotBeNull(
                        property.Name,
                        property.DeclaringEntityType.DisplayName(),
                        property.ClrType.DisplayName()));
            }
        }

        _values[index] = value;
    }

    private IEntityMaterializerSource MaterializerSource
        => InternalEntry.StateManager.EntityMaterializerSource;
}<|MERGE_RESOLUTION|>--- conflicted
+++ resolved
@@ -25,45 +25,8 @@
     public ArrayPropertyValues(InternalEntityEntry internalEntry, object?[] values)
         : base(internalEntry)
     {
-<<<<<<< HEAD
         _values = values;
     }
-=======
-        private readonly object?[] _values;
-        private IReadOnlyList<IProperty>? _properties;
-
-        /// <summary>
-        ///     This is an internal API that supports the Entity Framework Core infrastructure and not subject to
-        ///     the same compatibility standards as public APIs. It may be changed or removed without notice in
-        ///     any release. You should only use it directly in your code with extreme caution and knowing that
-        ///     doing so can result in application failures when updating to a new Entity Framework Core release.
-        /// </summary>
-        public ArrayPropertyValues(InternalEntityEntry internalEntry, object?[] values)
-            : base(internalEntry)
-            => _values = values;
-
-        /// <summary>
-        ///     This is an internal API that supports the Entity Framework Core infrastructure and not subject to
-        ///     the same compatibility standards as public APIs. It may be changed or removed without notice in
-        ///     any release. You should only use it directly in your code with extreme caution and knowing that
-        ///     doing so can result in application failures when updating to a new Entity Framework Core release.
-        /// </summary>
-        public override object ToObject()
-            => EntityType.GetOrCreateMaterializer(MaterializerSource)(
-                new MaterializationContext(
-                    new ValueBuffer(_values),
-                    InternalEntry.StateManager.Context));
-
-        /// <summary>
-        ///     This is an internal API that supports the Entity Framework Core infrastructure and not subject to
-        ///     the same compatibility standards as public APIs. It may be changed or removed without notice in
-        ///     any release. You should only use it directly in your code with extreme caution and knowing that
-        ///     doing so can result in application failures when updating to a new Entity Framework Core release.
-        /// </summary>
-        public override void SetValues(object obj)
-        {
-            Check.NotNull(obj, nameof(obj));
->>>>>>> 4a81376b
 
     /// <summary>
     ///     This is an internal API that supports the Entity Framework Core infrastructure and not subject to
@@ -72,7 +35,7 @@
     ///     doing so can result in application failures when updating to a new Entity Framework Core release.
     /// </summary>
     public override object ToObject()
-        => MaterializerSource.GetMaterializer(EntityType)(
+        => EntityType.GetOrCreateMaterializer(MaterializerSource)(
             new MaterializationContext(
                 new ValueBuffer(_values),
                 InternalEntry.Context));
