--- conflicted
+++ resolved
@@ -73,7 +73,6 @@
     {
         try
         {
-<<<<<<< HEAD
             rootEntry.StateManager.BeginAttachGraph();
 
             await _graphIterator.TraverseGraphAsync(
@@ -83,31 +82,9 @@
                     null,
                     null),
                 PaintActionAsync,
-                cancellationToken);
+                cancellationToken).ConfigureAwait(false);
 
             rootEntry.StateManager.CompleteAttachGraph();
-=======
-            try
-            {
-                rootEntry.StateManager.BeginAttachGraph();
-
-                await _graphIterator.TraverseGraphAsync(
-                    new EntityEntryGraphNode<(EntityState TargetState, EntityState StoreGenTargetState, bool Force)>(
-                        rootEntry,
-                        (targetState, storeGeneratedWithKeySetTargetState, forceStateWhenUnknownKey),
-                        null,
-                        null),
-                    PaintActionAsync,
-                    cancellationToken).ConfigureAwait(false);
-
-                rootEntry.StateManager.CompleteAttachGraph();
-            }
-            catch
-            {
-                rootEntry.StateManager.AbortAttachGraph();
-                throw;
-            }
->>>>>>> eac367ae
         }
         catch
         {
