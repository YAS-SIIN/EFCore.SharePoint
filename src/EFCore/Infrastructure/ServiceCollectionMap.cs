--- conflicted
+++ resolved
@@ -1,10 +1,7 @@
 // Licensed to the .NET Foundation under one or more agreements.
 // The .NET Foundation licenses this file to you under the MIT license.
 
-<<<<<<< HEAD
-=======
 using System.Diagnostics.CodeAnalysis;
->>>>>>> 5d0d937a
 using Microsoft.EntityFrameworkCore.Infrastructure.Internal;
 
 namespace Microsoft.EntityFrameworkCore.Infrastructure;
@@ -53,12 +50,8 @@
     /// <typeparam name="TService">The contract for the service.</typeparam>
     /// <typeparam name="TImplementation">The concrete type that implements the service.</typeparam>
     /// <returns>The map, such that further calls can be chained.</returns>
-<<<<<<< HEAD
-    public virtual ServiceCollectionMap TryAddTransient<TService, TImplementation>()
-=======
     public virtual ServiceCollectionMap TryAddTransient
         <TService, [DynamicallyAccessedMembers(DynamicallyAccessedMemberTypes.PublicConstructors)] TImplementation>()
->>>>>>> 5d0d937a
         where TService : class
         where TImplementation : class, TService
         => TryAdd(typeof(TService), typeof(TImplementation), ServiceLifetime.Transient);
@@ -70,12 +63,8 @@
     /// <typeparam name="TService">The contract for the service.</typeparam>
     /// <typeparam name="TImplementation">The concrete type that implements the service.</typeparam>
     /// <returns>The map, such that further calls can be chained.</returns>
-<<<<<<< HEAD
-    public virtual ServiceCollectionMap TryAddScoped<TService, TImplementation>()
-=======
     public virtual ServiceCollectionMap TryAddScoped
         <TService, [DynamicallyAccessedMembers(DynamicallyAccessedMemberTypes.PublicConstructors)] TImplementation>()
->>>>>>> 5d0d937a
         where TService : class
         where TImplementation : class, TService
         => TryAdd(typeof(TService), typeof(TImplementation), ServiceLifetime.Scoped);
@@ -87,12 +76,8 @@
     /// <typeparam name="TService">The contract for the service.</typeparam>
     /// <typeparam name="TImplementation">The concrete type that implements the service.</typeparam>
     /// <returns>The map, such that further calls can be chained.</returns>
-<<<<<<< HEAD
-    public virtual ServiceCollectionMap TryAddSingleton<TService, TImplementation>()
-=======
     public virtual ServiceCollectionMap TryAddSingleton
         <TService, [DynamicallyAccessedMembers(DynamicallyAccessedMemberTypes.PublicConstructors)] TImplementation>()
->>>>>>> 5d0d937a
         where TService : class
         where TImplementation : class, TService
         => TryAdd(typeof(TService), typeof(TImplementation), ServiceLifetime.Singleton);
@@ -104,13 +89,9 @@
     /// <param name="serviceType">The contract for the service.</param>
     /// <param name="implementationType">The concrete type that implements the service.</param>
     /// <returns>The map, such that further calls can be chained.</returns>
-<<<<<<< HEAD
-    public virtual ServiceCollectionMap TryAddTransient(Type serviceType, Type implementationType)
-=======
     public virtual ServiceCollectionMap TryAddTransient(
         Type serviceType,
         [DynamicallyAccessedMembers(DynamicallyAccessedMemberTypes.PublicConstructors)] Type implementationType)
->>>>>>> 5d0d937a
         => TryAdd(serviceType, implementationType, ServiceLifetime.Transient);
 
     /// <summary>
@@ -120,13 +101,9 @@
     /// <param name="serviceType">The contract for the service.</param>
     /// <param name="implementationType">The concrete type that implements the service.</param>
     /// <returns>The map, such that further calls can be chained.</returns>
-<<<<<<< HEAD
-    public virtual ServiceCollectionMap TryAddScoped(Type serviceType, Type implementationType)
-=======
     public virtual ServiceCollectionMap TryAddScoped(
         Type serviceType,
         [DynamicallyAccessedMembers(DynamicallyAccessedMemberTypes.PublicConstructors)] Type implementationType)
->>>>>>> 5d0d937a
         => TryAdd(serviceType, implementationType, ServiceLifetime.Scoped);
 
     /// <summary>
@@ -136,13 +113,9 @@
     /// <param name="serviceType">The contract for the service.</param>
     /// <param name="implementationType">The concrete type that implements the service.</param>
     /// <returns>The map, such that further calls can be chained.</returns>
-<<<<<<< HEAD
-    public virtual ServiceCollectionMap TryAddSingleton(Type serviceType, Type implementationType)
-=======
     public virtual ServiceCollectionMap TryAddSingleton(
         Type serviceType,
         [DynamicallyAccessedMembers(DynamicallyAccessedMemberTypes.PublicConstructors)] Type implementationType)
->>>>>>> 5d0d937a
         => TryAdd(serviceType, implementationType, ServiceLifetime.Singleton);
 
     /// <summary>
@@ -155,11 +128,7 @@
     /// <returns>The map, such that further calls can be chained.</returns>
     public virtual ServiceCollectionMap TryAdd(
         Type serviceType,
-<<<<<<< HEAD
-        Type implementationType,
-=======
         [DynamicallyAccessedMembers(DynamicallyAccessedMemberTypes.PublicConstructors)] Type implementationType,
->>>>>>> 5d0d937a
         ServiceLifetime lifetime)
     {
         Validate?.Invoke(serviceType);
@@ -172,7 +141,6 @@
 
         return this;
     }
-<<<<<<< HEAD
 
     /// <summary>
     ///     Adds a <see cref="ServiceLifetime.Transient" /> service implemented by the given factory
@@ -186,21 +154,6 @@
         => TryAdd(typeof(TService), factory, ServiceLifetime.Transient);
 
     /// <summary>
-=======
-
-    /// <summary>
-    ///     Adds a <see cref="ServiceLifetime.Transient" /> service implemented by the given factory
-    ///     if no service for the given service type has already been registered.
-    /// </summary>
-    /// <typeparam name="TService">The contract for the service.</typeparam>
-    /// <param name="factory">The factory that implements the service.</param>
-    /// <returns>The map, such that further calls can be chained.</returns>
-    public virtual ServiceCollectionMap TryAddTransient<TService>(Func<IServiceProvider, TService> factory)
-        where TService : class
-        => TryAdd(typeof(TService), factory, ServiceLifetime.Transient);
-
-    /// <summary>
->>>>>>> 5d0d937a
     ///     Adds a <see cref="ServiceLifetime.Scoped" /> service implemented by the given factory
     ///     if no service for the given service type has already been registered.
     /// </summary>
@@ -210,7 +163,6 @@
     public virtual ServiceCollectionMap TryAddScoped<TService>(Func<IServiceProvider, TService> factory)
         where TService : class
         => TryAdd(typeof(TService), factory, ServiceLifetime.Scoped);
-<<<<<<< HEAD
 
     /// <summary>
     ///     Adds a <see cref="ServiceLifetime.Singleton" /> service implemented by the given factory
@@ -338,134 +290,6 @@
     /// <param name="implementation">The object that implements the service.</param>
     /// <returns>The map, such that further calls can be chained.</returns>
     public virtual ServiceCollectionMap TryAddSingleton(Type serviceType, object implementation)
-=======
-
-    /// <summary>
-    ///     Adds a <see cref="ServiceLifetime.Singleton" /> service implemented by the given factory
-    ///     if no service for the given service type has already been registered.
-    /// </summary>
-    /// <typeparam name="TService">The contract for the service.</typeparam>
-    /// <param name="factory">The factory that implements the service.</param>
-    /// <returns>The map, such that further calls can be chained.</returns>
-    public virtual ServiceCollectionMap TryAddSingleton<TService>(Func<IServiceProvider, TService> factory)
-        where TService : class
-        => TryAdd(typeof(TService), factory, ServiceLifetime.Singleton);
-
-    /// <summary>
-    ///     Adds a <see cref="ServiceLifetime.Transient" /> service implemented by the given factory
-    ///     if no service for the given service type has already been registered.
-    /// </summary>
-    /// <typeparam name="TService">The contract for the service.</typeparam>
-    /// <typeparam name="TImplementation">The concrete type that the given factory creates.</typeparam>
-    /// <param name="factory">The factory that implements the service.</param>
-    /// <returns>The map, such that further calls can be chained.</returns>
-    public virtual ServiceCollectionMap TryAddTransient<TService, TImplementation>(
-        Func<IServiceProvider, TImplementation> factory)
-        where TService : class
-        where TImplementation : class, TService
-        => TryAdd(typeof(TService), factory, ServiceLifetime.Transient);
-
-    /// <summary>
-    ///     Adds a <see cref="ServiceLifetime.Scoped" /> service implemented by the given factory
-    ///     if no service for the given service type has already been registered.
-    /// </summary>
-    /// <typeparam name="TService">The contract for the service.</typeparam>
-    /// <typeparam name="TImplementation">The concrete type that the given factory creates.</typeparam>
-    /// <param name="factory">The factory that implements the service.</param>
-    /// <returns>The map, such that further calls can be chained.</returns>
-    public virtual ServiceCollectionMap TryAddScoped<TService, TImplementation>(
-        Func<IServiceProvider, TImplementation> factory)
-        where TService : class
-        where TImplementation : class, TService
-        => TryAdd(typeof(TService), factory, ServiceLifetime.Scoped);
-
-    /// <summary>
-    ///     Adds a <see cref="ServiceLifetime.Singleton" /> service implemented by the given factory
-    ///     if no service for the given service type has already been registered.
-    /// </summary>
-    /// <typeparam name="TService">The contract for the service.</typeparam>
-    /// <typeparam name="TImplementation">The concrete type that the given factory creates.</typeparam>
-    /// <param name="factory">The factory that implements the service.</param>
-    /// <returns>The map, such that further calls can be chained.</returns>
-    public virtual ServiceCollectionMap TryAddSingleton<TService, TImplementation>(
-        Func<IServiceProvider, TImplementation> factory)
-        where TService : class
-        where TImplementation : class, TService
-        => TryAdd(typeof(TService), factory, ServiceLifetime.Singleton);
-
-    /// <summary>
-    ///     Adds a <see cref="ServiceLifetime.Transient" /> service implemented by the given factory
-    ///     if no service for the given service type has already been registered.
-    /// </summary>
-    /// <param name="serviceType">The contract for the service.</param>
-    /// <param name="factory">The factory that implements the service.</param>
-    /// <returns>The map, such that further calls can be chained.</returns>
-    public virtual ServiceCollectionMap TryAddTransient(Type serviceType, Func<IServiceProvider, object> factory)
-        => TryAdd(serviceType, factory, ServiceLifetime.Transient);
-
-    /// <summary>
-    ///     Adds a <see cref="ServiceLifetime.Scoped" /> service implemented by the given factory
-    ///     if no service for the given service type has already been registered.
-    /// </summary>
-    /// <param name="serviceType">The contract for the service.</param>
-    /// <param name="factory">The factory that implements the service.</param>
-    /// <returns>The map, such that further calls can be chained.</returns>
-    public virtual ServiceCollectionMap TryAddScoped(Type serviceType, Func<IServiceProvider, object> factory)
-        => TryAdd(serviceType, factory, ServiceLifetime.Scoped);
-
-    /// <summary>
-    ///     Adds a <see cref="ServiceLifetime.Singleton" /> service implemented by the given factory
-    ///     if no service for the given service type has already been registered.
-    /// </summary>
-    /// <param name="serviceType">The contract for the service.</param>
-    /// <param name="factory">The factory that implements the service.</param>
-    /// <returns>The map, such that further calls can be chained.</returns>
-    public virtual ServiceCollectionMap TryAddSingleton(Type serviceType, Func<IServiceProvider, object> factory)
-        => TryAdd(serviceType, factory, ServiceLifetime.Singleton);
-
-    /// <summary>
-    ///     Adds a service implemented by the given factory if no service for the given service type
-    ///     has already been registered.
-    /// </summary>
-    /// <param name="serviceType">The contract for the service.</param>
-    /// <param name="factory">The factory that implements the service.</param>
-    /// <param name="lifetime">The service lifetime.</param>
-    /// <returns>The map, such that further calls can be chained.</returns>
-    public virtual ServiceCollectionMap TryAdd(
-        Type serviceType,
-        Func<IServiceProvider, object> factory,
-        ServiceLifetime lifetime)
-    {
-        Validate?.Invoke(serviceType);
-
-        var indexes = _map.GetOrCreateDescriptorIndexes(serviceType);
-        if (indexes.Count == 0)
-        {
-            _map.AddNewDescriptor(indexes, new ServiceDescriptor(serviceType, factory, lifetime));
-        }
-
-        return this;
-    }
-
-    /// <summary>
-    ///     Adds a <see cref="ServiceLifetime.Singleton" /> service implemented by the given instance
-    ///     if no service for the given service type has already been registered.
-    /// </summary>
-    /// <typeparam name="TService">The contract for the service.</typeparam>
-    /// <param name="implementation">The object that implements the service.</param>
-    /// <returns>The map, such that further calls can be chained.</returns>
-    public virtual ServiceCollectionMap TryAddSingleton<TService>(TService implementation)
-        where TService : class
-        => TryAddSingleton(typeof(TService), implementation);
-
-    /// <summary>
-    ///     Adds a <see cref="ServiceLifetime.Singleton" /> service implemented by the given instance
-    ///     if no service for the given service type has already been registered.
-    /// </summary>
-    /// <param name="serviceType">The contract for the service.</param>
-    /// <param name="implementation">The object that implements the service.</param>
-    /// <returns>The map, such that further calls can be chained.</returns>
-    public virtual ServiceCollectionMap TryAddSingleton(Type serviceType, object implementation)
     {
         Validate?.Invoke(serviceType);
 
@@ -648,183 +472,6 @@
         [DynamicallyAccessedMembers(DynamicallyAccessedMemberTypes.PublicConstructors)] Type implementationType,
         Func<IServiceProvider, object> factory,
         ServiceLifetime lifetime)
->>>>>>> 5d0d937a
-    {
-        Validate?.Invoke(serviceType);
-
-        var indexes = _map.GetOrCreateDescriptorIndexes(serviceType);
-<<<<<<< HEAD
-        if (indexes.Count == 0)
-        {
-            _map.AddNewDescriptor(indexes, new ServiceDescriptor(serviceType, implementation));
-=======
-        if (indexes.All(i => TryGetImplementationType(ServiceCollection[i]) != implementationType))
-        {
-            _map.AddNewDescriptor(indexes, new ServiceDescriptor(serviceType, factory, lifetime));
->>>>>>> 5d0d937a
-        }
-
-        return this;
-    }
-<<<<<<< HEAD
-
-    /// <summary>
-    ///     Adds a <see cref="ServiceLifetime.Transient" /> service implemented by the given concrete
-    ///     type to the list of services that implement the given contract. The service is only added
-    ///     if the collection contains no other registration for the same service and implementation type.
-    /// </summary>
-    /// <typeparam name="TService">The contract for the service.</typeparam>
-    /// <typeparam name="TImplementation">The concrete type that implements the service.</typeparam>
-    /// <returns>The map, such that further calls can be chained.</returns>
-    public virtual ServiceCollectionMap TryAddTransientEnumerable<TService, TImplementation>()
-        where TService : class
-        where TImplementation : class, TService
-        => TryAddEnumerable(typeof(TService), typeof(TImplementation), ServiceLifetime.Transient);
-
-    /// <summary>
-    ///     Adds a <see cref="ServiceLifetime.Scoped" /> service implemented by the given concrete
-    ///     type to the list of services that implement the given contract. The service is only added
-    ///     if the collection contains no other registration for the same service and implementation type.
-    /// </summary>
-    /// <typeparam name="TService">The contract for the service.</typeparam>
-    /// <typeparam name="TImplementation">The concrete type that implements the service.</typeparam>
-    /// <returns>The map, such that further calls can be chained.</returns>
-    public virtual ServiceCollectionMap TryAddScopedEnumerable<TService, TImplementation>()
-        where TService : class
-        where TImplementation : class, TService
-        => TryAddEnumerable(typeof(TService), typeof(TImplementation), ServiceLifetime.Scoped);
-
-    /// <summary>
-    ///     Adds a <see cref="ServiceLifetime.Singleton" /> service implemented by the given concrete
-    ///     type to the list of services that implement the given contract. The service is only added
-    ///     if the collection contains no other registration for the same service and implementation type.
-    /// </summary>
-    /// <typeparam name="TService">The contract for the service.</typeparam>
-    /// <typeparam name="TImplementation">The concrete type that implements the service.</typeparam>
-    /// <returns>The map, such that further calls can be chained.</returns>
-    public virtual ServiceCollectionMap TryAddSingletonEnumerable<TService, TImplementation>()
-        where TService : class
-        where TImplementation : class, TService
-        => TryAddEnumerable(typeof(TService), typeof(TImplementation), ServiceLifetime.Singleton);
-
-    /// <summary>
-    ///     Adds a <see cref="ServiceLifetime.Transient" /> service implemented by the given concrete
-    ///     type to the list of services that implement the given contract. The service is only added
-    ///     if the collection contains no other registration for the same service and implementation type.
-    /// </summary>
-    /// <param name="serviceType">The contract for the service.</param>
-    /// <param name="implementationType">The concrete type that implements the service.</param>
-    /// <returns>The map, such that further calls can be chained.</returns>
-    public virtual ServiceCollectionMap TryAddTransientEnumerable(Type serviceType, Type implementationType)
-        => TryAddEnumerable(serviceType, implementationType, ServiceLifetime.Transient);
-
-    /// <summary>
-    ///     Adds a <see cref="ServiceLifetime.Scoped" /> service implemented by the given concrete
-    ///     type to the list of services that implement the given contract. The service is only added
-    ///     if the collection contains no other registration for the same service and implementation type.
-    /// </summary>
-    /// <param name="serviceType">The contract for the service.</param>
-    /// <param name="implementationType">The concrete type that implements the service.</param>
-    /// <returns>The map, such that further calls can be chained.</returns>
-    public virtual ServiceCollectionMap TryAddScopedEnumerable(Type serviceType, Type implementationType)
-        => TryAddEnumerable(serviceType, implementationType, ServiceLifetime.Scoped);
-
-    /// <summary>
-    ///     Adds a <see cref="ServiceLifetime.Singleton" /> service implemented by the given concrete
-    ///     type to the list of services that implement the given contract. The service is only added
-    ///     if the collection contains no other registration for the same service and implementation type.
-    /// </summary>
-    /// <param name="serviceType">The contract for the service.</param>
-    /// <param name="implementationType">The concrete type that implements the service.</param>
-    /// <returns>The map, such that further calls can be chained.</returns>
-    public virtual ServiceCollectionMap TryAddSingletonEnumerable(Type serviceType, Type implementationType)
-        => TryAddEnumerable(serviceType, implementationType, ServiceLifetime.Singleton);
-
-    /// <summary>
-    ///     Adds a service implemented by the given concrete
-    ///     type to the list of services that implement the given contract. The service is only added
-    ///     if the collection contains no other registration for the same service and implementation type.
-    /// </summary>
-    /// <param name="serviceType">The contract for the service.</param>
-    /// <param name="implementationType">The concrete type that implements the service.</param>
-    /// <param name="lifetime">The service lifetime.</param>
-    /// <returns>The map, such that further calls can be chained.</returns>
-    public virtual ServiceCollectionMap TryAddEnumerable(
-        Type serviceType,
-        Type implementationType,
-        ServiceLifetime lifetime)
-    {
-        Validate?.Invoke(serviceType);
-
-        var indexes = _map.GetOrCreateDescriptorIndexes(serviceType);
-        if (indexes.All(i => TryGetImplementationType(ServiceCollection[i]) != implementationType))
-        {
-            _map.AddNewDescriptor(indexes, new ServiceDescriptor(serviceType, implementationType, lifetime));
-        }
-
-        return this;
-    }
-
-    /// <summary>
-    ///     Adds a <see cref="ServiceLifetime.Transient" /> service implemented by the given factory
-    ///     to the list of services that implement the given contract. The service is only added
-    ///     if the collection contains no other registration for the same service and implementation type.
-    /// </summary>
-    /// <typeparam name="TService">The contract for the service.</typeparam>
-    /// <typeparam name="TImplementation">The concrete type that implements the service.</typeparam>
-    /// <param name="factory">The factory that implements this service.</param>
-    /// <returns>The map, such that further calls can be chained.</returns>
-    public virtual ServiceCollectionMap TryAddTransientEnumerable<TService, TImplementation>(
-        Func<IServiceProvider, TImplementation> factory)
-        where TService : class
-        where TImplementation : class, TService
-        => TryAddEnumerable(typeof(TService), typeof(TImplementation), factory, ServiceLifetime.Transient);
-
-    /// <summary>
-    ///     Adds a <see cref="ServiceLifetime.Scoped" /> service implemented by the given factory
-    ///     to the list of services that implement the given contract. The service is only added
-    ///     if the collection contains no other registration for the same service and implementation type.
-    /// </summary>
-    /// <typeparam name="TService">The contract for the service.</typeparam>
-    /// <typeparam name="TImplementation">The concrete type that implements the service.</typeparam>
-    /// <param name="factory">The factory that implements this service.</param>
-    /// <returns>The map, such that further calls can be chained.</returns>
-    public virtual ServiceCollectionMap TryAddScopedEnumerable<TService, TImplementation>(
-        Func<IServiceProvider, TImplementation> factory)
-        where TService : class
-        where TImplementation : class, TService
-        => TryAddEnumerable(typeof(TService), typeof(TImplementation), factory, ServiceLifetime.Scoped);
-
-    /// <summary>
-    ///     Adds a <see cref="ServiceLifetime.Singleton" /> service implemented by the given factory
-    ///     to the list of services that implement the given contract. The service is only added
-    ///     if the collection contains no other registration for the same service and implementation type.
-    /// </summary>
-    /// <typeparam name="TService">The contract for the service.</typeparam>
-    /// <typeparam name="TImplementation">The concrete type that implements the service.</typeparam>
-    /// <param name="factory">The factory that implements this service.</param>
-    /// <returns>The map, such that further calls can be chained.</returns>
-    public virtual ServiceCollectionMap TryAddSingletonEnumerable<TService, TImplementation>(
-        Func<IServiceProvider, TImplementation> factory)
-        where TService : class
-        where TImplementation : class, TService
-        => TryAddEnumerable(typeof(TService), typeof(TImplementation), factory, ServiceLifetime.Singleton);
-
-    /// <summary>
-    ///     Adds a service implemented by the given factory
-    ///     to the list of services that implement the given contract. The service is only added
-    ///     if the collection contains no other registration for the same service and implementation type.
-    /// </summary>
-    /// <param name="serviceType">The contract for the service.</param>
-    /// <param name="implementationType">The concrete type that implements the service.</param>
-    /// <param name="factory">The factory that implements this service.</param>
-    /// <param name="lifetime">The service lifetime.</param>
-    /// <returns>The map, such that further calls can be chained.</returns>
-    public virtual ServiceCollectionMap TryAddEnumerable(
-        Type serviceType,
-        Type implementationType,
-        Func<IServiceProvider, object> factory,
-        ServiceLifetime lifetime)
     {
         Validate?.Invoke(serviceType);
 
@@ -870,42 +517,6 @@
         }
 
         return this;
-=======
-
-    /// <summary>
-    ///     Adds a <see cref="ServiceLifetime.Singleton" /> service implemented by the given instance
-    ///     to the list of services that implement the given contract. The service is only added
-    ///     if the collection contains no other registration for the same service and implementation type.
-    /// </summary>
-    /// <typeparam name="TService">The contract for the service.</typeparam>
-    /// <param name="implementation">The object that implements the service.</param>
-    /// <returns>The map, such that further calls can be chained.</returns>
-    public virtual ServiceCollectionMap TryAddSingletonEnumerable<TService>(TService implementation)
-        where TService : class
-        => TryAddSingletonEnumerable(typeof(TService), implementation);
-
-    /// <summary>
-    ///     Adds a <see cref="ServiceLifetime.Singleton" /> service implemented by the given instance
-    ///     to the list of services that implement the given contract. The service is only added
-    ///     if the collection contains no other registration for the same service and implementation type.
-    /// </summary>
-    /// <param name="serviceType">The contract for the service.</param>
-    /// <param name="implementation">The object that implements the service.</param>
-    /// <returns>The map, such that further calls can be chained.</returns>
-    public virtual ServiceCollectionMap TryAddSingletonEnumerable(Type serviceType, object implementation)
-    {
-        Validate?.Invoke(serviceType);
-
-        var implementationType = implementation.GetType();
-
-        var indexes = _map.GetOrCreateDescriptorIndexes(serviceType);
-        if (indexes.All(i => TryGetImplementationType(ServiceCollection[i]) != implementationType))
-        {
-            _map.AddNewDescriptor(indexes, new ServiceDescriptor(serviceType, implementation));
-        }
-
-        return this;
->>>>>>> 5d0d937a
     }
 
     private static Type TryGetImplementationType(ServiceDescriptor descriptor)
