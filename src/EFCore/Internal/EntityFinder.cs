// Licensed to the .NET Foundation under one or more agreements.
// The .NET Foundation licenses this file to you under the MIT license.

using System.Collections;
using Microsoft.EntityFrameworkCore.ChangeTracking.Internal;
using Microsoft.EntityFrameworkCore.Query.Internal;

namespace Microsoft.EntityFrameworkCore.Internal;

/// <summary>
///     This is an internal API that supports the Entity Framework Core infrastructure and not subject to
///     the same compatibility standards as public APIs. It may be changed or removed without notice in
///     any release. You should only use it directly in your code with extreme caution and knowing that
///     doing so can result in application failures when updating to a new Entity Framework Core release.
/// </summary>
public class EntityFinder<TEntity> : IEntityFinder<TEntity>
    where TEntity : class
{
    private readonly IStateManager _stateManager;
    private readonly IDbSetSource _setSource;
    private readonly IDbSetCache _setCache;
    private readonly IEntityType _entityType;
    private readonly IKey _primaryKey;
    private readonly Type _primaryKeyType;
    private readonly int _primaryKeyPropertiesCount;
    private readonly IQueryable<TEntity> _queryRoot;

    /// <summary>
    ///     This is an internal API that supports the Entity Framework Core infrastructure and not subject to
    ///     the same compatibility standards as public APIs. It may be changed or removed without notice in
    ///     any release. You should only use it directly in your code with extreme caution and knowing that
    ///     doing so can result in application failures when updating to a new Entity Framework Core release.
    /// </summary>
    public EntityFinder(
        IStateManager stateManager,
        IDbSetSource setSource,
        IDbSetCache setCache,
        IEntityType entityType)
    {
        _stateManager = stateManager;
        _setSource = setSource;
        _setCache = setCache;
        _entityType = entityType;
        _primaryKey = entityType.FindPrimaryKey()!;
        _primaryKeyPropertiesCount = _primaryKey.Properties.Count;
        _primaryKeyType = _primaryKeyPropertiesCount == 1 ? _primaryKey.Properties[0].ClrType : typeof(IReadOnlyList<object?>);
        _queryRoot = (IQueryable<TEntity>)BuildQueryRoot(entityType);
    }

    /// <summary>
    ///     This is an internal API that supports the Entity Framework Core infrastructure and not subject to
    ///     the same compatibility standards as public APIs. It may be changed or removed without notice in
    ///     any release. You should only use it directly in your code with extreme caution and knowing that
    ///     doing so can result in application failures when updating to a new Entity Framework Core release.
    /// </summary>
    public virtual TEntity? Find(object?[]? keyValues)
    {
        if (keyValues == null
            || keyValues.Any(v => v == null))
        {
            return default;
        }

        var (processedKeyValues, _) = ValidateKeyPropertiesAndExtractCancellationToken(keyValues!, async: false, default);

        return FindTracked(processedKeyValues)
            ?? _queryRoot.FirstOrDefault(BuildLambda(_primaryKey.Properties, new ValueBuffer(processedKeyValues)));
    }

    /// <summary>
    ///     This is an internal API that supports the Entity Framework Core infrastructure and not subject to
    ///     the same compatibility standards as public APIs. It may be changed or removed without notice in
    ///     any release. You should only use it directly in your code with extreme caution and knowing that
    ///     doing so can result in application failures when updating to a new Entity Framework Core release.
    /// </summary>
    object? IEntityFinder.Find(object?[]? keyValues)
        => Find(keyValues);

    /// <summary>
    ///     This is an internal API that supports the Entity Framework Core infrastructure and not subject to
    ///     the same compatibility standards as public APIs. It may be changed or removed without notice in
    ///     any release. You should only use it directly in your code with extreme caution and knowing that
    ///     doing so can result in application failures when updating to a new Entity Framework Core release.
    /// </summary>
    public virtual InternalEntityEntry? FindEntry<TKey>(TKey keyValue)
    {
        if (_primaryKeyPropertiesCount != 1)
        {
            throw new ArgumentException(
                CoreStrings.FindValueCountMismatch(typeof(TEntity).ShortDisplayName(), _primaryKeyPropertiesCount, 1));
        }

        if (typeof(TKey) != _primaryKeyType)
        {
            throw new ArgumentException(
                CoreStrings.WrongGenericPropertyType(
                    _primaryKey.Properties[0].Name,
                    _primaryKey.Properties[0].DeclaringType.DisplayName(),
                    _primaryKeyType.ShortDisplayName(),
                    typeof(TKey).ShortDisplayName()));
        }

        return _stateManager.TryGetEntryTyped(_primaryKey, keyValue);
    }

    /// <summary>
    ///     This is an internal API that supports the Entity Framework Core infrastructure and not subject to
    ///     the same compatibility standards as public APIs. It may be changed or removed without notice in
    ///     any release. You should only use it directly in your code with extreme caution and knowing that
    ///     doing so can result in application failures when updating to a new Entity Framework Core release.
    /// </summary>
    public virtual InternalEntityEntry? FindEntry<TProperty>(IProperty property, TProperty propertyValue)
    {
        ValidateProperty(property, propertyValue);

        if (TryFindByKey(property, propertyValue, out var entry))
        {
            return entry;
        }

        if (TryGetByForeignKey(property, propertyValue, out var entries))
        {
            return entries!.FirstOrDefault();
        }

        var comparer = (ValueComparer<TProperty>)property.GetValueComparer();

        foreach (var candidate in _stateManager.GetEntries(_primaryKey))
        {
            if (comparer.Equals(candidate.GetCurrentValue<TProperty>(property), propertyValue))
            {
                return candidate;
            }
        }

        return null;
    }

    /// <summary>
    ///     This is an internal API that supports the Entity Framework Core infrastructure and not subject to
    ///     the same compatibility standards as public APIs. It may be changed or removed without notice in
    ///     any release. You should only use it directly in your code with extreme caution and knowing that
    ///     doing so can result in application failures when updating to a new Entity Framework Core release.
    /// </summary>
    public virtual IEnumerable<InternalEntityEntry> GetEntries<TProperty>(IProperty property, TProperty propertyValue)
    {
        ValidateProperty(property, propertyValue);

        if (TryFindByKey(property, propertyValue, out var entry))
        {
            return entry != null
                ? new[] { entry }
                : Enumerable.Empty<InternalEntityEntry>();
        }

        if (TryGetByForeignKey(property, propertyValue, out var entries))
        {
            return entries!;
        }

        var comparer = (ValueComparer<TProperty>)property.GetValueComparer();

        return _stateManager.GetEntries(_primaryKey).Where(e => comparer.Equals(e.GetCurrentValue<TProperty>(property), propertyValue));
    }

    /// <summary>
    ///     This is an internal API that supports the Entity Framework Core infrastructure and not subject to
    ///     the same compatibility standards as public APIs. It may be changed or removed without notice in
    ///     any release. You should only use it directly in your code with extreme caution and knowing that
    ///     doing so can result in application failures when updating to a new Entity Framework Core release.
    /// </summary>
    public virtual InternalEntityEntry? FindEntry(IEnumerable<object?> keyValues)
    {
        ValidateProperties(_primaryKey.Properties, keyValues, out _, out var valuesList);

        if (valuesList.Any(v => v == null))
        {
            return null;
        }

        return _stateManager.TryGetEntry(_primaryKey, valuesList);
    }

    /// <summary>
    ///     This is an internal API that supports the Entity Framework Core infrastructure and not subject to
    ///     the same compatibility standards as public APIs. It may be changed or removed without notice in
    ///     any release. You should only use it directly in your code with extreme caution and knowing that
    ///     doing so can result in application failures when updating to a new Entity Framework Core release.
    /// </summary>
    public virtual InternalEntityEntry? FindEntry(IEnumerable<IProperty> properties, IEnumerable<object?> propertyValues)
    {
        ValidateProperties(properties, propertyValues, out var propertiesList, out var valuesList);

        if (TryFindByKey(propertiesList, valuesList, out var entry))
        {
            return entry;
        }

        if (TryGetByForeignKey(propertiesList, valuesList, out var entries))
        {
            return entries!.FirstOrDefault();
        }

        return GetEntries(propertiesList, valuesList).FirstOrDefault();
    }

    /// <summary>
    ///     This is an internal API that supports the Entity Framework Core infrastructure and not subject to
    ///     the same compatibility standards as public APIs. It may be changed or removed without notice in
    ///     any release. You should only use it directly in your code with extreme caution and knowing that
    ///     doing so can result in application failures when updating to a new Entity Framework Core release.
    /// </summary>
    public virtual IEnumerable<InternalEntityEntry> GetEntries(IEnumerable<IProperty> properties, IEnumerable<object?> propertyValues)
    {
        ValidateProperties(properties, propertyValues, out var propertiesList, out var valuesList);

        if (TryFindByKey(propertiesList, valuesList, out var entry))
        {
            return entry != null
                ? new[] { entry }
                : Enumerable.Empty<InternalEntityEntry>();
        }

        if (TryGetByForeignKey(propertiesList, valuesList, out var entries))
        {
            return entries!;
        }

        return GetEntriesByScan(propertiesList, valuesList);
    }

    private IEnumerable<InternalEntityEntry> GetEntriesByScan(IReadOnlyList<IProperty> propertiesList, IReadOnlyList<object?> valuesList)
    {
        var comparers = propertiesList.Select(p => p.GetValueComparer()).ToList();

        foreach (var entry in _stateManager.GetEntries(_primaryKey))
        {
            for (var i = 0; i < comparers.Count; i++)
            {
                if (!comparers[i].Equals(entry[propertiesList[i]], valuesList[i]))
                {
                    goto next;
                }
            }

            yield return entry;
            next: ;
        }
    }

    private static void ValidateProperties(
        IEnumerable<IProperty> properties,
        IEnumerable<object?> propertyValues,
        out IReadOnlyList<IProperty> propertiesList,
        out IReadOnlyList<object?> valuesList)
    {
        propertiesList = (properties as IReadOnlyList<IProperty>) ?? properties.ToList();
        valuesList = (propertyValues as IReadOnlyList<object?>) ?? propertyValues.ToList();

        if (propertiesList.Count != valuesList.Count)
        {
            throw new ArgumentException(CoreStrings.FindWrongCount(valuesList.Count, propertiesList.Count));
        }

        for (var i = 0; i < propertiesList.Count; i++)
        {
            var value = valuesList[i];
            if (value != null
                && !propertiesList[i].ClrType.UnwrapNullableType().IsInstanceOfType(value))
            {
                throw new ArgumentException(
                    CoreStrings.FindWrongType(
                        value.GetType().ShortDisplayName(), propertiesList[i].Name, propertiesList[i].ClrType.ShortDisplayName()));
            }
        }
    }

    private static void ValidateProperty<TProperty>(IProperty property, TProperty value)
    {
        if (value != null
            && !property.ClrType.UnwrapNullableType().IsInstanceOfType(value))
        {
            throw new ArgumentException(
                CoreStrings.FindWrongType(
                    value.GetType().ShortDisplayName(), property.Name, property.ClrType.ShortDisplayName()));
        }
    }

    private bool TryFindByKey<TProperty>(IProperty property, TProperty propertyValue, out InternalEntityEntry? entry)
    {
        var key = _entityType.FindKey(property);
        if (key != null)
        {
            entry = _stateManager.TryGetEntryTyped(key, propertyValue);
            return true;
        }

        entry = null;
        return false;
    }

    private bool TryGetByForeignKey<TProperty>(IProperty property, TProperty propertyValue, out IEnumerable<InternalEntityEntry>? entries)
    {
        var foreignKeys = _entityType.FindForeignKeys(property).ToList();
        if (foreignKeys.Count == 0
            || propertyValue == null)
        {
            entries = null;
            return false;
        }

        var keyValues = new object[] { propertyValue! };
        entries = _stateManager.GetDependents(keyValues, foreignKeys[0]).Cast<InternalEntityEntry>();
        if (foreignKeys.Count == 1)
        {
            return true;
        }

        for (var i = 1; i < foreignKeys.Count; i++)
        {
            entries = entries.Concat(_stateManager.GetDependents(keyValues, foreignKeys[i]).Cast<InternalEntityEntry>());
        }

        entries = entries.Distinct();
        return true;
    }

    private bool TryFindByKey(IReadOnlyList<IProperty> properties, IReadOnlyList<object?> propertyValues, out InternalEntityEntry? entry)
    {
        var key = _entityType.FindKey(properties);
        if (key != null)
        {
            entry = _stateManager.TryGetEntry(key, propertyValues);
            return true;
        }

        entry = null;
        return false;
    }

    private bool TryGetByForeignKey(
        IReadOnlyList<IProperty> properties,
        IReadOnlyList<object?> propertyValues,
        out IEnumerable<InternalEntityEntry>? entries)
    {
        var foreignKeys = _entityType.FindForeignKeys(properties).ToList();
        if (foreignKeys.Count == 0
            || propertyValues.Any(v => v == null))
        {
            entries = null;
            return false;
        }

        entries = _stateManager.GetDependents(propertyValues!, foreignKeys[0]).Cast<InternalEntityEntry>();
        if (foreignKeys.Count == 1)
        {
            return true;
        }

        for (var i = 1; i < foreignKeys.Count; i++)
        {
            entries = entries.Concat(_stateManager.GetDependents(propertyValues!, foreignKeys[i]).Cast<InternalEntityEntry>());
        }

        entries = entries.Distinct();
        return true;
    }

    /// <summary>
    ///     This is an internal API that supports the Entity Framework Core infrastructure and not subject to
    ///     the same compatibility standards as public APIs. It may be changed or removed without notice in
    ///     any release. You should only use it directly in your code with extreme caution and knowing that
    ///     doing so can result in application failures when updating to a new Entity Framework Core release.
    /// </summary>
    public virtual ValueTask<TEntity?> FindAsync(object?[]? keyValues, CancellationToken cancellationToken = default)
    {
        if (keyValues == null
            || keyValues.Any(v => v == null))
        {
            return default;
        }

        var (processedKeyValues, ct) = ValidateKeyPropertiesAndExtractCancellationToken(keyValues!, async: true, cancellationToken);

        var tracked = FindTracked(processedKeyValues);
        return tracked != null
            ? new ValueTask<TEntity?>(tracked)
            : new ValueTask<TEntity?>(
                _queryRoot.FirstOrDefaultAsync(BuildLambda(_primaryKey.Properties, new ValueBuffer(processedKeyValues)), ct));
    }

    /// <summary>
    ///     This is an internal API that supports the Entity Framework Core infrastructure and not subject to
    ///     the same compatibility standards as public APIs. It may be changed or removed without notice in
    ///     any release. You should only use it directly in your code with extreme caution and knowing that
    ///     doing so can result in application failures when updating to a new Entity Framework Core release.
    /// </summary>
    ValueTask<object?> IEntityFinder.FindAsync(object?[]? keyValues, CancellationToken cancellationToken)
    {
        if (keyValues == null
            || keyValues.Any(v => v == null))
        {
            return default;
        }

        var (processedKeyValues, ct) = ValidateKeyPropertiesAndExtractCancellationToken(keyValues!, async: true, cancellationToken);

        var tracked = FindTracked(processedKeyValues);
        return tracked != null
            ? new ValueTask<object?>(tracked)
            : new ValueTask<object?>(
                _queryRoot.FirstOrDefaultAsync(
                    BuildObjectLambda(_primaryKey.Properties, new ValueBuffer(processedKeyValues)), ct));
    }

    /// <summary>
    ///     This is an internal API that supports the Entity Framework Core infrastructure and not subject to
    ///     the same compatibility standards as public APIs. It may be changed or removed without notice in
    ///     any release. You should only use it directly in your code with extreme caution and knowing that
    ///     doing so can result in application failures when updating to a new Entity Framework Core release.
    /// </summary>
    public virtual void Load(INavigation navigation, InternalEntityEntry entry, LoadOptions options)
    {
        var keyValues = GetLoadValues(navigation, entry);
        // Short-circuit for any null key values for perf and because of #6129
        if (keyValues != null)
        {
            var queryable = Query(navigation, keyValues, entry, options);
            if (entry.EntityState == EntityState.Detached)
            {
                var inverse = navigation.Inverse;
                var stateManager = GetOrCreateStateManagerAndStartTrackingIfNeeded(navigation, entry, options);
                try
                {
                    if (navigation.IsCollection)
                    {
                        foreach (var loaded in queryable)
                        {
                            Fixup(stateManager, entry.Entity, navigation, inverse, options, loaded);
                        }
                    }
                    else
                    {
                        Fixup(stateManager, entry.Entity, navigation, inverse, options, queryable.FirstOrDefault());
                    }
                }
                finally
                {
                    if (stateManager != _stateManager)
                    {
                        stateManager.Clear(resetting: false);
                    }
                }
            }
            else
            {
                if (navigation.IsCollection)
                {
                    queryable.Load();
                }
                else
                {
                    _ = queryable.FirstOrDefault();
                }
            }
        }

        entry.SetIsLoaded(navigation);
    }

    /// <summary>
    ///     This is an internal API that supports the Entity Framework Core infrastructure and not subject to
    ///     the same compatibility standards as public APIs. It may be changed or removed without notice in
    ///     any release. You should only use it directly in your code with extreme caution and knowing that
    ///     doing so can result in application failures when updating to a new Entity Framework Core release.
    /// </summary>
    public virtual async Task LoadAsync(
        INavigation navigation,
        InternalEntityEntry entry,
        LoadOptions options,
        CancellationToken cancellationToken = default)
    {
        var keyValues = GetLoadValues(navigation, entry);
        // Short-circuit for any null key values for perf and because of #6129
        if (keyValues != null)
        {
            var queryable = Query(navigation, keyValues, entry, options);
            if (entry.EntityState == EntityState.Detached)
            {
                var inverse = navigation.Inverse;
                var stateManager = GetOrCreateStateManagerAndStartTrackingIfNeeded(navigation, entry, options);
                try
                {
                    if (navigation.IsCollection)
                    {
                        await foreach (var loaded in queryable.AsAsyncEnumerable().WithCancellation(cancellationToken)
                                           .ConfigureAwait(false))
                        {
                            Fixup(stateManager, entry.Entity, navigation, inverse, options, loaded);
                        }
                    }
                    else
                    {
                        Fixup(
                            stateManager, entry.Entity, navigation, inverse, options,
                            await queryable.FirstOrDefaultAsync(cancellationToken: cancellationToken).ConfigureAwait(false));
                    }
                }
                finally
                {
                    if (stateManager != _stateManager)
                    {
                        stateManager.Clear(resetting: false);
                    }
                }
            }
            else
            {
                if (navigation.IsCollection)
                {
                    await queryable.LoadAsync(cancellationToken).ConfigureAwait(false);
                }
                else
                {
                    _ = await queryable.FirstOrDefaultAsync(cancellationToken).ConfigureAwait(false);
                }
            }
        }

        entry.SetIsLoaded(navigation);
    }

    private static void Fixup(
        IStateManager stateManager,
        object entity,
        INavigation beingLoaded,
        INavigation? inverse,
        LoadOptions options,
        object? loaded)
    {
        SetValue(stateManager.GetOrCreateEntry(entity), beingLoaded, loaded, options);

        if (inverse != null && loaded != null)
        {
            SetValue(stateManager.GetOrCreateEntry(loaded), inverse, entity, options);
        }

        static void SetValue(InternalEntityEntry entry, INavigation navigation, object? value, LoadOptions options)
        {
            var stateManager = entry.StateManager;
            if (navigation.IsCollection)
            {
                if (value != null
                    && ((options & LoadOptions.ForceIdentityResolution) == 0 || !TryGetTracked(stateManager, value, out _)))
                {
                    entry.AddToCollection(navigation, value, forMaterialization: true);
                }
            }
            else
            {
                if (value != null
                    && (options & LoadOptions.ForceIdentityResolution) != 0
                    && TryGetTracked(stateManager, value, out var existing))
                {
                    value = existing;
                }

                entry.SetProperty(navigation, value, isMaterialization: true, setModified: false);
            }

            static bool TryGetTracked(IStateManager stateManager, object value, out object? tracked)
            {
                var relatedEntry = stateManager.GetOrCreateEntry(value);
                var key = relatedEntry.EntityType.FindPrimaryKey();
                if (key == null)
                {
                    tracked = null;
                    return false;
                }

                tracked = stateManager.TryGetExistingEntry(relatedEntry.Entity, key)?.Entity;
                return tracked != null;
            }
        }
    }

    private IStateManager GetOrCreateStateManagerAndStartTrackingIfNeeded(
        INavigation loading,
        InternalEntityEntry entry,
        LoadOptions options)
    {
        if ((options & LoadOptions.ForceIdentityResolution) == 0)
        {
            return _stateManager;
        }

        var stateManager = new StateManager(_stateManager.Dependencies);
        StartTracking(stateManager, entry, loading);
        return stateManager;
    }

    private static void StartTracking(StateManager stateManager, InternalEntityEntry entry, INavigation navigation)
    {
        Track(entry.Entity);

        var navigationValue = entry[navigation];
        if (navigationValue != null)
        {
            if (navigation.IsCollection)
            {
                foreach (var related in (IEnumerable)navigationValue)
                {
                    Track(related);
                }
            }
            else
            {
                Track(navigationValue);
            }
        }

        void Track(object entity)
            => stateManager.StartTracking(stateManager.GetOrCreateEntry(entity)).MarkUnchangedFromQuery();
    }

    /// <summary>
    ///     This is an internal API that supports the Entity Framework Core infrastructure and not subject to
    ///     the same compatibility standards as public APIs. It may be changed or removed without notice in
    ///     any release. You should only use it directly in your code with extreme caution and knowing that
    ///     doing so can result in application failures when updating to a new Entity Framework Core release.
    /// </summary>
    public virtual IQueryable<TEntity> Query(INavigation navigation, InternalEntityEntry entry)
    {
        var keyValues = GetLoadValues(navigation, entry);
        // Short-circuit for any null key values for perf and because of #6129
        if (keyValues == null)
        {
            // Creates an empty Queryable that works with Async. Has to be an EF query because it
            // could be used in a composition.
            return _queryRoot.Where(e => false);
        }

        return Query(navigation, keyValues, entry, LoadOptions.None);
    }

    /// <summary>
    ///     This is an internal API that supports the Entity Framework Core infrastructure and not subject to
    ///     the same compatibility standards as public APIs. It may be changed or removed without notice in
    ///     any release. You should only use it directly in your code with extreme caution and knowing that
    ///     doing so can result in application failures when updating to a new Entity Framework Core release.
    /// </summary>
    public virtual object[]? GetDatabaseValues(InternalEntityEntry entry)
        => GetDatabaseValuesQuery(entry)?.FirstOrDefault();

    /// <summary>
    ///     This is an internal API that supports the Entity Framework Core infrastructure and not subject to
    ///     the same compatibility standards as public APIs. It may be changed or removed without notice in
    ///     any release. You should only use it directly in your code with extreme caution and knowing that
    ///     doing so can result in application failures when updating to a new Entity Framework Core release.
    /// </summary>
    public virtual Task<object[]?> GetDatabaseValuesAsync(
        InternalEntityEntry entry,
        CancellationToken cancellationToken = default)
        => GetDatabaseValuesQuery(entry)?.FirstOrDefaultAsync(cancellationToken) ?? Task.FromResult((object[]?)null);

    private IQueryable<object[]>? GetDatabaseValuesQuery(InternalEntityEntry entry)
    {
        var entityType = entry.EntityType;
        var properties = entityType.FindPrimaryKey()!.Properties;

        var keyValues = new object[properties.Count];
        for (var i = 0; i < keyValues.Length; i++)
        {
            var keyValue = entry[properties[i]];
            if (keyValue == null)
            {
                return null;
            }

            keyValues[i] = keyValue;
        }

        return _queryRoot.AsNoTracking().IgnoreQueryFilters()
            .Where(BuildObjectLambda(properties, new ValueBuffer(keyValues)))
            .Select(BuildProjection(entityType));
    }

    private IQueryable<TEntity> Query(INavigation navigation, object[] keyValues, InternalEntityEntry entry, LoadOptions options)
    {
        var queryable = _queryRoot.Where(BuildLambda(GetLoadProperties(navigation), new ValueBuffer(keyValues)));
        return entry.EntityState == EntityState.Detached
            ? (options & LoadOptions.ForceIdentityResolution) != 0
                ? queryable.AsNoTrackingWithIdentityResolution()
                : queryable.AsNoTracking()
            : queryable.AsTracking();
    }

    /// <summary>
    ///     This is an internal API that supports the Entity Framework Core infrastructure and not subject to
    ///     the same compatibility standards as public APIs. It may be changed or removed without notice in
    ///     any release. You should only use it directly in your code with extreme caution and knowing that
    ///     doing so can result in application failures when updating to a new Entity Framework Core release.
    /// </summary>
    IQueryable IEntityFinder.Query(INavigation navigation, InternalEntityEntry entry)
        => Query(navigation, entry);

    private static object[]? GetLoadValues(INavigation navigation, InternalEntityEntry entry)
    {
        var properties = navigation.IsOnDependent
            ? navigation.ForeignKey.Properties
            : navigation.ForeignKey.PrincipalKey.Properties;

        var values = new object[properties.Count];
        var detached = entry.EntityState == EntityState.Detached;

        for (var i = 0; i < values.Length; i++)
        {
            var property = properties[i];
            if (property.IsShadowProperty() && (detached || (entry.EntityState != EntityState.Added && entry.IsUnknown(property))))
            {
                throw new InvalidOperationException(
                    CoreStrings.CannotLoadDetachedShadow(navigation.Name, entry.EntityType.DisplayName()));
            }

            var value = entry[property];
            if (value == null)
            {
                return null;
            }

            values[i] = value;
        }

        return values;
    }

    private static IReadOnlyList<IProperty> GetLoadProperties(INavigation navigation)
        => navigation.IsOnDependent
            ? navigation.ForeignKey.PrincipalKey.Properties
            : navigation.ForeignKey.Properties;

    private (object[] KeyValues, CancellationToken CancellationToken) ValidateKeyPropertiesAndExtractCancellationToken(
        object[] keyValues,
        bool async,
        CancellationToken cancellationToken)
    {
        if (_primaryKeyPropertiesCount != keyValues.Length)
        {
            if (async
                && _primaryKeyPropertiesCount == keyValues.Length - 1
                && keyValues[_primaryKeyPropertiesCount] is CancellationToken ct)
            {
                var newValues = new object[_primaryKeyPropertiesCount];
                Array.Copy(keyValues, newValues, _primaryKeyPropertiesCount);
                return (newValues, ct);
            }

            if (_primaryKeyPropertiesCount == 1)
            {
                throw new ArgumentException(
                    CoreStrings.FindNotCompositeKey(typeof(TEntity).ShortDisplayName(), keyValues.Length));
            }

            throw new ArgumentException(
                CoreStrings.FindValueCountMismatch(typeof(TEntity).ShortDisplayName(), _primaryKeyPropertiesCount, keyValues.Length));
        }

        return (keyValues, cancellationToken);
    }

    private TEntity? FindTracked(object[] keyValues)
    {
        var keyProperties = _primaryKey.Properties;
        for (var i = 0; i < keyValues.Length; i++)
        {
            var valueType = keyValues[i].GetType();
            var propertyType = keyProperties[i].ClrType;
            if (!propertyType.UnwrapNullableType().IsAssignableFrom(valueType))
            {
                throw new ArgumentException(
                    CoreStrings.FindValueTypeMismatch(
                        i, typeof(TEntity).ShortDisplayName(), valueType.ShortDisplayName(), propertyType.ShortDisplayName()));
            }
        }

        return _stateManager.TryGetEntry(_primaryKey, keyValues)?.Entity as TEntity;
    }

    private static Expression<Func<TEntity, bool>> BuildLambda(IReadOnlyList<IProperty> keyProperties, ValueBuffer keyValues)
    {
        var entityParameter = Expression.Parameter(typeof(TEntity), "e");

        return Expression.Lambda<Func<TEntity, bool>>(
            ExpressionExtensions.BuildPredicate(keyProperties, keyValues, entityParameter), entityParameter);
    }

    private static Expression<Func<object, bool>> BuildObjectLambda(IReadOnlyList<IProperty> keyProperties, ValueBuffer keyValues)
    {
        var entityParameter = Expression.Parameter(typeof(object), "e");

        return Expression.Lambda<Func<object, bool>>(
            ExpressionExtensions.BuildPredicate(keyProperties, keyValues, entityParameter), entityParameter);
    }

    private IQueryable BuildQueryRoot(IEntityType entityType)
        => entityType.FindOwnership() is IForeignKey ownership
            ? BuildQueryRoot(ownership.PrincipalEntityType, entityType, ownership.PrincipalToDependent!.Name)
            : entityType.HasSharedClrType
                ? (IQueryable)_setCache.GetOrAddSet(_setSource, entityType.Name, entityType.ClrType)
                : (IQueryable)_setCache.GetOrAddSet(_setSource, entityType.ClrType);

    private IQueryable BuildQueryRoot(IEntityType ownerEntityType, IEntityType entityType, string navigationName)
    {
        var queryRoot = BuildQueryRoot(ownerEntityType);
        var collectionNavigation = ownerEntityType.FindNavigation(navigationName)!.IsCollection;

        return (IQueryable)(collectionNavigation ? SelectManyMethod : SelectMethod)
            .MakeGenericMethod(ownerEntityType.ClrType, entityType.ClrType)
            .Invoke(null, [queryRoot, navigationName])!;
    }

    private static readonly MethodInfo SelectMethod
        = typeof(EntityFinder<TEntity>).GetTypeInfo().GetDeclaredMethods(nameof(Select)).Single(mi => mi.IsGenericMethodDefinition);

    private static IQueryable<TResult> Select<TSource, TResult>(
        IQueryable<TSource> source,
        string propertyName)
        where TResult : class
        where TSource : class
    {
        var parameter = Expression.Parameter(typeof(TSource), "e");
        return source.Select(
            Expression.Lambda<Func<TSource, TResult>>(
                Expression.MakeMemberAccess(parameter, typeof(TSource).GetAnyProperty(propertyName)!),
                parameter));
    }

    private static readonly MethodInfo SelectManyMethod
        = typeof(EntityFinder<TEntity>).GetTypeInfo().GetDeclaredMethods(nameof(SelectMany)).Single(mi => mi.IsGenericMethodDefinition);

    private static IQueryable<TResult> SelectMany<TSource, TResult>(
        IQueryable<TSource> source,
        string propertyName)
        where TResult : class
        where TSource : class
    {
        var parameter = Expression.Parameter(typeof(TSource), "e");
        return source.SelectMany(
            Expression.Lambda<Func<TSource, IEnumerable<TResult>>>(
                Expression.MakeMemberAccess(parameter, typeof(TSource).GetAnyProperty(propertyName)!),
                parameter));
    }

    private static Expression<Func<object, object[]>> BuildProjection(IEntityType entityType)
    {
        var entityParameter = Expression.Parameter(typeof(object), "e");

        var projections = new List<Expression>();
<<<<<<< HEAD
        foreach (var property in entityType.GetFlattenedProperties())
        {
            var path = new List<IPropertyBase> { property };
            while (path[^1].DeclaringType is IComplexType complexType)
            {
                path.Add(complexType.ComplexProperty);
            }

            Expression instanceExpression = entityParameter;
            for (var i = path.Count - 1; i >= 0; i--)
            {
                instanceExpression = Expression.Call(
                    EF.PropertyMethod.MakeGenericMethod(path[i].ClrType),
                    instanceExpression,
                    Expression.Constant(path[i].Name, typeof(string)));

                if (i != 0 && instanceExpression.Type.IsValueType)
                {
                    instanceExpression = Expression.Convert(instanceExpression, typeof(object));
                }
            }

            projections.Add(
                Expression.Convert(
                    Expression.Convert(
                        instanceExpression,
                        property.ClrType),
                    typeof(object)));
=======

        if (EntityMaterializerSource.UseOldBehavior32701)
        {
            foreach (var property in entityType.GetProperties())
            {
                projections.Add(
                    Expression.Convert(
                        Expression.Convert(
                            Expression.Call(
                                EF.PropertyMethod.MakeGenericMethod(property.ClrType),
                                entityParameter,
                                Expression.Constant(property.Name, typeof(string))),
                            property.ClrType),
                        typeof(object)));
            }
        }
        else
        {
            foreach (var property in entityType.GetFlattenedProperties())
            {
                var path = new List<IPropertyBase> { property };
                while (path[^1].DeclaringType is IComplexType complexType)
                {
                    path.Add(complexType.ComplexProperty);
                }

                Expression instanceExpression = entityParameter;
                for (var i = path.Count - 1; i >= 0; i--)
                {
                    instanceExpression = Expression.Call(
                        EF.PropertyMethod.MakeGenericMethod(path[i].ClrType),
                        instanceExpression,
                        Expression.Constant(path[i].Name, typeof(string)));

                    if (i != 0 && instanceExpression.Type.IsValueType)
                    {
                        instanceExpression = Expression.Convert(instanceExpression, typeof(object));
                    }
                }

                projections.Add(
                    Expression.Convert(
                        Expression.Convert(
                            instanceExpression,
                            property.ClrType),
                        typeof(object)));
            }
>>>>>>> 23e4ab1e
        }

        return Expression.Lambda<Func<object, object[]>>(
            Expression.NewArrayInit(typeof(object), projections),
            entityParameter);
    }
}<|MERGE_RESOLUTION|>--- conflicted
+++ resolved
@@ -856,11 +856,13 @@
         var entityParameter = Expression.Parameter(typeof(object), "e");
 
         var projections = new List<Expression>();
-<<<<<<< HEAD
-        foreach (var property in entityType.GetFlattenedProperties())
+
+        if (EntityMaterializerSource.UseOldBehavior32701)
+        {
+            foreach (var property in entityType.GetFlattenedProperties())
         {
             var path = new List<IPropertyBase> { property };
-            while (path[^1].DeclaringType is IComplexType complexType)
+                while (path[^1].DeclaringType is IComplexType complexType)
             {
                 path.Add(complexType.ComplexProperty);
             }
@@ -883,21 +885,6 @@
                 Expression.Convert(
                     Expression.Convert(
                         instanceExpression,
-                        property.ClrType),
-                    typeof(object)));
-=======
-
-        if (EntityMaterializerSource.UseOldBehavior32701)
-        {
-            foreach (var property in entityType.GetProperties())
-            {
-                projections.Add(
-                    Expression.Convert(
-                        Expression.Convert(
-                            Expression.Call(
-                                EF.PropertyMethod.MakeGenericMethod(property.ClrType),
-                                entityParameter,
-                                Expression.Constant(property.Name, typeof(string))),
                             property.ClrType),
                         typeof(object)));
             }
@@ -933,7 +920,6 @@
                             property.ClrType),
                         typeof(object)));
             }
->>>>>>> 23e4ab1e
         }
 
         return Expression.Lambda<Func<object, object[]>>(
