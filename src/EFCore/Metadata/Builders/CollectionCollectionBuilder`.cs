--- conflicted
+++ resolved
@@ -1,11 +1,8 @@
 // Licensed to the .NET Foundation under one or more agreements.
 // The .NET Foundation licenses this file to you under the MIT license.
 
-<<<<<<< HEAD
-=======
 using System.Diagnostics.CodeAnalysis;
 
->>>>>>> 5d0d937a
 namespace Microsoft.EntityFrameworkCore.Metadata.Builders;
 
 /// <summary>
@@ -23,13 +20,9 @@
 /// </remarks>
 /// <typeparam name="TLeftEntity">One of the entity types in this relationship.</typeparam>
 /// <typeparam name="TRightEntity">One of the entity types in this relationship.</typeparam>
-<<<<<<< HEAD
-public class CollectionCollectionBuilder<TLeftEntity, TRightEntity> : CollectionCollectionBuilder
-=======
 public class CollectionCollectionBuilder<
     [DynamicallyAccessedMembers(IEntityType.DynamicallyAccessedMemberTypes)] TLeftEntity,
     [DynamicallyAccessedMembers(IEntityType.DynamicallyAccessedMemberTypes)] TRightEntity> : CollectionCollectionBuilder
->>>>>>> 5d0d937a
     where TLeftEntity : class
     where TRightEntity : class
 {
@@ -38,7 +31,6 @@
     ///     the same compatibility standards as public APIs. It may be changed or removed without notice in
     ///     any release. You should only use it directly in your code with extreme caution and knowing that
     ///     doing so can result in application failures when updating to a new Entity Framework Core release.
-<<<<<<< HEAD
     /// </summary>
     [EntityFrameworkInternal]
     public CollectionCollectionBuilder(
@@ -55,7 +47,8 @@
     /// </summary>
     /// <typeparam name="TJoinEntity">The CLR type of the join entity.</typeparam>
     /// <returns>The builder for the join entity type.</returns>
-    public virtual EntityTypeBuilder<TJoinEntity> UsingEntity<TJoinEntity>()
+    public virtual EntityTypeBuilder<TJoinEntity> UsingEntity
+        <[DynamicallyAccessedMembers(IEntityType.DynamicallyAccessedMemberTypes)] TJoinEntity>()
         where TJoinEntity : class
         => Using<TJoinEntity>(joinEntityName: null, configureRight: null, configureLeft: null);
 
@@ -65,8 +58,8 @@
     /// <param name="joinEntityName">The name of the join entity.</param>
     /// <typeparam name="TJoinEntity">The CLR type of the join entity.</typeparam>
     /// <returns>The builder for the join entity type.</returns>
-    public virtual EntityTypeBuilder<TJoinEntity> UsingEntity<TJoinEntity>(
-        string joinEntityName)
+    public virtual EntityTypeBuilder<TJoinEntity> UsingEntity
+        <[DynamicallyAccessedMembers(IEntityType.DynamicallyAccessedMemberTypes)] TJoinEntity>(string joinEntityName)
         where TJoinEntity : class
     {
         Check.NotEmpty(joinEntityName, nameof(joinEntityName));
@@ -137,189 +130,88 @@
     /// <returns>The builder for the originating entity type so that multiple configuration calls can be chained.</returns>
     public new virtual EntityTypeBuilder<TRightEntity> UsingEntity(
         string joinEntityName,
-        Type joinEntityType,
-        Action<EntityTypeBuilder> configureJoinEntityType)
-    {
-=======
-    /// </summary>
-    [EntityFrameworkInternal]
-    public CollectionCollectionBuilder(
-        IMutableEntityType leftEntityType,
-        IMutableEntityType rightEntityType,
-        IMutableSkipNavigation leftNavigation,
-        IMutableSkipNavigation rightNavigation)
-        : base(leftEntityType, rightEntityType, leftNavigation, rightNavigation)
-    {
-    }
-
-    /// <summary>
-    ///     Configures the join entity type implementing the many-to-many relationship.
-    /// </summary>
+        [DynamicallyAccessedMembers(IEntityType.DynamicallyAccessedMemberTypes)] Type joinEntityType,
+        Action<EntityTypeBuilder> configureJoinEntityType)
+    {
+        Check.NotNull(configureJoinEntityType, nameof(configureJoinEntityType));
+
+        configureJoinEntityType(UsingEntity(joinEntityName, joinEntityType));
+
+        return new EntityTypeBuilder<TRightEntity>(RightEntityType);
+    }
+
+    /// <summary>
+    ///     Configures the join entity type implementing the many-to-many relationship.
+    /// </summary>
+    /// <param name="configureJoinEntityType">The configuration of the join entity type.</param>
+    /// <typeparam name="TJoinEntity">The CLR type of the join entity.</typeparam>
+    /// <returns>The builder for the originating entity type so that multiple configuration calls can be chained.</returns>
+    public virtual EntityTypeBuilder<TRightEntity> UsingEntity
+        <[DynamicallyAccessedMembers(IEntityType.DynamicallyAccessedMemberTypes)] TJoinEntity>(
+            Action<EntityTypeBuilder<TJoinEntity>> configureJoinEntityType)
+        where TJoinEntity : class
+    {
+        Check.NotNull(configureJoinEntityType, nameof(configureJoinEntityType));
+
+        var entityTypeBuilder = UsingEntity<TJoinEntity>();
+        configureJoinEntityType(entityTypeBuilder);
+
+        return new EntityTypeBuilder<TRightEntity>(RightEntityType);
+    }
+
+    /// <summary>
+    ///     Configures the join entity type implementing the many-to-many relationship.
+    /// </summary>
+    /// <param name="joinEntityName">The name of the join entity.</param>
+    /// <param name="configureJoinEntityType">The configuration of the join entity type.</param>
+    /// <typeparam name="TJoinEntity">The CLR type of the join entity.</typeparam>
+    /// <returns>The builder for the originating entity type so that multiple configuration calls can be chained.</returns>
+    public virtual EntityTypeBuilder<TRightEntity> UsingEntity
+        <[DynamicallyAccessedMembers(IEntityType.DynamicallyAccessedMemberTypes)] TJoinEntity>(
+            string joinEntityName,
+            Action<EntityTypeBuilder<TJoinEntity>> configureJoinEntityType)
+        where TJoinEntity : class
+    {
+        Check.NotNull(configureJoinEntityType, nameof(configureJoinEntityType));
+
+        var entityTypeBuilder = UsingEntity<TJoinEntity>(joinEntityName);
+        configureJoinEntityType(entityTypeBuilder);
+
+        return new EntityTypeBuilder<TRightEntity>(RightEntityType);
+    }
+
+    /// <summary>
+    ///     Configures the relationships to the entity types participating in the many-to-many relationship.
+    /// </summary>
+    /// <param name="configureRight">The configuration for the relationship to the right entity type.</param>
+    /// <param name="configureLeft">The configuration for the relationship to the left entity type.</param>
+    /// <typeparam name="TJoinEntity">The CLR type of the join entity.</typeparam>
+    /// <returns>The builder for the join type.</returns>
+    public virtual EntityTypeBuilder<TJoinEntity> UsingEntity
+        <[DynamicallyAccessedMembers(IEntityType.DynamicallyAccessedMemberTypes)] TJoinEntity>(
+            Func<EntityTypeBuilder<TJoinEntity>, ReferenceCollectionBuilder<TLeftEntity, TJoinEntity>> configureRight,
+            Func<EntityTypeBuilder<TJoinEntity>, ReferenceCollectionBuilder<TRightEntity, TJoinEntity>> configureLeft)
+        where TJoinEntity : class
+    {
+        Check.NotNull(configureRight, nameof(configureRight));
+        Check.NotNull(configureLeft, nameof(configureLeft));
+
+        return Using(joinEntityName: null, configureRight, configureLeft);
+    }
+
+    /// <summary>
+    ///     Configures the relationships to the entity types participating in the many-to-many relationship.
+    /// </summary>
+    /// <param name="joinEntityName">The name of the join entity.</param>
+    /// <param name="configureRight">The configuration for the relationship to the right entity type.</param>
+    /// <param name="configureLeft">The configuration for the relationship to the left entity type.</param>
     /// <typeparam name="TJoinEntity">The CLR type of the join entity.</typeparam>
     /// <returns>The builder for the join entity type.</returns>
     public virtual EntityTypeBuilder<TJoinEntity> UsingEntity
-        <[DynamicallyAccessedMembers(IEntityType.DynamicallyAccessedMemberTypes)] TJoinEntity>()
-        where TJoinEntity : class
-        => Using<TJoinEntity>(joinEntityName: null, configureRight: null, configureLeft: null);
-
-    /// <summary>
-    ///     Configures the join entity type implementing the many-to-many relationship.
-    /// </summary>
-    /// <param name="joinEntityName">The name of the join entity.</param>
-    /// <typeparam name="TJoinEntity">The CLR type of the join entity.</typeparam>
-    /// <returns>The builder for the join entity type.</returns>
-    public virtual EntityTypeBuilder<TJoinEntity> UsingEntity
-        <[DynamicallyAccessedMembers(IEntityType.DynamicallyAccessedMemberTypes)] TJoinEntity>(string joinEntityName)
-        where TJoinEntity : class
-    {
-        Check.NotEmpty(joinEntityName, nameof(joinEntityName));
-
-        return Using<TJoinEntity>(joinEntityName, configureRight: null, configureLeft: null);
-    }
-
-    /// <summary>
-    ///     Configures the join entity type implementing the many-to-many relationship.
-    /// </summary>
-    /// <param name="configureJoinEntityType">The configuration of the join entity type.</param>
-    /// <returns>The builder for the originating entity type so that multiple configuration calls can be chained.</returns>
-    public new virtual EntityTypeBuilder<TRightEntity> UsingEntity(
-        Action<EntityTypeBuilder> configureJoinEntityType)
-    {
-        Check.NotNull(configureJoinEntityType, nameof(configureJoinEntityType));
-        Check.DebugAssert(LeftNavigation.JoinEntityType != null, "LeftNavigation.JoinEntityType is null");
-        Check.DebugAssert(RightNavigation.JoinEntityType != null, "RightNavigation.JoinEntityType is null");
-        Check.DebugAssert(
-            LeftNavigation.JoinEntityType == RightNavigation.JoinEntityType,
-            "LeftNavigation.JoinEntityType != RightNavigation.JoinEntityType");
-
-        configureJoinEntityType(new EntityTypeBuilder(LeftNavigation.JoinEntityType));
-
-        return new EntityTypeBuilder<TRightEntity>(RightEntityType);
-    }
-
-    /// <summary>
-    ///     Configures the join entity type implementing the many-to-many relationship.
-    /// </summary>
-    /// <param name="joinEntityType">The CLR type of the join entity.</param>
-    /// <param name="configureJoinEntityType">The configuration of the join entity type.</param>
-    /// <returns>The builder for the originating entity type so that multiple configuration calls can be chained.</returns>
-    public new virtual EntityTypeBuilder<TRightEntity> UsingEntity(
-        Type joinEntityType,
-        Action<EntityTypeBuilder> configureJoinEntityType)
-    {
-        Check.NotNull(configureJoinEntityType, nameof(configureJoinEntityType));
-
-        configureJoinEntityType(UsingEntity(joinEntityType));
-
-        return new EntityTypeBuilder<TRightEntity>(RightEntityType);
-    }
-
-    /// <summary>
-    ///     Configures the join entity type implementing the many-to-many relationship.
-    /// </summary>
-    /// <param name="joinEntityName">The name of the join entity.</param>
-    /// <param name="configureJoinEntityType">The configuration of the join entity type.</param>
-    /// <returns>The builder for the originating entity type so that multiple configuration calls can be chained.</returns>
-    public new virtual EntityTypeBuilder<TRightEntity> UsingEntity(
-        string joinEntityName,
-        Action<EntityTypeBuilder> configureJoinEntityType)
-    {
-        Check.NotNull(configureJoinEntityType, nameof(configureJoinEntityType));
-
-        configureJoinEntityType(UsingEntity(joinEntityName));
-
-        return new EntityTypeBuilder<TRightEntity>(RightEntityType);
-    }
-
-    /// <summary>
-    ///     Configures the join entity type implementing the many-to-many relationship.
-    /// </summary>
-    /// <param name="joinEntityName">The name of the join entity.</param>
-    /// <param name="joinEntityType">The CLR type of the join entity.</param>
-    /// <param name="configureJoinEntityType">The configuration of the join entity type.</param>
-    /// <returns>The builder for the originating entity type so that multiple configuration calls can be chained.</returns>
-    public new virtual EntityTypeBuilder<TRightEntity> UsingEntity(
-        string joinEntityName,
-        [DynamicallyAccessedMembers(IEntityType.DynamicallyAccessedMemberTypes)] Type joinEntityType,
-        Action<EntityTypeBuilder> configureJoinEntityType)
-    {
->>>>>>> 5d0d937a
-        Check.NotNull(configureJoinEntityType, nameof(configureJoinEntityType));
-
-        configureJoinEntityType(UsingEntity(joinEntityName, joinEntityType));
-
-        return new EntityTypeBuilder<TRightEntity>(RightEntityType);
-<<<<<<< HEAD
-    }
-
-    /// <summary>
-    ///     Configures the join entity type implementing the many-to-many relationship.
-    /// </summary>
-    /// <param name="configureJoinEntityType">The configuration of the join entity type.</param>
-    /// <typeparam name="TJoinEntity">The CLR type of the join entity.</typeparam>
-    /// <returns>The builder for the originating entity type so that multiple configuration calls can be chained.</returns>
-    public virtual EntityTypeBuilder<TRightEntity> UsingEntity<TJoinEntity>(
-        Action<EntityTypeBuilder<TJoinEntity>> configureJoinEntityType)
-        where TJoinEntity : class
-    {
-        Check.NotNull(configureJoinEntityType, nameof(configureJoinEntityType));
-
-        var entityTypeBuilder = UsingEntity<TJoinEntity>();
-        configureJoinEntityType(entityTypeBuilder);
-
-        return new EntityTypeBuilder<TRightEntity>(RightEntityType);
-    }
-
-    /// <summary>
-    ///     Configures the join entity type implementing the many-to-many relationship.
-    /// </summary>
-    /// <param name="joinEntityName">The name of the join entity.</param>
-    /// <param name="configureJoinEntityType">The configuration of the join entity type.</param>
-    /// <typeparam name="TJoinEntity">The CLR type of the join entity.</typeparam>
-    /// <returns>The builder for the originating entity type so that multiple configuration calls can be chained.</returns>
-    public virtual EntityTypeBuilder<TRightEntity> UsingEntity<TJoinEntity>(
-        string joinEntityName,
-        Action<EntityTypeBuilder<TJoinEntity>> configureJoinEntityType)
-        where TJoinEntity : class
-    {
-        Check.NotNull(configureJoinEntityType, nameof(configureJoinEntityType));
-
-        var entityTypeBuilder = UsingEntity<TJoinEntity>(joinEntityName);
-        configureJoinEntityType(entityTypeBuilder);
-
-        return new EntityTypeBuilder<TRightEntity>(RightEntityType);
-    }
-
-    /// <summary>
-    ///     Configures the relationships to the entity types participating in the many-to-many relationship.
-    /// </summary>
-    /// <param name="configureRight">The configuration for the relationship to the right entity type.</param>
-    /// <param name="configureLeft">The configuration for the relationship to the left entity type.</param>
-    /// <typeparam name="TJoinEntity">The CLR type of the join entity.</typeparam>
-    /// <returns>The builder for the join type.</returns>
-    public virtual EntityTypeBuilder<TJoinEntity> UsingEntity<TJoinEntity>(
-        Func<EntityTypeBuilder<TJoinEntity>, ReferenceCollectionBuilder<TLeftEntity, TJoinEntity>> configureRight,
-        Func<EntityTypeBuilder<TJoinEntity>, ReferenceCollectionBuilder<TRightEntity, TJoinEntity>> configureLeft)
-        where TJoinEntity : class
-    {
-        Check.NotNull(configureRight, nameof(configureRight));
-        Check.NotNull(configureLeft, nameof(configureLeft));
-
-        return Using(joinEntityName: null, configureRight, configureLeft);
-    }
-
-    /// <summary>
-    ///     Configures the relationships to the entity types participating in the many-to-many relationship.
-    /// </summary>
-    /// <param name="joinEntityName">The name of the join entity.</param>
-    /// <param name="configureRight">The configuration for the relationship to the right entity type.</param>
-    /// <param name="configureLeft">The configuration for the relationship to the left entity type.</param>
-    /// <typeparam name="TJoinEntity">The CLR type of the join entity.</typeparam>
-    /// <returns>The builder for the join entity type.</returns>
-    public virtual EntityTypeBuilder<TJoinEntity> UsingEntity<TJoinEntity>(
-        string joinEntityName,
-        Func<EntityTypeBuilder<TJoinEntity>, ReferenceCollectionBuilder<TLeftEntity, TJoinEntity>> configureRight,
-        Func<EntityTypeBuilder<TJoinEntity>, ReferenceCollectionBuilder<TRightEntity, TJoinEntity>> configureLeft)
+        <[DynamicallyAccessedMembers(IEntityType.DynamicallyAccessedMemberTypes)] TJoinEntity>(
+            string joinEntityName,
+            Func<EntityTypeBuilder<TJoinEntity>, ReferenceCollectionBuilder<TLeftEntity, TJoinEntity>> configureRight,
+            Func<EntityTypeBuilder<TJoinEntity>, ReferenceCollectionBuilder<TRightEntity, TJoinEntity>> configureLeft)
         where TJoinEntity : class
     {
         Check.NotEmpty(joinEntityName, nameof(joinEntityName));
@@ -357,7 +249,7 @@
     /// <param name="configureJoinEntityType">The configuration of the join entity type.</param>
     /// <returns>The builder for the originating entity type so that multiple configuration calls can be chained.</returns>
     public new virtual EntityTypeBuilder<TRightEntity> UsingEntity(
-        Type joinEntityType,
+        [DynamicallyAccessedMembers(IEntityType.DynamicallyAccessedMemberTypes)] Type joinEntityType,
         Func<EntityTypeBuilder, ReferenceCollectionBuilder> configureRight,
         Func<EntityTypeBuilder, ReferenceCollectionBuilder> configureLeft,
         Action<EntityTypeBuilder> configureJoinEntityType)
@@ -401,7 +293,7 @@
     /// <returns>The builder for the originating entity type so that multiple configuration calls can be chained.</returns>
     public new virtual EntityTypeBuilder<TRightEntity> UsingEntity(
         string joinEntityName,
-        Type joinEntityType,
+        [DynamicallyAccessedMembers(IEntityType.DynamicallyAccessedMemberTypes)] Type joinEntityType,
         Func<EntityTypeBuilder, ReferenceCollectionBuilder> configureRight,
         Func<EntityTypeBuilder, ReferenceCollectionBuilder> configureLeft,
         Action<EntityTypeBuilder> configureJoinEntityType)
@@ -421,7 +313,33 @@
     /// <param name="configureJoinEntityType">The configuration of the join entity type.</param>
     /// <typeparam name="TJoinEntity">The CLR type of the join entity.</typeparam>
     /// <returns>The builder for the originating entity type so that multiple configuration calls can be chained.</returns>
-    public virtual EntityTypeBuilder<TRightEntity> UsingEntity<TJoinEntity>(
+    public virtual EntityTypeBuilder<TRightEntity> UsingEntity
+        <[DynamicallyAccessedMembers(IEntityType.DynamicallyAccessedMemberTypes)] TJoinEntity>(
+            Func<EntityTypeBuilder<TJoinEntity>, ReferenceCollectionBuilder<TLeftEntity, TJoinEntity>> configureRight,
+            Func<EntityTypeBuilder<TJoinEntity>, ReferenceCollectionBuilder<TRightEntity, TJoinEntity>> configureLeft,
+            Action<EntityTypeBuilder<TJoinEntity>> configureJoinEntityType)
+        where TJoinEntity : class
+    {
+        Check.NotNull(configureJoinEntityType, nameof(configureJoinEntityType));
+
+        var entityTypeBuilder = UsingEntity(configureRight, configureLeft);
+        configureJoinEntityType(entityTypeBuilder);
+
+        return new EntityTypeBuilder<TRightEntity>(RightEntityType);
+    }
+
+    /// <summary>
+    ///     Configures the relationships to the entity types participating in the many-to-many relationship.
+    /// </summary>
+    /// <param name="joinEntityName">The name of the join entity.</param>
+    /// <param name="configureRight">The configuration for the relationship to the right entity type.</param>
+    /// <param name="configureLeft">The configuration for the relationship to the left entity type.</param>
+    /// <param name="configureJoinEntityType">The configuration of the join entity type.</param>
+    /// <typeparam name="TJoinEntity">The CLR type of the join entity.</typeparam>
+    /// <returns>The builder for the originating entity type so that multiple configuration calls can be chained.</returns>
+    public virtual EntityTypeBuilder<TRightEntity> UsingEntity<
+        [DynamicallyAccessedMembers(IEntityType.DynamicallyAccessedMemberTypes)] TJoinEntity>(
+        string joinEntityName,
         Func<EntityTypeBuilder<TJoinEntity>, ReferenceCollectionBuilder<TLeftEntity, TJoinEntity>> configureRight,
         Func<EntityTypeBuilder<TJoinEntity>, ReferenceCollectionBuilder<TRightEntity, TJoinEntity>> configureLeft,
         Action<EntityTypeBuilder<TJoinEntity>> configureJoinEntityType)
@@ -429,255 +347,13 @@
     {
         Check.NotNull(configureJoinEntityType, nameof(configureJoinEntityType));
 
-        var entityTypeBuilder = UsingEntity(configureRight, configureLeft);
-        configureJoinEntityType(entityTypeBuilder);
-
-        return new EntityTypeBuilder<TRightEntity>(RightEntityType);
-    }
-
-    /// <summary>
-    ///     Configures the relationships to the entity types participating in the many-to-many relationship.
-    /// </summary>
-    /// <param name="joinEntityName">The name of the join entity.</param>
-    /// <param name="configureRight">The configuration for the relationship to the right entity type.</param>
-    /// <param name="configureLeft">The configuration for the relationship to the left entity type.</param>
-    /// <param name="configureJoinEntityType">The configuration of the join entity type.</param>
-    /// <typeparam name="TJoinEntity">The CLR type of the join entity.</typeparam>
-    /// <returns>The builder for the originating entity type so that multiple configuration calls can be chained.</returns>
-    public virtual EntityTypeBuilder<TRightEntity> UsingEntity<TJoinEntity>(
-        string joinEntityName,
-        Func<EntityTypeBuilder<TJoinEntity>, ReferenceCollectionBuilder<TLeftEntity, TJoinEntity>> configureRight,
-        Func<EntityTypeBuilder<TJoinEntity>, ReferenceCollectionBuilder<TRightEntity, TJoinEntity>> configureLeft,
-        Action<EntityTypeBuilder<TJoinEntity>> configureJoinEntityType)
-        where TJoinEntity : class
-    {
-        Check.NotNull(configureJoinEntityType, nameof(configureJoinEntityType));
-
         var entityTypeBuilder = UsingEntity(joinEntityName, configureRight, configureLeft);
         configureJoinEntityType(entityTypeBuilder);
 
         return new EntityTypeBuilder<TRightEntity>(RightEntityType);
     }
 
-    private EntityTypeBuilder<TJoinEntity> Using<TJoinEntity>(
-=======
-    }
-
-    /// <summary>
-    ///     Configures the join entity type implementing the many-to-many relationship.
-    /// </summary>
-    /// <param name="configureJoinEntityType">The configuration of the join entity type.</param>
-    /// <typeparam name="TJoinEntity">The CLR type of the join entity.</typeparam>
-    /// <returns>The builder for the originating entity type so that multiple configuration calls can be chained.</returns>
-    public virtual EntityTypeBuilder<TRightEntity> UsingEntity
-        <[DynamicallyAccessedMembers(IEntityType.DynamicallyAccessedMemberTypes)] TJoinEntity>(
-            Action<EntityTypeBuilder<TJoinEntity>> configureJoinEntityType)
-        where TJoinEntity : class
-    {
-        Check.NotNull(configureJoinEntityType, nameof(configureJoinEntityType));
-
-        var entityTypeBuilder = UsingEntity<TJoinEntity>();
-        configureJoinEntityType(entityTypeBuilder);
-
-        return new EntityTypeBuilder<TRightEntity>(RightEntityType);
-    }
-
-    /// <summary>
-    ///     Configures the join entity type implementing the many-to-many relationship.
-    /// </summary>
-    /// <param name="joinEntityName">The name of the join entity.</param>
-    /// <param name="configureJoinEntityType">The configuration of the join entity type.</param>
-    /// <typeparam name="TJoinEntity">The CLR type of the join entity.</typeparam>
-    /// <returns>The builder for the originating entity type so that multiple configuration calls can be chained.</returns>
-    public virtual EntityTypeBuilder<TRightEntity> UsingEntity
-        <[DynamicallyAccessedMembers(IEntityType.DynamicallyAccessedMemberTypes)] TJoinEntity>(
-            string joinEntityName,
-            Action<EntityTypeBuilder<TJoinEntity>> configureJoinEntityType)
-        where TJoinEntity : class
-    {
-        Check.NotNull(configureJoinEntityType, nameof(configureJoinEntityType));
-
-        var entityTypeBuilder = UsingEntity<TJoinEntity>(joinEntityName);
-        configureJoinEntityType(entityTypeBuilder);
-
-        return new EntityTypeBuilder<TRightEntity>(RightEntityType);
-    }
-
-    /// <summary>
-    ///     Configures the relationships to the entity types participating in the many-to-many relationship.
-    /// </summary>
-    /// <param name="configureRight">The configuration for the relationship to the right entity type.</param>
-    /// <param name="configureLeft">The configuration for the relationship to the left entity type.</param>
-    /// <typeparam name="TJoinEntity">The CLR type of the join entity.</typeparam>
-    /// <returns>The builder for the join type.</returns>
-    public virtual EntityTypeBuilder<TJoinEntity> UsingEntity
-        <[DynamicallyAccessedMembers(IEntityType.DynamicallyAccessedMemberTypes)] TJoinEntity>(
-            Func<EntityTypeBuilder<TJoinEntity>, ReferenceCollectionBuilder<TLeftEntity, TJoinEntity>> configureRight,
-            Func<EntityTypeBuilder<TJoinEntity>, ReferenceCollectionBuilder<TRightEntity, TJoinEntity>> configureLeft)
-        where TJoinEntity : class
-    {
-        Check.NotNull(configureRight, nameof(configureRight));
-        Check.NotNull(configureLeft, nameof(configureLeft));
-
-        return Using(joinEntityName: null, configureRight, configureLeft);
-    }
-
-    /// <summary>
-    ///     Configures the relationships to the entity types participating in the many-to-many relationship.
-    /// </summary>
-    /// <param name="joinEntityName">The name of the join entity.</param>
-    /// <param name="configureRight">The configuration for the relationship to the right entity type.</param>
-    /// <param name="configureLeft">The configuration for the relationship to the left entity type.</param>
-    /// <typeparam name="TJoinEntity">The CLR type of the join entity.</typeparam>
-    /// <returns>The builder for the join entity type.</returns>
-    public virtual EntityTypeBuilder<TJoinEntity> UsingEntity
-        <[DynamicallyAccessedMembers(IEntityType.DynamicallyAccessedMemberTypes)] TJoinEntity>(
-            string joinEntityName,
-            Func<EntityTypeBuilder<TJoinEntity>, ReferenceCollectionBuilder<TLeftEntity, TJoinEntity>> configureRight,
-            Func<EntityTypeBuilder<TJoinEntity>, ReferenceCollectionBuilder<TRightEntity, TJoinEntity>> configureLeft)
-        where TJoinEntity : class
-    {
-        Check.NotEmpty(joinEntityName, nameof(joinEntityName));
-        Check.NotNull(configureRight, nameof(configureRight));
-        Check.NotNull(configureLeft, nameof(configureLeft));
-
-        return Using(joinEntityName, configureRight, configureLeft);
-    }
-
-    /// <summary>
-    ///     Configures the relationships to the entity types participating in the many-to-many relationship.
-    /// </summary>
-    /// <param name="configureRight">The configuration for the relationship to the right entity type.</param>
-    /// <param name="configureLeft">The configuration for the relationship to the left entity type.</param>
-    /// <param name="configureJoinEntityType">The configuration of the join entity type.</param>
-    /// <returns>The builder for the originating entity type so that multiple configuration calls can be chained.</returns>
-    public new virtual EntityTypeBuilder<TRightEntity> UsingEntity(
-        Func<EntityTypeBuilder, ReferenceCollectionBuilder> configureRight,
-        Func<EntityTypeBuilder, ReferenceCollectionBuilder> configureLeft,
-        Action<EntityTypeBuilder> configureJoinEntityType)
-    {
-        Check.NotNull(configureJoinEntityType, nameof(configureJoinEntityType));
-
-        configureJoinEntityType(UsingEntity(configureRight, configureLeft));
-
-        return new EntityTypeBuilder<TRightEntity>(RightEntityType);
-    }
-
-    /// <summary>
-    ///     Configures the relationships to the entity types participating in the many-to-many relationship.
-    /// </summary>
-    /// <param name="joinEntityType">The CLR type of the join entity.</param>
-    /// <param name="configureRight">The configuration for the relationship to the right entity type.</param>
-    /// <param name="configureLeft">The configuration for the relationship to the left entity type.</param>
-    /// <param name="configureJoinEntityType">The configuration of the join entity type.</param>
-    /// <returns>The builder for the originating entity type so that multiple configuration calls can be chained.</returns>
-    public new virtual EntityTypeBuilder<TRightEntity> UsingEntity(
-        [DynamicallyAccessedMembers(IEntityType.DynamicallyAccessedMemberTypes)] Type joinEntityType,
-        Func<EntityTypeBuilder, ReferenceCollectionBuilder> configureRight,
-        Func<EntityTypeBuilder, ReferenceCollectionBuilder> configureLeft,
-        Action<EntityTypeBuilder> configureJoinEntityType)
-    {
-        Check.NotNull(configureJoinEntityType, nameof(configureJoinEntityType));
-
-        configureJoinEntityType(UsingEntity(joinEntityType, configureRight, configureLeft));
-
-        return new EntityTypeBuilder<TRightEntity>(RightEntityType);
-    }
-
-    /// <summary>
-    ///     Configures the relationships to the entity types participating in the many-to-many relationship.
-    /// </summary>
-    /// <param name="joinEntityName">The name of the join entity.</param>
-    /// <param name="configureRight">The configuration for the relationship to the right entity type.</param>
-    /// <param name="configureLeft">The configuration for the relationship to the left entity type.</param>
-    /// <param name="configureJoinEntityType">The configuration of the join entity type.</param>
-    /// <returns>The builder for the originating entity type so that multiple configuration calls can be chained.</returns>
-    public new virtual EntityTypeBuilder<TRightEntity> UsingEntity(
-        string joinEntityName,
-        Func<EntityTypeBuilder, ReferenceCollectionBuilder> configureRight,
-        Func<EntityTypeBuilder, ReferenceCollectionBuilder> configureLeft,
-        Action<EntityTypeBuilder> configureJoinEntityType)
-    {
-        Check.NotNull(configureJoinEntityType, nameof(configureJoinEntityType));
-
-        configureJoinEntityType(UsingEntity(joinEntityName, configureRight, configureLeft));
-
-        return new EntityTypeBuilder<TRightEntity>(RightEntityType);
-    }
-
-    /// <summary>
-    ///     Configures the relationships to the entity types participating in the many-to-many relationship.
-    /// </summary>
-    /// <param name="joinEntityName">The name of the join entity.</param>
-    /// <param name="joinEntityType">The CLR type of the join entity.</param>
-    /// <param name="configureRight">The configuration for the relationship to the right entity type.</param>
-    /// <param name="configureLeft">The configuration for the relationship to the left entity type.</param>
-    /// <param name="configureJoinEntityType">The configuration of the join entity type.</param>
-    /// <returns>The builder for the originating entity type so that multiple configuration calls can be chained.</returns>
-    public new virtual EntityTypeBuilder<TRightEntity> UsingEntity(
-        string joinEntityName,
-        [DynamicallyAccessedMembers(IEntityType.DynamicallyAccessedMemberTypes)] Type joinEntityType,
-        Func<EntityTypeBuilder, ReferenceCollectionBuilder> configureRight,
-        Func<EntityTypeBuilder, ReferenceCollectionBuilder> configureLeft,
-        Action<EntityTypeBuilder> configureJoinEntityType)
-    {
-        Check.NotNull(configureJoinEntityType, nameof(configureJoinEntityType));
-
-        configureJoinEntityType(UsingEntity(joinEntityName, joinEntityType, configureRight, configureLeft));
-
-        return new EntityTypeBuilder<TRightEntity>(RightEntityType);
-    }
-
-    /// <summary>
-    ///     Configures the relationships to the entity types participating in the many-to-many relationship.
-    /// </summary>
-    /// <param name="configureRight">The configuration for the relationship to the right entity type.</param>
-    /// <param name="configureLeft">The configuration for the relationship to the left entity type.</param>
-    /// <param name="configureJoinEntityType">The configuration of the join entity type.</param>
-    /// <typeparam name="TJoinEntity">The CLR type of the join entity.</typeparam>
-    /// <returns>The builder for the originating entity type so that multiple configuration calls can be chained.</returns>
-    public virtual EntityTypeBuilder<TRightEntity> UsingEntity
-        <[DynamicallyAccessedMembers(IEntityType.DynamicallyAccessedMemberTypes)] TJoinEntity>(
-            Func<EntityTypeBuilder<TJoinEntity>, ReferenceCollectionBuilder<TLeftEntity, TJoinEntity>> configureRight,
-            Func<EntityTypeBuilder<TJoinEntity>, ReferenceCollectionBuilder<TRightEntity, TJoinEntity>> configureLeft,
-            Action<EntityTypeBuilder<TJoinEntity>> configureJoinEntityType)
-        where TJoinEntity : class
-    {
-        Check.NotNull(configureJoinEntityType, nameof(configureJoinEntityType));
-
-        var entityTypeBuilder = UsingEntity(configureRight, configureLeft);
-        configureJoinEntityType(entityTypeBuilder);
-
-        return new EntityTypeBuilder<TRightEntity>(RightEntityType);
-    }
-
-    /// <summary>
-    ///     Configures the relationships to the entity types participating in the many-to-many relationship.
-    /// </summary>
-    /// <param name="joinEntityName">The name of the join entity.</param>
-    /// <param name="configureRight">The configuration for the relationship to the right entity type.</param>
-    /// <param name="configureLeft">The configuration for the relationship to the left entity type.</param>
-    /// <param name="configureJoinEntityType">The configuration of the join entity type.</param>
-    /// <typeparam name="TJoinEntity">The CLR type of the join entity.</typeparam>
-    /// <returns>The builder for the originating entity type so that multiple configuration calls can be chained.</returns>
-    public virtual EntityTypeBuilder<TRightEntity> UsingEntity<
-        [DynamicallyAccessedMembers(IEntityType.DynamicallyAccessedMemberTypes)] TJoinEntity>(
-        string joinEntityName,
-        Func<EntityTypeBuilder<TJoinEntity>, ReferenceCollectionBuilder<TLeftEntity, TJoinEntity>> configureRight,
-        Func<EntityTypeBuilder<TJoinEntity>, ReferenceCollectionBuilder<TRightEntity, TJoinEntity>> configureLeft,
-        Action<EntityTypeBuilder<TJoinEntity>> configureJoinEntityType)
-        where TJoinEntity : class
-    {
-        Check.NotNull(configureJoinEntityType, nameof(configureJoinEntityType));
-
-        var entityTypeBuilder = UsingEntity(joinEntityName, configureRight, configureLeft);
-        configureJoinEntityType(entityTypeBuilder);
-
-        return new EntityTypeBuilder<TRightEntity>(RightEntityType);
-    }
-
     private EntityTypeBuilder<TJoinEntity> Using<[DynamicallyAccessedMembers(IEntityType.DynamicallyAccessedMemberTypes)] TJoinEntity>(
->>>>>>> 5d0d937a
         string? joinEntityName,
         Func<EntityTypeBuilder<TJoinEntity>, ReferenceCollectionBuilder<TLeftEntity, TJoinEntity>>? configureRight,
         Func<EntityTypeBuilder<TJoinEntity>, ReferenceCollectionBuilder<TRightEntity, TJoinEntity>>? configureLeft)
