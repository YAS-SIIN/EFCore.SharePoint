// Licensed to the .NET Foundation under one or more agreements.
// The .NET Foundation licenses this file to you under the MIT license.

using System.ComponentModel;
<<<<<<< HEAD
=======
using System.Diagnostics.CodeAnalysis;
>>>>>>> 5d0d937a
using Microsoft.EntityFrameworkCore.Metadata.Internal;

namespace Microsoft.EntityFrameworkCore.Metadata.Builders;

/// <summary>
///     Provides a simple API surface for setting discriminator values.
/// </summary>
/// <remarks>
///     See <see href="https://aka.ms/efcore-docs-modeling">Modeling entity types and relationships</see> for more information and examples.
/// </remarks>
public class DiscriminatorBuilder : IConventionDiscriminatorBuilder
{
    /// <summary>
    ///     This is an internal API that supports the Entity Framework Core infrastructure and not subject to
    ///     the same compatibility standards as public APIs. It may be changed or removed without notice in
    ///     any release. You should only use it directly in your code with extreme caution and knowing that
    ///     doing so can result in application failures when updating to a new Entity Framework Core release.
    /// </summary>
    [EntityFrameworkInternal]
    public DiscriminatorBuilder(IMutableEntityType entityType)
    {
        EntityTypeBuilder = ((EntityType)entityType).Builder;
    }

    /// <summary>
    ///     This is an internal API that supports the Entity Framework Core infrastructure and not subject to
    ///     the same compatibility standards as public APIs. It may be changed or removed without notice in
    ///     any release. You should only use it directly in your code with extreme caution and knowing that
    ///     doing so can result in application failures when updating to a new Entity Framework Core release.
    /// </summary>
    [EntityFrameworkInternal]
    protected virtual InternalEntityTypeBuilder EntityTypeBuilder { get; }

    /// <summary>
    ///     Configures if the discriminator mapping is complete.
    /// </summary>
    /// <param name="complete">The value indicating if this discriminator mapping is complete.</param>
    /// <returns>The same builder so that multiple calls can be chained.</returns>
    public virtual DiscriminatorBuilder IsComplete(bool complete = true)
        => IsComplete(complete, ConfigurationSource.Explicit)!;

    private DiscriminatorBuilder? IsComplete(bool complete, ConfigurationSource configurationSource)
    {
        if (configurationSource == ConfigurationSource.Explicit)
        {
            ((IMutableEntityType)EntityTypeBuilder.Metadata).SetDiscriminatorMappingComplete(complete);
        }
        else
        {
            if (!((IConventionEntityTypeBuilder)EntityTypeBuilder).CanSetAnnotation(
                    CoreAnnotationNames.DiscriminatorMappingComplete, complete,
                    configurationSource == ConfigurationSource.DataAnnotation))
            {
                return null;
            }

            ((IConventionEntityType)EntityTypeBuilder.Metadata).SetDiscriminatorMappingComplete(
                complete, configurationSource == ConfigurationSource.DataAnnotation);
        }

        return this;
    }

    /// <summary>
    ///     Configures the default discriminator value to use.
    /// </summary>
    /// <param name="value">The discriminator value.</param>
    /// <returns>The same builder so that multiple calls can be chained.</returns>
    public virtual DiscriminatorBuilder HasValue(object? value)
        => HasValue(EntityTypeBuilder, value, ConfigurationSource.Explicit)!;

    /// <summary>
    ///     Configures the discriminator value to use for entities of the given generic type.
    /// </summary>
    /// <typeparam name="TEntity">The entity type for which a discriminator value is being set.</typeparam>
    /// <param name="value">The discriminator value.</param>
    /// <returns>The same builder so that multiple calls can be chained.</returns>
<<<<<<< HEAD
    public virtual DiscriminatorBuilder HasValue<TEntity>(object? value)
=======
    public virtual DiscriminatorBuilder HasValue<[DynamicallyAccessedMembers(IEntityType.DynamicallyAccessedMemberTypes)] TEntity>(
        object? value)
>>>>>>> 5d0d937a
        => HasValue(typeof(TEntity), value);

    /// <summary>
    ///     Configures the discriminator value to use for entities of the given type.
    /// </summary>
    /// <param name="entityType">The entity type for which a discriminator value is being set.</param>
    /// <param name="value">The discriminator value.</param>
    /// <returns>The same builder so that multiple calls can be chained.</returns>
<<<<<<< HEAD
    public virtual DiscriminatorBuilder HasValue(Type entityType, object? value)
=======
    public virtual DiscriminatorBuilder HasValue(
        [DynamicallyAccessedMembers(IEntityType.DynamicallyAccessedMemberTypes)] Type entityType,
        object? value)
>>>>>>> 5d0d937a
    {
        var entityTypeBuilder = EntityTypeBuilder.ModelBuilder.Entity(
            entityType, ConfigurationSource.Explicit);

        return HasValue(entityTypeBuilder, value, ConfigurationSource.Explicit)!;
    }

    /// <summary>
    ///     Configures the discriminator value to use for entities of the given type.
    /// </summary>
    /// <param name="entityTypeName">The name of the entity type for which a discriminator value is being set.</param>
    /// <param name="value">The discriminator value.</param>
    /// <returns>The same builder so that multiple calls can be chained.</returns>
    public virtual DiscriminatorBuilder HasValue(string entityTypeName, object? value)
    {
        var entityTypeBuilder = EntityTypeBuilder.ModelBuilder.Entity(
            entityTypeName, ConfigurationSource.Explicit);

        return HasValue(entityTypeBuilder, value, ConfigurationSource.Explicit)!;
    }

    private DiscriminatorBuilder? HasValue(
        InternalEntityTypeBuilder? entityTypeBuilder,
        object? value,
        ConfigurationSource configurationSource)
    {
        if (entityTypeBuilder == null)
        {
            return null;
        }

        var baseEntityTypeBuilder = EntityTypeBuilder;
        if (!baseEntityTypeBuilder.Metadata.IsAssignableFrom(entityTypeBuilder.Metadata)
            && (!baseEntityTypeBuilder.Metadata.ClrType.IsAssignableFrom(entityTypeBuilder.Metadata.ClrType)
                || entityTypeBuilder.HasBaseType(baseEntityTypeBuilder.Metadata, configurationSource) == null))
        {
            throw new InvalidOperationException(
                CoreStrings.DiscriminatorEntityTypeNotDerived(
                    entityTypeBuilder.Metadata.DisplayName(),
                    baseEntityTypeBuilder.Metadata.DisplayName()));
        }

        if (configurationSource == ConfigurationSource.Explicit)
        {
            ((IMutableEntityType)entityTypeBuilder.Metadata).SetDiscriminatorValue(value);
        }
        else
        {
            if (!((IConventionDiscriminatorBuilder)this).CanSetValue(
                    entityTypeBuilder.Metadata, value, configurationSource == ConfigurationSource.DataAnnotation))
            {
                return null;
            }

            ((IConventionEntityType)entityTypeBuilder.Metadata)
                .SetDiscriminatorValue(value, configurationSource == ConfigurationSource.DataAnnotation);
        }

        return this;
    }

    /// <inheritdoc />
    IConventionEntityType IConventionDiscriminatorBuilder.EntityType
    {
        [DebuggerStepThrough]
        get => EntityTypeBuilder.Metadata;
    }

    /// <inheritdoc />
    [DebuggerStepThrough]
    IConventionDiscriminatorBuilder? IConventionDiscriminatorBuilder.IsComplete(bool complete, bool fromDataAnnotation)
        => IsComplete(complete, fromDataAnnotation ? ConfigurationSource.DataAnnotation : ConfigurationSource.Convention);

    /// <inheritdoc />
    [DebuggerStepThrough]
    bool IConventionDiscriminatorBuilder.CanSetIsComplete(bool complete, bool fromDataAnnotation)
        => ((IConventionEntityTypeBuilder)EntityTypeBuilder).CanSetAnnotation(
            CoreAnnotationNames.DiscriminatorMappingComplete, fromDataAnnotation);

    /// <inheritdoc />
    [DebuggerStepThrough]
    IConventionDiscriminatorBuilder? IConventionDiscriminatorBuilder.HasValue(object? value, bool fromDataAnnotation)
        => HasValue(
            EntityTypeBuilder, value,
            fromDataAnnotation ? ConfigurationSource.DataAnnotation : ConfigurationSource.Convention);

    /// <inheritdoc />
    [DebuggerStepThrough]
    IConventionDiscriminatorBuilder? IConventionDiscriminatorBuilder.HasValue(
        IConventionEntityType entityType,
        object? value,
        bool fromDataAnnotation)
        => HasValue(
            (InternalEntityTypeBuilder?)entityType.Builder, value,
            fromDataAnnotation ? ConfigurationSource.DataAnnotation : ConfigurationSource.Convention);

    /// <inheritdoc />
    bool IConventionDiscriminatorBuilder.CanSetValue(object? value, bool fromDataAnnotation)
        => ((IConventionDiscriminatorBuilder)this).CanSetValue(EntityTypeBuilder.Metadata, value, fromDataAnnotation);

    #region Hidden System.Object members

    /// <summary>
    ///     Returns a string that represents the current object.
    /// </summary>
    /// <returns>A string that represents the current object.</returns>
    [EditorBrowsable(EditorBrowsableState.Never)]
    public override string? ToString()
        => base.ToString();

    /// <summary>
    ///     Determines whether the specified object is equal to the current object.
    /// </summary>
    /// <param name="obj">The object to compare with the current object.</param>
    /// <returns><see langword="true" /> if the specified object is equal to the current object; otherwise, <see langword="false" />.</returns>
    [EditorBrowsable(EditorBrowsableState.Never)]
    // ReSharper disable once BaseObjectEqualsIsObjectEquals
    public override bool Equals(object? obj)
        => base.Equals(obj);

    /// <summary>
    ///     Serves as the default hash function.
    /// </summary>
    /// <returns>A hash code for the current object.</returns>
    [EditorBrowsable(EditorBrowsableState.Never)]
    // ReSharper disable once BaseObjectGetHashCodeCallInGetHashCode
    public override int GetHashCode()
        => base.GetHashCode();

    #endregion
}<|MERGE_RESOLUTION|>--- conflicted
+++ resolved
@@ -2,10 +2,7 @@
 // The .NET Foundation licenses this file to you under the MIT license.
 
 using System.ComponentModel;
-<<<<<<< HEAD
-=======
 using System.Diagnostics.CodeAnalysis;
->>>>>>> 5d0d937a
 using Microsoft.EntityFrameworkCore.Metadata.Internal;
 
 namespace Microsoft.EntityFrameworkCore.Metadata.Builders;
@@ -83,12 +80,8 @@
     /// <typeparam name="TEntity">The entity type for which a discriminator value is being set.</typeparam>
     /// <param name="value">The discriminator value.</param>
     /// <returns>The same builder so that multiple calls can be chained.</returns>
-<<<<<<< HEAD
-    public virtual DiscriminatorBuilder HasValue<TEntity>(object? value)
-=======
     public virtual DiscriminatorBuilder HasValue<[DynamicallyAccessedMembers(IEntityType.DynamicallyAccessedMemberTypes)] TEntity>(
         object? value)
->>>>>>> 5d0d937a
         => HasValue(typeof(TEntity), value);
 
     /// <summary>
@@ -97,13 +90,9 @@
     /// <param name="entityType">The entity type for which a discriminator value is being set.</param>
     /// <param name="value">The discriminator value.</param>
     /// <returns>The same builder so that multiple calls can be chained.</returns>
-<<<<<<< HEAD
-    public virtual DiscriminatorBuilder HasValue(Type entityType, object? value)
-=======
     public virtual DiscriminatorBuilder HasValue(
         [DynamicallyAccessedMembers(IEntityType.DynamicallyAccessedMemberTypes)] Type entityType,
         object? value)
->>>>>>> 5d0d937a
     {
         var entityTypeBuilder = EntityTypeBuilder.ModelBuilder.Entity(
             entityType, ConfigurationSource.Explicit);
