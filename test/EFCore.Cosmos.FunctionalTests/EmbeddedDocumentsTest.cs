// Licensed to the .NET Foundation under one or more agreements.
// The .NET Foundation licenses this file to you under the MIT license.

using Microsoft.EntityFrameworkCore.Cosmos.Internal;
using Microsoft.EntityFrameworkCore.TestModels.TransportationModel;
using Newtonsoft.Json.Linq;

// ReSharper disable InconsistentNaming
namespace Microsoft.EntityFrameworkCore.Cosmos;

public class EmbeddedDocumentsTest : IClassFixture<EmbeddedDocumentsTest.CosmosFixture>
{
    private const string DatabaseName = "EmbeddedDocumentsTest";

    protected CosmosFixture Fixture { get; }

    public EmbeddedDocumentsTest(CosmosFixture fixture, ITestOutputHelper testOutputHelper)
    {
        Fixture = fixture;
        TestSqlLoggerFactory.SetTestOutputHelper(testOutputHelper);
    }

    [ConditionalFact(Skip = "Issue #17670")]
    public virtual async Task Can_update_dependents()
    {
        var options = Fixture.CreateOptions();
        Operator firstOperator;
        Engine firstEngine;
        using (var context = new EmbeddedTransportationContext(options))
        {
            firstOperator = context.Set<Vehicle>().Select(v => v.Operator).OrderBy(o => o.VehicleName).First();
            firstOperator.Name += "1";
            firstEngine = context.Set<PoweredVehicle>().Select(v => v.Engine).OrderBy(o => o.VehicleName).First();
            firstEngine.Description += "1";

            await context.SaveChangesAsync();
        }

        using (var context = new EmbeddedTransportationContext(options))
        {
            var @operator = await context.Set<Vehicle>()
                .Select(v => v.Operator).OrderBy(o => o.VehicleName).FirstAsync();
            Assert.Equal(firstOperator.Name, @operator.Name);

            var engine = await context.Set<PoweredVehicle>()
                .Select(v => v.Engine).OrderBy(o => o.VehicleName).FirstAsync();
            Assert.Equal(firstEngine.Description, engine.Description);
        }
    }

    [ConditionalFact]
    public virtual async Task Can_update_owner_with_dependents()
    {
        var options = Fixture.CreateOptions();
        Operator firstOperator;
        using (var context = new EmbeddedTransportationContext(options))
        {
            firstOperator = context.Set<Vehicle>().OrderBy(o => o.Name).First().Operator;
            firstOperator.Name += "1";

            await context.SaveChangesAsync();
        }

        using (var context = new EmbeddedTransportationContext(options))
        {
            var vehicle = await context.Set<Vehicle>().OrderBy(o => o.Name).FirstAsync();
            Assert.Equal(firstOperator.Name, vehicle.Operator.Name);
        }
    }

    [ConditionalFact]
    public virtual async Task Can_attach_owner_with_dependents()
    {
        var options = Fixture.CreateOptions();
        Vehicle firstVehicle;
        using (var context = new EmbeddedTransportationContext(options))
        {
            firstVehicle = await context.Set<Vehicle>().OrderBy(o => o.Name).FirstAsync();

            await context.SaveChangesAsync();
        }

        using (var context = new EmbeddedTransportationContext(options))
        {
            //Issue #15289
            var firstVehicleEntry = await context.AddAsync(firstVehicle);
            firstVehicleEntry.State = EntityState.Unchanged;
            firstVehicle.Operator.Name += "1";

            await context.SaveChangesAsync();
        }

        using (var context = new EmbeddedTransportationContext(options))
        {
            var vehicle = await context.Set<Vehicle>().OrderBy(o => o.Name).FirstAsync();
            Assert.Equal(firstVehicle.Operator.Name, vehicle.Operator.Name);
        }
    }

    [ConditionalTheory]
    [InlineData(false)]
    [InlineData(true)]
    public virtual async Task Can_manipulate_embedded_collections(bool useIds)
    {
        var options = Fixture.CreateOptions(seed: false);

        Address existingAddress1Person2;
        Address existingAddress1Person3;
        Address existingAddress2Person3;
        Address addedAddress1;
        Address addedAddress2;
        Address addedAddress3;
        using (var context = new EmbeddedTransportationContext(options))
        {
            await context.AddAsync(new Person { Id = 1 });
            existingAddress1Person2 = new Address { Street = "Second", City = "Village" };
            if (useIds)
            {
                existingAddress1Person2.IdNotes = new List<NoteWithId>
                {
<<<<<<< HEAD
                    new() { Id = 4, Content = "First note" }, new() { Id = 3, Content = "Second note" }
=======
                    new NoteWithId { Id = 1, Content = "First note" },
                    new NoteWithId { Id = 2, Content = "Second note" }
>>>>>>> 6a53a384
                };
            }
            else
            {
                existingAddress1Person2.Notes = new List<Note> { new() { Content = "First note" }, new() { Content = "Second note" } };
            }

            var existingAddress2Person2 = new Address { Street = "First", City = "Village" };
            await context.AddAsync(
                new Person { Id = 2, Addresses = new List<Address> { existingAddress1Person2, existingAddress2Person2 } });
            existingAddress1Person3 = new Address
            {
                Street = "First",
                City = "City",
                AddressTitle = new AddressTitle { Title = "P3 Shipping" },
            };
            if (useIds)
            {
                existingAddress1Person3.IdNotes = new List<NoteWithId> { new() { Id = 2, Content = "First City note" } };
            }
            else
            {
                existingAddress1Person3.Notes = new List<Note> { new() { Content = "First City note" } };
            }

            existingAddress2Person3 = new Address
            {
                Street = "Second",
                City = "City",
                AddressTitle = new AddressTitle { Title = "P3 Billing" }
            };

            await context.AddAsync(
                new Person { Id = 3, Addresses = new List<Address> { existingAddress1Person3, existingAddress2Person3 } });

            await context.SaveChangesAsync();

            var people = await context.Set<Person>().ToListAsync();

            Assert.Empty(people[0].Addresses);

            Assert.Equal(2, people[1].Addresses.Count);
            Assert.Same(existingAddress1Person2, people[1].Addresses.First());
            Assert.Same(existingAddress2Person2, people[1].Addresses.Last());

            if (useIds)
            {
                Assert.Equal(2, existingAddress1Person2.IdNotes.Count);
            }
            else
            {
                Assert.Equal(2, existingAddress1Person2.Notes.Count);
            }

            Assert.Same(existingAddress1Person3, people[2].Addresses.First());
            Assert.Same(existingAddress2Person3, people[2].Addresses.Last());

            Assert.Equal(2, people[2].Addresses.Count);
            Assert.Same(existingAddress1Person3, people[2].Addresses.First());
            Assert.Same(existingAddress2Person3, people[2].Addresses.Last());
        }

        using (var context = new EmbeddedTransportationContext(options))
        {
            var people = await context.Set<Person>().ToListAsync();
            addedAddress1 = new Address
            {
                Street = "First",
                City = "Town",
                AddressTitle = new AddressTitle { Title = "P1" }
            };
            people[0].Addresses.Add(addedAddress1);

            addedAddress2 = new Address
            {
                Street = "Another",
                City = "Village",
                AddressTitle = new AddressTitle { Title = "P2" }
            };
            if (useIds)
            {
                addedAddress2.IdNotes = existingAddress1Person2.IdNotes;
            }
            else
            {
                addedAddress2.Notes = existingAddress1Person2.Notes;
            }

            people[1].Addresses.Remove(people[1].Addresses.First());
            people[1].Addresses.Add(addedAddress2);

            addedAddress3 = new Address
            {
                Street = "Another",
                City = "City",
                AddressTitle = new AddressTitle { Title = "P3 Alternative" }
            };
            if (useIds)
            {
<<<<<<< HEAD
                addedAddress3.IdNotes = new List<NoteWithId> { new() { Id = -1, Content = "Another note" } };
=======
                addedAddress3.IdNotes = new List<NoteWithId>
                {
                    new NoteWithId { Id = 1, Content = "Another note" }
                };
>>>>>>> 6a53a384
            }
            else
            {
                addedAddress3.Notes = new List<Note> { new() { Content = "Another note" } };
            }

            var existingFirstAddressEntry = context.Entry(people[2].Addresses.First());

            var addressJson = existingFirstAddressEntry.Property<JObject>("__jObject").CurrentValue;

            Assert.Equal("First", addressJson[nameof(Address.Street)]);
            addressJson["unmappedId"] = 2;

            existingFirstAddressEntry.Property<JObject>("__jObject").IsModified = true;

            existingAddress1Person3 = people[2].Addresses.First();
            existingAddress2Person3 = people[2].Addresses.Last();
            people[2].Addresses.Remove(existingAddress2Person3);
            people[2].Addresses.Add(addedAddress3);
            people[2].Addresses.Add(existingAddress2Person3);

            if (useIds)
            {
                existingAddress1Person3.IdNotes = new List<NoteWithId> { new() { Id = 1, Content = "Some City note" } };
            }
            else
            {
                existingAddress1Person3.Notes = new List<Note> { new() { Content = "Some City note" } };
            }

            if (useIds)
            {
                existingAddress2Person3.IdNotes.Add(new NoteWithId { Id = 4, Content = "City note" });
            }
            else
            {
                existingAddress2Person3.Notes.Add(new Note { Content = "City note" });
            }

            await context.SaveChangesAsync();

            await AssertState(context, useIds);
        }

        using (var context = new EmbeddedTransportationContext(options))
        {
            await AssertState(context, useIds);
        }

        async Task AssertState(EmbeddedTransportationContext context, bool useIds)
        {
            var people = await context.Set<Person>().OrderBy(o => o.Id).ToListAsync();
            var firstAddress = people[0].Addresses.Single();
            Assert.Equal("First", firstAddress.Street);
            Assert.Equal("Town", firstAddress.City);
            Assert.Equal("P1", firstAddress.AddressTitle.Title);
            Assert.Empty(firstAddress.Notes);
            Assert.Empty(firstAddress.IdNotes);

            var addresses = people[1].Addresses.ToList();
            Assert.Equal(2, addresses.Count);

            Assert.Equal("First", addresses[0].Street);
            Assert.Equal("Village", addresses[0].City);
            Assert.Null(addresses[0].AddressTitle);
            Assert.Empty(addresses[0].Notes);
            Assert.Empty(addresses[0].IdNotes);

            Assert.Equal("Another", addresses[1].Street);
            Assert.Equal("Village", addresses[1].City);
            Assert.Equal("P2", addresses[1].AddressTitle.Title);
            if (useIds)
            {
                var notes = addresses[1].IdNotes;
                Assert.Equal(2, notes.Count);
                if (useIds)
                {
                    Assert.Equal(4, notes.First().Id);
                    Assert.Equal(3, notes.Last().Id);
                }
                else
                {
                    Assert.Equal(1, notes.First().Id);
                    Assert.Equal(2, notes.Last().Id);
                }
                Assert.Equal("First note", notes.First().Content);
                Assert.Equal("Second note", notes.Last().Content);
            }
            else
            {
                var notes = addresses[1].Notes;
                Assert.Equal(2, notes.Count);
                Assert.Equal("First note", notes.First().Content);
                Assert.Equal("Second note", notes.Last().Content);
            }

            addresses = people[2].Addresses.ToList();
            Assert.Equal(3, addresses.Count);

            Assert.Equal("First", addresses[0].Street);
            Assert.Equal("City", addresses[0].City);
            Assert.Equal("P3 Shipping", addresses[0].AddressTitle.Title);
            if (useIds)
            {
                Assert.Equal(1, addresses[0].IdNotes.Count);
                Assert.Equal(1, addresses[0].IdNotes.First().Id);
                Assert.Equal("Some City note", addresses[0].IdNotes.First().Content);
            }
            else
            {
                Assert.Equal(1, addresses[0].Notes.Count);
                Assert.Equal("Some City note", addresses[0].Notes.First().Content);
            }

            var existingAddressEntry = context.Entry(addresses[0]);

            var addressJson = existingAddressEntry.Property<JObject>("__jObject").CurrentValue;

            Assert.Equal("First", addressJson[nameof(Address.Street)]);
            Assert.Equal(6, addressJson.Count);
            Assert.Equal(2, addressJson["unmappedId"]);

            Assert.Equal("Another", addresses[1].Street);
            Assert.Equal("City", addresses[1].City);
            Assert.Equal("P3 Alternative", addresses[1].AddressTitle.Title);
            if (useIds)
            {
                Assert.Equal(1, addresses[1].IdNotes.Count);
                Assert.Equal(-1, addresses[1].IdNotes.First().Id);
                Assert.Equal("Another note", addresses[1].IdNotes.First().Content);
            }
            else
            {
                Assert.Equal(1, addresses[1].Notes.Count);
                Assert.Equal("Another note", addresses[1].Notes.First().Content);
            }

            Assert.Equal("Second", addresses[2].Street);
            Assert.Equal("City", addresses[2].City);
            Assert.Equal("P3 Billing", addresses[2].AddressTitle.Title);
            if (useIds)
            {
                Assert.Equal(1, addresses[2].IdNotes.Count);
                Assert.Equal(4, addresses[2].IdNotes.First().Id);
                Assert.Equal("City note", addresses[2].IdNotes.First().Content);
            }
            else
            {
                Assert.Equal(1, addresses[2].Notes.Count);
                Assert.Equal("City note", addresses[2].Notes.First().Content);
            }
        }
    }

    [ConditionalFact]
    public virtual async Task Properties_on_owned_types_can_be_client_generated()
    {
        var options = Fixture.CreateOptions(seed: false);

        using (var context = new EmbeddedTransportationContext(options))
        {
            var address = new Address
            {
                Street = "First",
                City = "City",
                AddressTitle = new AddressTitle()
            };

            await context.AddAsync(new Person { Id = 1, Addresses = new List<Address> { address } });
            Assert.Equal("DefaultTitle", address.AddressTitle.Title);

            await context.SaveChangesAsync();

            var people = await context.Set<Person>().ToListAsync();
            Assert.Same(address, people[0].Addresses.Single());
        }
    }

    [ConditionalFact]
    public virtual async Task Can_use_non_int_keys_for_embedded_entities()
    {
        var options = Fixture.CreateOptions(
            modelBuilder =>
            {
                modelBuilder.Entity<Person>(
                    eb => eb.OwnsMany(
                        v => v.Addresses, b =>
                        {
                            b.Property<Guid>("Id");
                        }));
            },
            seed: false);

        Address address;
        Guid addressGuid;
        await using (var context = new EmbeddedTransportationContext(options))
        {
            await context.Database.EnsureCreatedAsync();
            var person = new Person { Id = 1 };
            address = new Address { Street = "Second", City = "Village" };
            person.Addresses.Add(address);
            await context.AddAsync(person);

            var addressEntry = context.Entry(address);
            addressGuid = (Guid)addressEntry.Property("Id").CurrentValue;

            await context.SaveChangesAsync();
        }

        await using (var context = new EmbeddedTransportationContext(options))
        {
            var people = await context.Set<Person>().OrderBy(o => o.Id).ToListAsync();
            var addresses = people[0].Addresses.ToList();
            Assert.Single(addresses);

            Assert.Equal(address.Street, addresses[0].Street);
            Assert.Equal(address.City, addresses[0].City);

            var addressEntry = context.Entry(addresses[0]);
            Assert.Equal(addressGuid, (Guid)addressEntry.Property("Id").CurrentValue);
        }
    }

    [ConditionalFact]
    public virtual async Task Can_query_and_modify_nested_embedded_types()
    {
        var options = Fixture.CreateOptions();
        using (var context = new EmbeddedTransportationContext(options))
        {
            var missile = context.Set<Vehicle>().First(v => v.Name == "AIM-9M Sidewinder");

            Assert.Equal("Heat-seeking", missile.Operator.Details.Type);

            missile.Operator.Details.Type = "IR";

            await context.SaveChangesAsync();
        }

        using (var context = new EmbeddedTransportationContext(options))
        {
            var missile = context.Set<Vehicle>().First(v => v.Name == "AIM-9M Sidewinder");

            Assert.Equal("IR", missile.Operator.Details.Type);
        }
    }

    [ConditionalFact]
    public virtual async Task Can_query_just_embedded_reference()
    {
        var options = Fixture.CreateOptions();
        using var context = new EmbeddedTransportationContext(options);
        var firstOperator = await context.Set<Vehicle>().OrderBy(o => o.Name).Select(v => v.Operator)
            .AsNoTracking().FirstAsync();

        Assert.Equal("Albert Williams", firstOperator.Name);
        Assert.Null(firstOperator.Vehicle);
    }

    [ConditionalFact]
    public virtual async Task Can_query_just_embedded_collection()
    {
        var options = Fixture.CreateOptions(seed: false);

        using (var context = new EmbeddedTransportationContext(options))
        {
            await context.AddAsync(
                new Person
                {
                    Id = 3,
                    Addresses = new[]
                    {
                        new Address { Street = "First", City = "City" }, new Address { Street = "Second", City = "City" }
                    }
                });

            await context.SaveChangesAsync();
        }

        using (var context = new EmbeddedTransportationContext(options))
        {
            var addresses = await context.Set<Person>().Select(p => p.Addresses).AsNoTracking().FirstAsync();

            Assert.Equal(2, addresses.Count);
        }
    }

    [ConditionalFact]
    public virtual async Task Inserting_dependent_without_principal_throws()
    {
        var options = Fixture.CreateOptions(seed: false);
        using var context = new EmbeddedTransportationContext(options);
        await context.AddAsync(
            new LicensedOperator
            {
                Name = "Jack Jackson",
                LicenseType = "Class A CDC",
                VehicleName = "Fuel transport"
            });

        Assert.Equal(
            CosmosStrings.OrphanedNestedDocumentSensitive(
                nameof(Operator), nameof(Vehicle), "{VehicleName: Fuel transport}"),
            (await Assert.ThrowsAsync<InvalidOperationException>(() => context.SaveChangesAsync())).Message);
    }

    [ConditionalFact]
    public virtual async Task Can_change_nested_instance_non_derived()
    {
        var options = Fixture.CreateOptions();
        using (var context = new EmbeddedTransportationContext(options))
        {
            var bike = await context.Vehicles.SingleAsync(v => v.Name == "Trek Pro Fit Madone 6 Series");

            bike.Operator = new Operator { Name = "Chris Horner" };

            context.ChangeTracker.DetectChanges();

            bike.Operator = new LicensedOperator { Name = "repairman" };

            TestSqlLoggerFactory.Clear();
            await context.SaveChangesAsync();
        }

        using (var context = new EmbeddedTransportationContext(options))
        {
            var bike = await context.Vehicles.SingleAsync(v => v.Name == "Trek Pro Fit Madone 6 Series");
            Assert.Equal("repairman", bike.Operator.Name);
        }
    }

    [ConditionalFact]
    public virtual async Task Can_change_principal_instance_non_derived()
    {
        var options = Fixture.CreateOptions();
        using (var context = new EmbeddedTransportationContext(options))
        {
            var bike = await context.Vehicles.SingleAsync(v => v.Name == "Trek Pro Fit Madone 6 Series");

            var newBike = new Vehicle
            {
                Name = "Trek Pro Fit Madone 6 Series",
                Operator = bike.Operator,
                SeatingCapacity = 2
            };

            context.Remove(bike);
            await context.AddAsync(newBike);

            TestSqlLoggerFactory.Clear();
            await context.SaveChangesAsync();
        }

        using (var context = new EmbeddedTransportationContext(options))
        {
            var bike = await context.Vehicles.SingleAsync(v => v.Name == "Trek Pro Fit Madone 6 Series");

            Assert.Equal(2, bike.SeatingCapacity);
            Assert.NotNull(bike.Operator);
        }
    }

    protected TestSqlLoggerFactory TestSqlLoggerFactory
        => (TestSqlLoggerFactory)Fixture.ListLoggerFactory;

    protected void AssertSql(params string[] expected)
        => TestSqlLoggerFactory.AssertBaseline(expected);

    protected void AssertContainsSql(params string[] expected)
        => TestSqlLoggerFactory.AssertBaseline(expected, assertOrder: false);

    public class CosmosFixture : ServiceProviderFixtureBase, IAsyncLifetime
    {
        public CosmosFixture()
        {
            TestStore = CosmosTestStore.Create(DatabaseName);
        }

        protected override ITestStoreFactory TestStoreFactory
            => CosmosTestStoreFactory.Instance;

        public virtual CosmosTestStore TestStore { get; }
        private Action<ModelBuilder> OnModelCreatingAction { get; set; }

        protected override void OnModelCreating(ModelBuilder modelBuilder, DbContext context)
            => OnModelCreatingAction?.Invoke(modelBuilder);

        public DbContextOptions CreateOptions(
            Action<ModelBuilder> onModelCreating = null,
            bool seed = true)
        {
            OnModelCreatingAction = onModelCreating;
            var options = CreateOptions(TestStore);
            TestStore.Initialize(
                ServiceProvider, () => new EmbeddedTransportationContext(options), c =>
                {
                    if (seed)
                    {
                        ((TransportationContext)c).Seed();
                    }
                });

            ListLoggerFactory.Clear();
            return options;
        }

        protected override IServiceCollection AddServices(IServiceCollection serviceCollection)
            => base.AddServices(serviceCollection);

        protected override object GetAdditionalModelCacheKey(DbContext context)
            => OnModelCreatingAction?.GetHashCode();

        public Task InitializeAsync()
            => Task.CompletedTask;

        public Task DisposeAsync()
            => TestStore.DisposeAsync();
    }

    protected class EmbeddedTransportationContext : TransportationContext
    {
        public EmbeddedTransportationContext(DbContextOptions options)
            : base(options)
        {
        }

        protected override void OnModelCreating(ModelBuilder modelBuilder)
        {
            modelBuilder.Entity<Vehicle>(
                eb =>
                {
                    eb.HasKey(e => e.Name);
                    eb.OwnsOne(v => v.Operator).OwnsOne(v => v.Details);
                });
            modelBuilder.Entity<PoweredVehicle>();

            modelBuilder.Entity<Engine>(
                eb =>
                {
                    eb.HasKey(e => e.VehicleName);
                    eb.HasOne(e => e.Vehicle)
                        .WithOne(e => e.Engine)
                        .HasForeignKey<Engine>(e => e.VehicleName);
                });

            modelBuilder.Entity<FuelTank>(
                eb =>
                {
                    eb.HasKey(e => e.VehicleName);
                    eb.HasOne(e => e.Engine)
                        .WithOne(e => e.FuelTank)
                        .HasForeignKey<FuelTank>(e => e.VehicleName)
                        .OnDelete(DeleteBehavior.Restrict);
                    eb.HasOne(e => e.Vehicle)
                        .WithOne()
                        .HasForeignKey<FuelTank>("VehicleName1");
                });

            modelBuilder.Entity<ContinuousCombustionEngine>();
            modelBuilder.Entity<IntermittentCombustionEngine>();

            modelBuilder.Ignore<SolidFuelTank>();
            modelBuilder.Ignore<SolidRocket>();

            modelBuilder.Entity<PersonBase>();
            modelBuilder.Entity<Person>(
                eb => eb.OwnsMany(
                    v => v.Addresses, b =>
                    {
                        b.ToJsonProperty("Stored Addresses");
                        b.OwnsOne(a => a.AddressTitle).Property(a => a.Title).HasValueGenerator<TitleGenerator>().IsRequired();
                    }));
        }
    }

    private class TitleGenerator : ValueGenerator<string>
    {
        public override bool GeneratesTemporaryValues
            => false;

        public override string Next(EntityEntry entry)
            => "DefaultTitle";
    }

    private abstract class PersonBase
    {
        public int Id { get; set; }
    }

    private class Person : PersonBase
    {
        public ICollection<Address> Addresses { get; set; } = new List<Address>();
    }

    public class Address
    {
        public string Street { get; set; }
        public string City { get; set; }
        public AddressTitle AddressTitle { get; set; }
        public ICollection<Note> Notes { get; set; } = new List<Note>();
        public ICollection<NoteWithId> IdNotes { get; set; } = new List<NoteWithId>();
    }

    public class AddressTitle
    {
        public string Title { get; set; }
    }

    public class Note
    {
        public string Content { get; set; }
    }

    public class NoteWithId
    {
        public int Id { get; set; }
        public string Content { get; set; }
    }
}<|MERGE_RESOLUTION|>--- conflicted
+++ resolved
@@ -118,12 +118,7 @@
             {
                 existingAddress1Person2.IdNotes = new List<NoteWithId>
                 {
-<<<<<<< HEAD
                     new() { Id = 4, Content = "First note" }, new() { Id = 3, Content = "Second note" }
-=======
-                    new NoteWithId { Id = 1, Content = "First note" },
-                    new NoteWithId { Id = 2, Content = "Second note" }
->>>>>>> 6a53a384
                 };
             }
             else
@@ -223,14 +218,7 @@
             };
             if (useIds)
             {
-<<<<<<< HEAD
-                addedAddress3.IdNotes = new List<NoteWithId> { new() { Id = -1, Content = "Another note" } };
-=======
-                addedAddress3.IdNotes = new List<NoteWithId>
-                {
-                    new NoteWithId { Id = 1, Content = "Another note" }
-                };
->>>>>>> 6a53a384
+                addedAddress3.IdNotes = new List<NoteWithId> { new() { Id = 1, Content = "Another note" } };
             }
             else
             {
