--- conflicted
+++ resolved
@@ -372,7 +372,7 @@
                         ? validAnnotations[annotationName].Value
                         : null);
 
-                modelBuilder.FinalizeModel(designTime: true);
+                modelBuilder.FinalizeModel(designTime: true, skipValidation: true);
 
                 var sb = new IndentedStringBuilder();
 
@@ -392,7 +392,6 @@
                         ? validAnnotations[annotationName].Expected
                         : generationDefault(annotationName);
 
-<<<<<<< HEAD
                     Assert.Equal(
                         string.IsNullOrEmpty(expected) ? expected : $"{expected};{_nl}",
                         sb.ToString());
@@ -400,36 +399,6 @@
                 catch (Exception e)
                 {
                     throw new Exception(annotationName, e);
-=======
-                    modelBuilder.FinalizeModel(designTime: true, skipValidation: true);
-
-                    var sb = new IndentedStringBuilder();
-
-                    try
-                    {
-                        // Generator should not throw--either update above, or add to ignored list in generator
-                        test(generator, metadataItem, sb);
-                    }
-                    catch (Exception e)
-                    {
-                        Assert.False(true, $"Annotation '{annotationName}' was not handled by the code generator: {e.Message}");
-                    }
-
-                    try
-                    {
-                        var expected = validAnnotations.ContainsKey(annotationName)
-                            ? validAnnotations[annotationName].Expected
-                            : generationDefault(annotationName);
-
-                        Assert.Equal(
-                            string.IsNullOrEmpty(expected) ? expected : $"{expected};{_nl}",
-                            sb.ToString());
-                    }
-                    catch (Exception e)
-                    {
-                        throw new Exception(annotationName, e);
-                    }
->>>>>>> 4a81376b
                 }
             }
         }
