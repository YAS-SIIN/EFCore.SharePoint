// Licensed to the .NET Foundation under one or more agreements.
// The .NET Foundation licenses this file to you under the MIT license.

<<<<<<< HEAD
=======
using Microsoft.EntityFrameworkCore.InMemory.Diagnostics.Internal;
>>>>>>> 5d0d937a
using Microsoft.EntityFrameworkCore.InMemory.Infrastructure.Internal;

namespace Microsoft.EntityFrameworkCore;

public class LoggingInMemoryTest : LoggingTestBase
{
    protected override DbContextOptionsBuilder CreateOptionsBuilder(IServiceCollection services)
        => new DbContextOptionsBuilder()
            .UseInMemoryDatabase("LoggingInMemoryTest")
            .UseInternalServiceProvider(services.AddEntityFrameworkInMemoryDatabase().BuildServiceProvider(validateScopes: true));
<<<<<<< HEAD
=======

    protected override TestLogger CreateTestLogger()
        => new TestLogger<InMemoryLoggingDefinitions>();
>>>>>>> 5d0d937a

    protected override string ProviderName
        => "Microsoft.EntityFrameworkCore.InMemory";

    protected override string ProviderVersion
        => typeof(InMemoryOptionsExtension).Assembly
            .GetCustomAttribute<AssemblyInformationalVersionAttribute>()?.InformationalVersion;

    protected override string DefaultOptions
        => "StoreName=LoggingInMemoryTest ";
}<|MERGE_RESOLUTION|>--- conflicted
+++ resolved
@@ -1,10 +1,7 @@
 // Licensed to the .NET Foundation under one or more agreements.
 // The .NET Foundation licenses this file to you under the MIT license.
 
-<<<<<<< HEAD
-=======
 using Microsoft.EntityFrameworkCore.InMemory.Diagnostics.Internal;
->>>>>>> 5d0d937a
 using Microsoft.EntityFrameworkCore.InMemory.Infrastructure.Internal;
 
 namespace Microsoft.EntityFrameworkCore;
@@ -15,12 +12,9 @@
         => new DbContextOptionsBuilder()
             .UseInMemoryDatabase("LoggingInMemoryTest")
             .UseInternalServiceProvider(services.AddEntityFrameworkInMemoryDatabase().BuildServiceProvider(validateScopes: true));
-<<<<<<< HEAD
-=======
 
     protected override TestLogger CreateTestLogger()
         => new TestLogger<InMemoryLoggingDefinitions>();
->>>>>>> 5d0d937a
 
     protected override string ProviderName
         => "Microsoft.EntityFrameworkCore.InMemory";
