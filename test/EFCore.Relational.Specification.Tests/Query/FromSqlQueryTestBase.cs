--- conflicted
+++ resolved
@@ -1515,32 +1515,27 @@
         Assert.Equal(14, context.ChangeTracker.Entries().Count());
     }
 
-<<<<<<< HEAD
+    [ConditionalTheory]
+    [MemberData(nameof(IsAsyncData))]
+    public virtual async Task Multiple_occurrences_of_FromSql_with_db_parameter_adds_parameter_only_once(bool async)
+    {
+        using var context = CreateContext();
+        var city = "Seattle";
+        var fromSqlQuery = context.Customers.FromSqlRaw(
+            NormalizeDelimitersInRawString(@"SELECT * FROM [Customers] WHERE [City] = {0}"),
+                            CreateDbParameter("city", city));
+
+        var query = fromSqlQuery.Intersect(fromSqlQuery);
+
+        var actual = async
+            ? await query.ToArrayAsync()
+            : query.ToArray();
+
+        Assert.Single(actual);
+    }
+
     protected string NormalizeDelimitersInRawString(string sql)
         => Fixture.TestStore.NormalizeDelimitersInRawString(sql);
-=======
-        [ConditionalTheory]
-        [MemberData(nameof(IsAsyncData))]
-        public virtual async Task Multiple_occurrences_of_FromSql_with_db_parameter_adds_parameter_only_once(bool async)
-        {
-            using var context = CreateContext();
-            var city = "Seattle";
-            var fromSqlQuery = context.Customers.FromSqlRaw(
-                NormalizeDelimitersInRawString(@"SELECT * FROM [Customers] WHERE [City] = {0}"),
-                                CreateDbParameter("city", city));
-
-            var query = fromSqlQuery.Intersect(fromSqlQuery);
-
-            var actual = async
-                ? await query.ToArrayAsync()
-                : query.ToArray();
-
-            Assert.Single(actual);
-        }
-
-        protected string NormalizeDelimitersInRawString(string sql)
-            => Fixture.TestStore.NormalizeDelimitersInRawString(sql);
->>>>>>> 3f9fc952
 
     protected FormattableString NormalizeDelimitersInInterpolatedString(FormattableString sql)
         => Fixture.TestStore.NormalizeDelimitersInInterpolatedString(sql);
