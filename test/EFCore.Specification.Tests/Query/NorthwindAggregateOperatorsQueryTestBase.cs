--- conflicted
+++ resolved
@@ -1988,7 +1988,6 @@
 
         [ConditionalTheory]
         [MemberData(nameof(IsAsyncData))]
-<<<<<<< HEAD
         public virtual Task Average_on_nav_subquery_in_projection(bool isAsync)
         {
             return AssertQuery(
@@ -2008,19 +2007,18 @@
                         Assert.InRange(e.Ave.Value - a.Ave.Value, -0.1D, 0.1D);
                     }
                 });
-=======
+        }
+
         public virtual Task All_true(bool async)
         {
             return AssertAll(
                 async,
                 ss => ss.Set<Customer>(),
                 predicate: x => true);
->>>>>>> 214bc46c
-        }
-
-        [ConditionalTheory]
-        [MemberData(nameof(IsAsyncData))]
-<<<<<<< HEAD
+        }
+
+        [ConditionalTheory]
+        [MemberData(nameof(IsAsyncData))]
         public virtual Task Count_after_client_projection(bool isAsync)
         {
             return AssertCount(
@@ -2032,13 +2030,13 @@
                         Customer = o.Customer is Customer ? new { o.Customer.ContactName } : null
                     })
                     .Take(1));
-=======
+        }
+
         public virtual Task Not_Any_false(bool async)
         {
             return AssertQuery(
                 async,
                 ss => ss.Set<Customer>().Where(c => !c.Orders.Any(o => false)).Select(c => c.CustomerID));
->>>>>>> 214bc46c
         }
     }
 }