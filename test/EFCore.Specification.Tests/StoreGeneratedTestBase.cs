// Licensed to the .NET Foundation under one or more agreements.
// The .NET Foundation licenses this file to you under the MIT license.

using System.ComponentModel.DataAnnotations.Schema;
using Microsoft.EntityFrameworkCore.ValueGeneration.Internal;

// ReSharper disable InconsistentNaming
namespace Microsoft.EntityFrameworkCore;

public abstract class StoreGeneratedTestBase<TFixture> : IClassFixture<TFixture>
    where TFixture : StoreGeneratedTestBase<TFixture>.StoreGeneratedFixtureBase, new()
{
    protected StoreGeneratedTestBase(TFixture fixture)
    {
        Fixture = fixture;
    }

    protected TFixture Fixture { get; }

    [ConditionalFact]
    public virtual void Value_generation_throws_for_common_cases()
    {
        ValueGenerationNegative<int, IntToString, NumberToStringConverter<int>>();
        ValueGenerationNegative<short, ShortToBytes, NumberToBytesConverter<short>>();
    }

    private void ValueGenerationNegative<TKey, TEntity, TConverter>()
        where TEntity : WithConverter<TKey>, new()
    {
        using var context = CreateContext();
        Assert.Equal(
            CoreStrings.ValueGenWithConversion(
                typeof(TEntity).ShortDisplayName(),
                nameof(WithConverter<int>.Id),
                typeof(TConverter).ShortDisplayName()),
            Assert.Throws<NotSupportedException>(() => context.Add(new TEntity())).Message);
    }

    [ConditionalFact]
    public virtual void Value_generation_works_for_common_GUID_conversions()
    {
        ValueGenerationPositive<Guid, GuidToString>();
        ValueGenerationPositive<Guid, GuidToBytes>();
    }

    private void ValueGenerationPositive<TKey, TEntity>()
        where TEntity : WithConverter<TKey>, new()
    {
        TKey id;

        using (var context = CreateContext())
        {
            var entity = context.Add(new TEntity()).Entity;

            context.SaveChanges();

            id = entity.Id;
        }

        using (var context = CreateContext())
        {
            Assert.Equal(id, context.Set<TEntity>().Single(e => e.Id.Equals(id)).Id);
        }
    }

    [ConditionalTheory]
    [InlineData(nameof(Anais.NeverThrowBeforeUseAfter))]
    [InlineData(nameof(Anais.NeverThrowBeforeIgnoreAfter))]
    [InlineData(nameof(Anais.NeverThrowBeforeThrowAfter))]
    [InlineData(nameof(Anais.OnAddThrowBeforeUseAfter))]
    [InlineData(nameof(Anais.OnAddThrowBeforeIgnoreAfter))]
    [InlineData(nameof(Anais.OnAddThrowBeforeThrowAfter))]
    [InlineData(nameof(Anais.OnAddOrUpdateThrowBeforeUseAfter))]
    [InlineData(nameof(Anais.OnAddOrUpdateThrowBeforeIgnoreAfter))]
    [InlineData(nameof(Anais.OnAddOrUpdateThrowBeforeThrowAfter))]
    [InlineData(nameof(Anais.OnUpdateThrowBeforeUseAfter))]
    [InlineData(nameof(Anais.OnUpdateThrowBeforeIgnoreAfter))]
    [InlineData(nameof(Anais.OnUpdateThrowBeforeThrowAfter))]
    public virtual void Before_save_throw_always_throws_if_value_set(string propertyName)
        => ExecuteWithStrategyInTransaction(
            context =>
            {
                context.Add(WithValue(propertyName));

                Assert.Equal(
                    CoreStrings.PropertyReadOnlyBeforeSave(propertyName, "Anais"),
                    Assert.Throws<InvalidOperationException>(() => context.SaveChanges()).Message);
            });

    [ConditionalTheory]
    [InlineData(nameof(Anais.NeverThrowBeforeUseAfter), null)]
    [InlineData(nameof(Anais.NeverThrowBeforeIgnoreAfter), null)]
    [InlineData(nameof(Anais.NeverThrowBeforeThrowAfter), null)]
    [InlineData(nameof(Anais.OnAddThrowBeforeUseAfter), "Rabbit")]
    [InlineData(nameof(Anais.OnAddThrowBeforeIgnoreAfter), "Rabbit")]
    [InlineData(nameof(Anais.OnAddThrowBeforeThrowAfter), "Rabbit")]
    [InlineData(nameof(Anais.OnAddOrUpdateThrowBeforeUseAfter), "Rabbit")]
    [InlineData(nameof(Anais.OnAddOrUpdateThrowBeforeIgnoreAfter), "Rabbit")]
    [InlineData(nameof(Anais.OnAddOrUpdateThrowBeforeThrowAfter), "Rabbit")]
    [InlineData(nameof(Anais.OnUpdateThrowBeforeUseAfter), "Rabbit")]
    [InlineData(nameof(Anais.OnUpdateThrowBeforeIgnoreAfter), "Rabbit")]
    [InlineData(nameof(Anais.OnUpdateThrowBeforeThrowAfter), "Rabbit")]
    public virtual void Before_save_throw_ignores_value_if_not_set(string propertyName, string expectedValue)
    {
        var id = 0;
        ExecuteWithStrategyInTransaction(
            context =>
            {
                var entity = context.Add(new Anais()).Entity;

                context.SaveChanges();

                id = entity.Id;
            },
            context => Assert.Equal(expectedValue, GetValue(context.Set<Anais>().Find(id), propertyName)));
    }

    [ConditionalTheory]
    [InlineData(nameof(Anais.Never))]
    [InlineData(nameof(Anais.OnAdd))]
    [InlineData(nameof(Anais.OnUpdate))]
    [InlineData(nameof(Anais.NeverUseBeforeUseAfter))]
    [InlineData(nameof(Anais.NeverUseBeforeIgnoreAfter))]
    [InlineData(nameof(Anais.NeverUseBeforeThrowAfter))]
    [InlineData(nameof(Anais.OnAddUseBeforeUseAfter))]
    [InlineData(nameof(Anais.OnAddUseBeforeIgnoreAfter))]
    [InlineData(nameof(Anais.OnAddUseBeforeThrowAfter))]
    [InlineData(nameof(Anais.OnAddOrUpdateUseBeforeUseAfter))]
    [InlineData(nameof(Anais.OnAddOrUpdateUseBeforeIgnoreAfter))]
    [InlineData(nameof(Anais.OnAddOrUpdateUseBeforeThrowAfter))]
    [InlineData(nameof(Anais.OnUpdateUseBeforeUseAfter))]
    [InlineData(nameof(Anais.OnUpdateUseBeforeIgnoreAfter))]
    [InlineData(nameof(Anais.OnUpdateUseBeforeThrowAfter))]
    public virtual void Before_save_use_always_uses_value_if_set(string propertyName)
    {
        var id = 0;
        ExecuteWithStrategyInTransaction(
            context =>
            {
                var entity = context.Add(WithValue(propertyName)).Entity;

                context.SaveChanges();

                id = entity.Id;
            },
            context => Assert.Equal("Pink", GetValue(context.Set<Anais>().Find(id), propertyName)));
    }

    [ConditionalTheory]
    [InlineData(nameof(Anais.Never), null)]
    [InlineData(nameof(Anais.OnAdd), "Rabbit")]
    [InlineData(nameof(Anais.OnUpdate), null)]
    [InlineData(nameof(Anais.NeverUseBeforeUseAfter), null)]
    [InlineData(nameof(Anais.NeverUseBeforeIgnoreAfter), null)]
    [InlineData(nameof(Anais.NeverUseBeforeThrowAfter), null)]
    [InlineData(nameof(Anais.OnAddUseBeforeUseAfter), "Rabbit")]
    [InlineData(nameof(Anais.OnAddUseBeforeIgnoreAfter), "Rabbit")]
    [InlineData(nameof(Anais.OnAddUseBeforeThrowAfter), "Rabbit")]
    [InlineData(nameof(Anais.OnAddOrUpdateUseBeforeUseAfter), "Rabbit")]
    [InlineData(nameof(Anais.OnAddOrUpdateUseBeforeIgnoreAfter), "Rabbit")]
    [InlineData(nameof(Anais.OnAddOrUpdateUseBeforeThrowAfter), "Rabbit")]
    [InlineData(nameof(Anais.OnUpdateUseBeforeUseAfter), null)]
    [InlineData(nameof(Anais.OnUpdateUseBeforeIgnoreAfter), null)]
    [InlineData(nameof(Anais.OnUpdateUseBeforeThrowAfter), null)]
    public virtual void Before_save_use_ignores_value_if_not_set(string propertyName, string expectedValue)
    {
        var id = 0;
        ExecuteWithStrategyInTransaction(
            context =>
            {
                var entity = context.Add(new Anais()).Entity;

                context.SaveChanges();

                id = entity.Id;
            },
            context => Assert.Equal(expectedValue, GetValue(context.Set<Anais>().Find(id), propertyName)));
    }

    [ConditionalTheory]
    [InlineData(nameof(Anais.OnAddOrUpdate), "Rabbit")]
    [InlineData(nameof(Anais.NeverIgnoreBeforeUseAfter), null)]
    [InlineData(nameof(Anais.NeverIgnoreBeforeIgnoreAfter), null)]
    [InlineData(nameof(Anais.NeverIgnoreBeforeThrowAfter), null)]
    [InlineData(nameof(Anais.OnAddIgnoreBeforeUseAfter), "Rabbit")]
    [InlineData(nameof(Anais.OnAddIgnoreBeforeIgnoreAfter), "Rabbit")]
    [InlineData(nameof(Anais.OnAddIgnoreBeforeThrowAfter), "Rabbit")]
    [InlineData(nameof(Anais.OnAddOrUpdateIgnoreBeforeUseAfter), "Rabbit")]
    [InlineData(nameof(Anais.OnAddOrUpdateIgnoreBeforeIgnoreAfter), "Rabbit")]
    [InlineData(nameof(Anais.OnAddOrUpdateIgnoreBeforeThrowAfter), "Rabbit")]
    [InlineData(nameof(Anais.OnUpdateIgnoreBeforeUseAfter), "Rabbit")]
    [InlineData(nameof(Anais.OnUpdateIgnoreBeforeIgnoreAfter), "Rabbit")]
    [InlineData(nameof(Anais.OnUpdateIgnoreBeforeThrowAfter), "Rabbit")]
    public virtual void Before_save_ignore_ignores_value_if_not_set(string propertyName, string expectedValue)
    {
        var id = 0;
        ExecuteWithStrategyInTransaction(
            context =>
            {
                var entity = context.Add(new Anais()).Entity;

                context.SaveChanges();

                id = entity.Id;
            },
            context => Assert.Equal(expectedValue, GetValue(context.Set<Anais>().Find(id), propertyName)));
    }

    [ConditionalTheory]
    [InlineData(nameof(Anais.OnAddOrUpdate), "Rabbit")]
    [InlineData(nameof(Anais.NeverIgnoreBeforeUseAfter), null)]
    [InlineData(nameof(Anais.NeverIgnoreBeforeIgnoreAfter), null)]
    [InlineData(nameof(Anais.NeverIgnoreBeforeThrowAfter), null)]
    [InlineData(nameof(Anais.OnAddIgnoreBeforeUseAfter), "Rabbit")]
    [InlineData(nameof(Anais.OnAddIgnoreBeforeIgnoreAfter), "Rabbit")]
    [InlineData(nameof(Anais.OnAddIgnoreBeforeThrowAfter), "Rabbit")]
    [InlineData(nameof(Anais.OnAddOrUpdateIgnoreBeforeUseAfter), "Rabbit")]
    [InlineData(nameof(Anais.OnAddOrUpdateIgnoreBeforeIgnoreAfter), "Rabbit")]
    [InlineData(nameof(Anais.OnAddOrUpdateIgnoreBeforeThrowAfter), "Rabbit")]
    [InlineData(nameof(Anais.OnUpdateIgnoreBeforeUseAfter), "Rabbit")]
    [InlineData(nameof(Anais.OnUpdateIgnoreBeforeIgnoreAfter), "Rabbit")]
    [InlineData(nameof(Anais.OnUpdateIgnoreBeforeThrowAfter), "Rabbit")]
    public virtual void Before_save_ignore_ignores_value_even_if_set(string propertyName, string expectedValue)
    {
        var id = 0;
        ExecuteWithStrategyInTransaction(
            context =>
            {
                var entity = context.Add(WithValue(propertyName)).Entity;

                context.SaveChanges();

                id = entity.Id;
            },
            context => Assert.Equal(expectedValue, GetValue(context.Set<Anais>().Find(id), propertyName)));
    }

    [ConditionalTheory]
    [InlineData(nameof(Anais.NeverUseBeforeThrowAfter))]
    [InlineData(nameof(Anais.NeverIgnoreBeforeThrowAfter))]
    [InlineData(nameof(Anais.NeverThrowBeforeThrowAfter))]
    [InlineData(nameof(Anais.OnAddUseBeforeThrowAfter))]
    [InlineData(nameof(Anais.OnAddIgnoreBeforeThrowAfter))]
    [InlineData(nameof(Anais.OnAddThrowBeforeThrowAfter))]
    [InlineData(nameof(Anais.OnAddOrUpdateUseBeforeThrowAfter))]
    [InlineData(nameof(Anais.OnAddOrUpdateIgnoreBeforeThrowAfter))]
    [InlineData(nameof(Anais.OnAddOrUpdateThrowBeforeThrowAfter))]
    [InlineData(nameof(Anais.OnUpdateUseBeforeThrowAfter))]
    [InlineData(nameof(Anais.OnUpdateIgnoreBeforeThrowAfter))]
    [InlineData(nameof(Anais.OnUpdateThrowBeforeThrowAfter))]
    public virtual void After_save_throw_always_throws_if_value_modified(string propertyName)
        => ExecuteWithStrategyInTransaction(
            context =>
            {
                context.Attach(WithValue(propertyName, 1)).Property(propertyName).IsModified = true;

                Assert.Equal(
                    CoreStrings.PropertyReadOnlyAfterSave(propertyName, "Anais"),
                    Assert.Throws<InvalidOperationException>(() => context.SaveChanges()).Message);
            });

    [ConditionalTheory]
    [InlineData(nameof(Anais.NeverUseBeforeThrowAfter), null)]
    [InlineData(nameof(Anais.NeverIgnoreBeforeThrowAfter), null)]
    [InlineData(nameof(Anais.NeverThrowBeforeThrowAfter), null)]
    [InlineData(nameof(Anais.OnAddUseBeforeThrowAfter), "Rabbit")]
    [InlineData(nameof(Anais.OnAddIgnoreBeforeThrowAfter), "Rabbit")]
    [InlineData(nameof(Anais.OnAddThrowBeforeThrowAfter), "Rabbit")]
    [InlineData(nameof(Anais.OnAddOrUpdateUseBeforeThrowAfter), "Rabbit")]
    [InlineData(nameof(Anais.OnAddOrUpdateIgnoreBeforeThrowAfter), "Rabbit")]
    [InlineData(nameof(Anais.OnAddOrUpdateThrowBeforeThrowAfter), "Rabbit")]
    [InlineData(nameof(Anais.OnUpdateUseBeforeThrowAfter), null)]
    [InlineData(nameof(Anais.OnUpdateIgnoreBeforeThrowAfter), "Rabbit")]
    [InlineData(nameof(Anais.OnUpdateThrowBeforeThrowAfter), "Rabbit")]
    public virtual void After_save_throw_ignores_value_if_not_modified(string propertyName, string expectedValue)
    {
        var id = 0;
        ExecuteWithStrategyInTransaction(
            context =>
            {
                var entity = context.Add(new Anais()).Entity;

                context.SaveChanges();

                id = entity.Id;
            },
            context =>
            {
                var entry = context.Entry(context.Set<Anais>().Find(id));
                entry.State = EntityState.Modified;
                entry.Property(propertyName).CurrentValue = "Daisy";
                entry.Property(propertyName).IsModified = false;

                context.SaveChanges();
            },
            context => Assert.Equal(expectedValue, GetValue(context.Set<Anais>().Find(id), propertyName)));
    }

    [ConditionalTheory]
    [InlineData(nameof(Anais.OnAddOrUpdate), "Rabbit")]
    [InlineData(nameof(Anais.OnUpdate), null)]
    [InlineData(nameof(Anais.NeverUseBeforeIgnoreAfter), null)]
    [InlineData(nameof(Anais.NeverIgnoreBeforeIgnoreAfter), null)]
    [InlineData(nameof(Anais.NeverThrowBeforeIgnoreAfter), null)]
    [InlineData(nameof(Anais.OnAddUseBeforeIgnoreAfter), "Rabbit")]
    [InlineData(nameof(Anais.OnAddIgnoreBeforeIgnoreAfter), "Rabbit")]
    [InlineData(nameof(Anais.OnAddThrowBeforeIgnoreAfter), "Rabbit")]
    [InlineData(nameof(Anais.OnAddOrUpdateUseBeforeIgnoreAfter), "Rabbit")]
    [InlineData(nameof(Anais.OnAddOrUpdateIgnoreBeforeIgnoreAfter), "Rabbit")]
    [InlineData(nameof(Anais.OnAddOrUpdateThrowBeforeIgnoreAfter), "Rabbit")]
    [InlineData(nameof(Anais.OnUpdateUseBeforeIgnoreAfter), null)]
    [InlineData(nameof(Anais.OnUpdateIgnoreBeforeIgnoreAfter), "Rabbit")]
    [InlineData(nameof(Anais.OnUpdateThrowBeforeIgnoreAfter), "Rabbit")]
    public virtual void After_save_ignore_ignores_value_if_not_modified(string propertyName, string expectedValue)
    {
        var id = 0;
        ExecuteWithStrategyInTransaction(
            context =>
            {
                var entity = context.Add(new Anais()).Entity;

                context.SaveChanges();

                id = entity.Id;
            },
            context =>
            {
                var entry = context.Entry(context.Set<Anais>().Find(id));
                entry.State = EntityState.Modified;
                entry.Property(propertyName).CurrentValue = "Daisy";
                entry.Property(propertyName).IsModified = false;

                context.SaveChanges();
            },
            context => Assert.Equal(expectedValue, GetValue(context.Set<Anais>().Find(id), propertyName)));
    }

    [ConditionalTheory]
    [InlineData(nameof(Anais.OnAddOrUpdate), "Rabbit")]
    [InlineData(nameof(Anais.OnUpdate), null)]
    [InlineData(nameof(Anais.NeverUseBeforeIgnoreAfter), null)]
    [InlineData(nameof(Anais.NeverIgnoreBeforeIgnoreAfter), null)]
    [InlineData(nameof(Anais.NeverThrowBeforeIgnoreAfter), null)]
    [InlineData(nameof(Anais.OnAddUseBeforeIgnoreAfter), "Rabbit")]
    [InlineData(nameof(Anais.OnAddIgnoreBeforeIgnoreAfter), "Rabbit")]
    [InlineData(nameof(Anais.OnAddThrowBeforeIgnoreAfter), "Rabbit")]
    [InlineData(nameof(Anais.OnAddOrUpdateUseBeforeIgnoreAfter), "Rabbit")]
    [InlineData(nameof(Anais.OnAddOrUpdateIgnoreBeforeIgnoreAfter), "Rabbit")]
    [InlineData(nameof(Anais.OnAddOrUpdateThrowBeforeIgnoreAfter), "Rabbit")]
    [InlineData(nameof(Anais.OnUpdateUseBeforeIgnoreAfter), null)]
    [InlineData(nameof(Anais.OnUpdateIgnoreBeforeIgnoreAfter), "Rabbit")]
    [InlineData(nameof(Anais.OnUpdateThrowBeforeIgnoreAfter), "Rabbit")]
    public virtual void After_save_ignore_ignores_value_even_if_modified(string propertyName, string expectedValue)
    {
        var id = 0;
        ExecuteWithStrategyInTransaction(
            context =>
            {
                var entity = context.Add(new Anais()).Entity;

                context.SaveChanges();

<<<<<<< HEAD
                id = entity.Id;
            },
            context =>
            {
                var entry = context.Entry(context.Set<Anais>().Find(id));
                entry.State = EntityState.Modified;
                entry.Property(propertyName).CurrentValue = "Daisy";
                entry.Property(propertyName).IsModified = true;
=======
#nullable enable
        protected class CompositePrincipal
        {
            public int Id { get; set; }
            public int? CurrentNumber { get; set; }
            public CompositeDependent? Current { get; set; }
            public ICollection<CompositeDependent> Periods { get; } = new HashSet<CompositeDependent>();
        }

        protected class CompositeDependent
        {
            public int PrincipalId { get; set; }
            public int Number { get; set; }
            public CompositePrincipal? Principal { get; set; }
        }
#nullable disable

        [ConditionalFact]
        public virtual void Store_generated_values_are_propagated_with_composite_key_cycles()
        {
            var id = 0;

            ExecuteWithStrategyInTransaction(
                context =>
                {
                    var period = new CompositeDependent
                    {
                        Number = 1,
                        Principal = new CompositePrincipal()
                    };

                    context.Add(period);
                    context.SaveChanges();

                    id = period.PrincipalId;
                },
                context => Assert.Equal(1, context.Set<CompositeDependent>().Single(e => e.PrincipalId == id).Number));
        }

        protected class NonStoreGenDependent
        {
            [DatabaseGenerated(DatabaseGeneratedOption.None)]
            public int Id { get; set; }
            public int? StoreGenPrincipalId { get; set; }
            public int HasTemp { get; set; }
            public StoreGenPrincipal StoreGenPrincipal { get; set; }
        }
>>>>>>> 519f9a73

                context.SaveChanges();
            },
            context => Assert.Equal(expectedValue, GetValue(context.Set<Anais>().Find(id), propertyName)));
    }

    [ConditionalTheory]
    [InlineData(nameof(Anais.Never), null)]
    [InlineData(nameof(Anais.OnAdd), "Rabbit")]
    [InlineData(nameof(Anais.OnAddOrUpdate), "Rabbit")]
    [InlineData(nameof(Anais.OnUpdate), null)]
    [InlineData(nameof(Anais.NeverUseBeforeUseAfter), null)]
    [InlineData(nameof(Anais.NeverIgnoreBeforeUseAfter), null)]
    [InlineData(nameof(Anais.NeverThrowBeforeUseAfter), null)]
    [InlineData(nameof(Anais.OnAddUseBeforeUseAfter), "Rabbit")]
    [InlineData(nameof(Anais.OnAddIgnoreBeforeUseAfter), "Rabbit")]
    [InlineData(nameof(Anais.OnAddThrowBeforeUseAfter), "Rabbit")]
    [InlineData(nameof(Anais.OnAddOrUpdateUseBeforeUseAfter), "Rabbit")]
    [InlineData(nameof(Anais.OnAddOrUpdateIgnoreBeforeUseAfter), "Rabbit")]
    [InlineData(nameof(Anais.OnAddOrUpdateThrowBeforeUseAfter), "Rabbit")]
    [InlineData(nameof(Anais.OnUpdateUseBeforeUseAfter), null)]
    [InlineData(nameof(Anais.OnUpdateIgnoreBeforeUseAfter), "Rabbit")]
    [InlineData(nameof(Anais.OnUpdateThrowBeforeUseAfter), "Rabbit")]
    public virtual void After_save_use_ignores_value_if_not_modified(string propertyName, string expectedValue)
    {
        var id = 0;
        ExecuteWithStrategyInTransaction(
            context =>
            {
                var entity = context.Add(new Anais()).Entity;

                context.SaveChanges();

                id = entity.Id;
            },
            context =>
            {
                var entry = context.Entry(context.Set<Anais>().Find(id));
                entry.State = EntityState.Modified;
                entry.Property(propertyName).CurrentValue = "Daisy";
                entry.Property(propertyName).IsModified = false;

                context.SaveChanges();
            },
            context => Assert.Equal(expectedValue, GetValue(context.Set<Anais>().Find(id), propertyName)));
    }

    [ConditionalTheory]
    [InlineData(nameof(Anais.Never), "Daisy")]
    [InlineData(nameof(Anais.OnAdd), "Daisy")]
    [InlineData(nameof(Anais.NeverUseBeforeUseAfter), "Daisy")]
    [InlineData(nameof(Anais.NeverIgnoreBeforeUseAfter), "Daisy")]
    [InlineData(nameof(Anais.NeverThrowBeforeUseAfter), "Daisy")]
    [InlineData(nameof(Anais.OnAddUseBeforeUseAfter), "Daisy")]
    [InlineData(nameof(Anais.OnAddIgnoreBeforeUseAfter), "Daisy")]
    [InlineData(nameof(Anais.OnAddThrowBeforeUseAfter), "Daisy")]
    [InlineData(nameof(Anais.OnAddOrUpdateUseBeforeUseAfter), "Daisy")]
    [InlineData(nameof(Anais.OnAddOrUpdateIgnoreBeforeUseAfter), "Daisy")]
    [InlineData(nameof(Anais.OnAddOrUpdateThrowBeforeUseAfter), "Daisy")]
    [InlineData(nameof(Anais.OnUpdateUseBeforeUseAfter), "Daisy")]
    [InlineData(nameof(Anais.OnUpdateIgnoreBeforeUseAfter), "Daisy")]
    [InlineData(nameof(Anais.OnUpdateThrowBeforeUseAfter), "Daisy")]
    public virtual void After_save_use_uses_value_if_modified(string propertyName, string expectedValue)
    {
        var id = 0;
        ExecuteWithStrategyInTransaction(
            context =>
            {
                var entity = context.Add(new Anais()).Entity;

                context.SaveChanges();

                id = entity.Id;
            },
            context =>
            {
                var entry = context.Entry(context.Set<Anais>().Find(id));
                entry.State = EntityState.Modified;
                entry.Property(propertyName).CurrentValue = "Daisy";

                context.SaveChanges();
            },
            context => Assert.Equal(expectedValue, GetValue(context.Set<Anais>().Find(id), propertyName)));
    }

    private static Anais WithValue(string propertyName, int id = 0)
        => SetValue(new Anais { Id = id }, propertyName);

    private static Anais SetValue(Anais entity, string propertyName)
    {
        entity.GetType().GetTypeInfo().GetDeclaredProperty(propertyName).SetValue(entity, "Pink");
        return entity;
    }

    private static string GetValue(Anais entity, string propertyName)
        => (string)entity.GetType().GetTypeInfo().GetDeclaredProperty(propertyName).GetValue(entity);

    [ConditionalFact]
    public virtual void Identity_key_with_read_only_before_save_throws_if_explicit_values_set()
        => ExecuteWithStrategyInTransaction(
            context =>
            {
                context.Add(new Gumball { Id = 1 });

                Assert.Equal(
                    CoreStrings.PropertyReadOnlyBeforeSave("Id", "Gumball"),
                    Assert.Throws<InvalidOperationException>(() => context.SaveChanges()).Message);
            });

    [ConditionalFact]
    public virtual void Identity_property_on_Added_entity_with_temporary_value_gets_value_from_store()
    {
        var id = 0;

        ExecuteWithStrategyInTransaction(
            context =>
            {
                var entry = context.Add(new Gumball { Identity = "Masami" });
                entry.Property(e => e.Identity).IsTemporary = true;

                context.SaveChanges();
                id = entry.Entity.Id;

                Assert.Equal("Banana Joe", entry.Entity.Identity);
                Assert.False(entry.Property(e => e.Identity).IsTemporary);
            },
            context => Assert.Equal("Banana Joe", context.Set<Gumball>().Single(e => e.Id == id).Identity));
    }

    protected class NonStoreGenDependent
    {
        [DatabaseGenerated(DatabaseGeneratedOption.None)]
        public int Id { get; set; }

        public int? StoreGenPrincipalId { get; set; }
        public int HasTemp { get; set; }
        public StoreGenPrincipal StoreGenPrincipal { get; set; }
    }

    protected class StoreGenPrincipal
    {
        public int Id { get; set; }
    }

    [ConditionalTheory] // Issue #22027 #14192
    [InlineData(EntityState.Modified)]
    [InlineData(EntityState.Deleted)]
    public void Change_state_of_entity_with_temp_non_key_does_not_throw(EntityState targetState)
        => ExecuteWithStrategyInTransaction(
            context =>
            {
                var dependent = new NonStoreGenDependent { Id = 89, };

                context.Add(dependent);

                Assert.True(context.Entry(dependent).Property(e => e.HasTemp).IsTemporary);

                context.SaveChanges();

                Assert.False(context.Entry(dependent).Property(e => e.HasTemp).IsTemporary);
                Assert.Equal(777, dependent.HasTemp);
            },
            context =>
            {
                var principal = new StoreGenPrincipal();
                var dependent = new NonStoreGenDependent { Id = 89, StoreGenPrincipal = principal };

                context.Add(dependent);

                context.Entry(dependent).State = targetState;

                Assert.Equal(EntityState.Added, context.Entry(principal).State);
                Assert.True(context.Entry(principal).Property(e => e.Id).IsTemporary);
                Assert.True(context.Entry(dependent).Property(e => e.HasTemp).IsTemporary);
                Assert.True(context.Entry(dependent).Property(e => e.StoreGenPrincipalId).IsTemporary);

                context.SaveChanges();

                Assert.Equal(EntityState.Unchanged, context.Entry(principal).State);

                Assert.Equal(
                    targetState == EntityState.Modified ? EntityState.Unchanged : EntityState.Detached,
                    context.Entry(dependent).State);

                Assert.False(context.Entry(principal).Property(e => e.Id).IsTemporary);
                Assert.False(context.Entry(dependent).Property(e => e.HasTemp).IsTemporary);
                Assert.False(context.Entry(dependent).Property(e => e.StoreGenPrincipalId).IsTemporary);
            });

    [ConditionalFact] // Issue #19137
    public void Clearing_optional_FK_does_not_leave_temporary_value()
        => ExecuteWithStrategyInTransaction(
            context =>
            {
                var product = new OptionalProduct();
                context.Add(product);

                Assert.True(context.ChangeTracker.HasChanges());

                var productEntry = context.Entry(product);
                Assert.Equal(EntityState.Added, productEntry.State);

                Assert.Equal(0, product.Id);
                Assert.True(productEntry.Property(e => e.Id).CurrentValue < 0);
                Assert.True(productEntry.Property(e => e.Id).IsTemporary);

                Assert.Null(product.CategoryId);
                Assert.Null(productEntry.Property(e => e.CategoryId).CurrentValue);
                Assert.False(productEntry.Property(e => e.CategoryId).IsTemporary);

                context.SaveChanges();

                Assert.False(context.ChangeTracker.HasChanges());

                productEntry = context.Entry(product);
                Assert.Equal(EntityState.Unchanged, productEntry.State);

                Assert.Equal(1, product.Id);
                Assert.Equal(1, productEntry.Property(e => e.Id).CurrentValue);
                Assert.False(productEntry.Property(e => e.Id).IsTemporary);

                Assert.Null(product.CategoryId);
                Assert.Null(productEntry.Property(e => e.CategoryId).CurrentValue);
                Assert.False(productEntry.Property(e => e.CategoryId).IsTemporary);

                var category = new OptionalCategory();
                product.Category = category;

                Assert.True(context.ChangeTracker.HasChanges());

                productEntry = context.Entry(product);
                Assert.Equal(EntityState.Modified, productEntry.State);

                Assert.Equal(1, product.Id);
                Assert.Equal(1, productEntry.Property(e => e.Id).CurrentValue);
                Assert.False(productEntry.Property(e => e.Id).IsTemporary);

                Assert.Null(product.CategoryId);
                Assert.True(productEntry.Property(e => e.CategoryId).CurrentValue < 0);
                Assert.True(productEntry.Property(e => e.CategoryId).IsTemporary);

                var categoryEntry = context.Entry(category);
                Assert.Equal(EntityState.Added, categoryEntry.State);
                Assert.Equal(0, category.Id);
                Assert.True(categoryEntry.Property(e => e.Id).CurrentValue < 0);
                Assert.True(categoryEntry.Property(e => e.Id).IsTemporary);

                context.SaveChanges();

                Assert.False(context.ChangeTracker.HasChanges());

                productEntry = context.Entry(product);
                Assert.Equal(EntityState.Unchanged, productEntry.State);

                Assert.Equal(1, product.Id);
                Assert.Equal(1, productEntry.Property(e => e.Id).CurrentValue);
                Assert.False(productEntry.Property(e => e.Id).IsTemporary);

                Assert.Equal(1, product.CategoryId);
                Assert.Equal(1, productEntry.Property(e => e.CategoryId).CurrentValue);
                Assert.False(productEntry.Property(e => e.CategoryId).IsTemporary);

                categoryEntry = context.Entry(category);
                Assert.Equal(EntityState.Unchanged, categoryEntry.State);
                Assert.Equal(1, category.Id);
                Assert.Equal(1, categoryEntry.Property(e => e.Id).CurrentValue);
                Assert.False(categoryEntry.Property(e => e.Id).IsTemporary);

                product.Category = null;

                productEntry = context.Entry(product);
                Assert.Equal(EntityState.Modified, productEntry.State);

                Assert.Equal(1, product.Id);
                Assert.Equal(1, productEntry.Property(e => e.Id).CurrentValue);
                Assert.False(productEntry.Property(e => e.Id).IsTemporary);

                Assert.Null(product.CategoryId);
                Assert.Null(productEntry.Property(e => e.CategoryId).CurrentValue);
                Assert.False(productEntry.Property(e => e.CategoryId).IsTemporary);

                categoryEntry = context.Entry(category);
                Assert.Equal(EntityState.Unchanged, categoryEntry.State);
                Assert.Equal(1, category.Id);
                Assert.Equal(1, categoryEntry.Property(e => e.Id).CurrentValue);

                Assert.True(context.ChangeTracker.HasChanges());

                context.SaveChanges();

                Assert.False(context.ChangeTracker.HasChanges());

                productEntry = context.Entry(product);
                Assert.Equal(EntityState.Unchanged, productEntry.State);

                Assert.Equal(1, product.Id);
                Assert.Null(product.CategoryId);
                Assert.False(productEntry.Property(e => e.Id).IsTemporary);

                Assert.Equal(1, productEntry.Property(e => e.Id).CurrentValue);
                Assert.Null(productEntry.Property(e => e.CategoryId).CurrentValue);
                Assert.False(productEntry.Property(e => e.CategoryId).IsTemporary);

                categoryEntry = context.Entry(category);
                Assert.Equal(EntityState.Unchanged, categoryEntry.State);
                Assert.Equal(1, category.Id);
                Assert.Equal(1, categoryEntry.Property(e => e.Id).CurrentValue);
                Assert.False(categoryEntry.Property(e => e.Id).IsTemporary);
            });

    protected class OptionalProduct
    {
        public int Id { get; set; }
        public int? CategoryId { get; set; }
        public OptionalCategory Category { get; set; }
    }

    protected class OptionalCategory
    {
        public int Id { get; set; }
    }

    [ConditionalFact]
    public virtual void Identity_property_on_Added_entity_with_temporary_value_gets_value_from_store_even_if_same()
    {
        var id = 0;

        ExecuteWithStrategyInTransaction(
            context =>
            {
                var entry = context.Add(new Gumball { Identity = "Banana Joe" });
                entry.Property(e => e.Identity).IsTemporary = true;

                context.SaveChanges();
                id = entry.Entity.Id;

                Assert.Equal("Banana Joe", entry.Entity.Identity);
                Assert.False(entry.Property(e => e.Identity).IsTemporary);
            },
            context => Assert.Equal("Banana Joe", context.Set<Gumball>().Single(e => e.Id == id).Identity));
    }

    [ConditionalFact]
    public virtual void Identity_property_on_Added_entity_with_default_value_gets_value_from_store()
    {
        var id = 0;

        ExecuteWithStrategyInTransaction(
            context =>
            {
                var entity = context.Add(new Gumball()).Entity;

                context.SaveChanges();
                id = entity.Id;

                Assert.Equal("Banana Joe", entity.Identity);
            },
            context => Assert.Equal("Banana Joe", context.Set<Gumball>().Single(e => e.Id == id).Identity));
    }

    [ConditionalFact]
    public virtual void Identity_property_on_Added_entity_with_read_only_before_save_throws_if_explicit_values_set()
        => ExecuteWithStrategyInTransaction(
            context =>
            {
                context.Add(new Gumball { IdentityReadOnlyBeforeSave = "Masami" });

                Assert.Equal(
                    CoreStrings.PropertyReadOnlyBeforeSave("IdentityReadOnlyBeforeSave", "Gumball"),
                    Assert.Throws<InvalidOperationException>(() => context.SaveChanges()).Message);
            });

    [ConditionalFact]
    public virtual void Identity_property_on_Added_entity_can_have_value_set_explicitly()
    {
        var id = 0;

        ExecuteWithStrategyInTransaction(
            context =>
            {
                var entity = context.Add(new Gumball { Identity = "Masami" }).Entity;

                context.SaveChanges();
                id = entity.Id;

                Assert.Equal("Masami", entity.Identity);
            },
            context => Assert.Equal("Masami", context.Set<Gumball>().Single(e => e.Id == id).Identity));
    }

    [ConditionalFact]
    public virtual void Identity_property_on_Modified_entity_with_read_only_after_save_throws_if_value_is_in_modified_state()
    {
        var id = 0;

        ExecuteWithStrategyInTransaction(
            context =>
            {
                var entity = context.Add(new Gumball()).Entity;

                context.SaveChanges();
                id = entity.Id;
            },
            context =>
            {
                var gumball = context.Set<Gumball>().Single(e => e.Id == id);

                Assert.Equal("Anton", gumball.IdentityReadOnlyAfterSave);

                gumball.IdentityReadOnlyAfterSave = "Masami";
                gumball.NotStoreGenerated = "Larry Needlemeye";

                Assert.Equal(
                    CoreStrings.PropertyReadOnlyAfterSave("IdentityReadOnlyAfterSave", "Gumball"),
                    Assert.Throws<InvalidOperationException>(() => context.SaveChanges()).Message);
            });
    }

    [ConditionalFact]
    public virtual void Identity_property_on_Modified_entity_is_included_in_update_when_modified()
    {
        var id = 0;

        ExecuteWithStrategyInTransaction(
            context =>
            {
                var entity = context.Add(new Gumball()).Entity;

                context.SaveChanges();
                id = entity.Id;
            },
            context =>
            {
                var gumball = context.Set<Gumball>().Single(e => e.Id == id);

                Assert.Equal("Banana Joe", gumball.Identity);

                gumball.Identity = "Masami";
                gumball.NotStoreGenerated = "Larry Needlemeye";

                context.SaveChanges();

                Assert.Equal("Masami", gumball.Identity);
            },
            context => Assert.Equal("Masami", context.Set<Gumball>().Single(e => e.Id == id).Identity));
    }

    [ConditionalFact]
    public virtual void Identity_property_on_Modified_entity_is_not_included_in_update_when_not_modified()
    {
        var id = 0;

        ExecuteWithStrategyInTransaction(
            context =>
            {
                var entity = context.Add(new Gumball()).Entity;

                context.SaveChanges();
                id = entity.Id;
            },
            context =>
            {
                var gumball = context.Set<Gumball>().Single(e => e.Id == id);

                Assert.Equal("Banana Joe", gumball.Identity);

                gumball.Identity = "Masami";
                gumball.NotStoreGenerated = "Larry Needlemeye";

                context.Entry(gumball).Property(e => e.Identity).OriginalValue = "Masami";
                context.Entry(gumball).Property(e => e.Identity).IsModified = false;

                context.SaveChanges();

                Assert.Equal("Masami", gumball.Identity);
            },
            context => Assert.Equal("Banana Joe", context.Set<Gumball>().Single(e => e.Id == id).Identity));
    }

    [ConditionalFact]
    public virtual void Always_identity_property_on_Added_entity_with_temporary_value_gets_value_from_store()
    {
        var id = 0;

        ExecuteWithStrategyInTransaction(
            context =>
            {
                var entry = context.Add(new Gumball { AlwaysIdentity = "Masami" });
                entry.Property(e => e.AlwaysIdentity).IsTemporary = true;

                context.SaveChanges();
                id = entry.Entity.Id;

                Assert.Equal("Banana Joe", entry.Entity.AlwaysIdentity);
            },
            context => Assert.Equal("Banana Joe", context.Set<Gumball>().Single(e => e.Id == id).AlwaysIdentity));
    }

    [ConditionalFact]
    public virtual void Always_identity_property_on_Added_entity_with_default_value_gets_value_from_store()
    {
        var id = 0;

        ExecuteWithStrategyInTransaction(
            context =>
            {
                var entity = context.Add(new Gumball()).Entity;

                context.SaveChanges();
                id = entity.Id;

                Assert.Equal("Banana Joe", entity.AlwaysIdentity);
            },
            context => Assert.Equal("Banana Joe", context.Set<Gumball>().Single(e => e.Id == id).AlwaysIdentity));
    }

    [ConditionalFact]
    public virtual void Always_identity_property_on_Added_entity_with_read_only_before_save_throws_if_explicit_values_set()
        => ExecuteWithStrategyInTransaction(
            context =>
            {
                context.Add(new Gumball { AlwaysIdentityReadOnlyBeforeSave = "Masami" });

                Assert.Equal(
                    CoreStrings.PropertyReadOnlyBeforeSave("AlwaysIdentityReadOnlyBeforeSave", "Gumball"),
                    Assert.Throws<InvalidOperationException>(() => context.SaveChanges()).Message);
            });

    [ConditionalFact]
    public virtual void Always_identity_property_on_Modified_entity_with_read_only_after_save_throws_if_value_is_in_modified_state()
    {
        var id = 0;

        ExecuteWithStrategyInTransaction(
            context =>
            {
                var entity = context.Add(new Gumball()).Entity;

                context.SaveChanges();
                id = entity.Id;
            },
            context =>
            {
                var gumball = context.Set<Gumball>().Single(e => e.Id == id);

                Assert.Equal("Anton", gumball.AlwaysIdentityReadOnlyAfterSave);

                gumball.AlwaysIdentityReadOnlyAfterSave = "Masami";
                gumball.NotStoreGenerated = "Larry Needlemeye";

                Assert.Equal(
                    CoreStrings.PropertyReadOnlyAfterSave("AlwaysIdentityReadOnlyAfterSave", "Gumball"),
                    Assert.Throws<InvalidOperationException>(() => context.SaveChanges()).Message);
            });
    }

    [ConditionalFact]
    public virtual void Always_identity_property_on_Modified_entity_is_not_included_in_the_update_when_not_modified()
    {
        var id = 0;

        ExecuteWithStrategyInTransaction(
            context =>
            {
                var entity = context.Add(new Gumball()).Entity;

                context.SaveChanges();
                id = entity.Id;
            },
            context =>
            {
                var gumball = context.Set<Gumball>().Single(e => e.Id == id);

                Assert.Equal("Banana Joe", gumball.AlwaysIdentity);

                gumball.AlwaysIdentity = "Masami";
                gumball.NotStoreGenerated = "Larry Needlemeye";

                context.Entry(gumball).Property(e => e.AlwaysIdentity).OriginalValue = "Masami";
                context.Entry(gumball).Property(e => e.AlwaysIdentity).IsModified = false;

                context.SaveChanges();

                Assert.Equal("Masami", gumball.AlwaysIdentity);
            }, context => Assert.Equal("Banana Joe", context.Set<Gumball>().Single(e => e.Id == id).AlwaysIdentity));
    }

    [ConditionalFact]
    public virtual void Computed_property_on_Added_entity_with_temporary_value_gets_value_from_store()
    {
        var id = 0;

        ExecuteWithStrategyInTransaction(
            context =>
            {
                var entry = context.Add(new Gumball { Computed = "Masami" });
                entry.Property(e => e.Computed).IsTemporary = true;

                context.SaveChanges();
                id = entry.Entity.Id;

                Assert.Equal("Alan", entry.Entity.Computed);
            },
            context => Assert.Equal("Alan", context.Set<Gumball>().Single(e => e.Id == id).Computed));
    }

    [ConditionalFact]
    public virtual void Computed_property_on_Added_entity_with_default_value_gets_value_from_store()
    {
        var id = 0;

        ExecuteWithStrategyInTransaction(
            context =>
            {
                var entity = context.Add(new Gumball()).Entity;

                context.SaveChanges();
                id = entity.Id;

                Assert.Equal("Alan", entity.Computed);
            },
            context => Assert.Equal("Alan", context.Set<Gumball>().Single(e => e.Id == id).Computed));
    }

    [ConditionalFact]
    public virtual void Computed_property_on_Added_entity_with_read_only_before_save_throws_if_explicit_values_set()
        => ExecuteWithStrategyInTransaction(
            context =>
            {
                context.Add(new Gumball { ComputedReadOnlyBeforeSave = "Masami" });

                Assert.Equal(
                    CoreStrings.PropertyReadOnlyBeforeSave("ComputedReadOnlyBeforeSave", "Gumball"),
                    Assert.Throws<InvalidOperationException>(() => context.SaveChanges()).Message);
            });

    [ConditionalFact]
    public virtual void Computed_property_on_Added_entity_can_have_value_set_explicitly()
    {
        var id = 0;

        ExecuteWithStrategyInTransaction(
            context =>
            {
                var entity = context.Add(new Gumball { Computed = "Masami" }).Entity;

                context.SaveChanges();
                id = entity.Id;

                Assert.Equal("Masami", entity.Computed);
            },
            context => Assert.Equal("Masami", context.Set<Gumball>().Single(e => e.Id == id).Computed));
    }

    [ConditionalFact]
    public virtual void Computed_property_on_Modified_entity_with_read_only_after_save_throws_if_value_is_in_modified_state()
    {
        var id = 0;

        ExecuteWithStrategyInTransaction(
            context =>
            {
                var entity = context.Add(new Gumball()).Entity;

                context.SaveChanges();
                id = entity.Id;
            },
            context =>
            {
                var gumball = context.Set<Gumball>().Single(e => e.Id == id);

                Assert.Equal("Tina Rex", gumball.ComputedReadOnlyAfterSave);

                gumball.ComputedReadOnlyAfterSave = "Masami";
                gumball.NotStoreGenerated = "Larry Needlemeye";

                Assert.Equal(
                    CoreStrings.PropertyReadOnlyAfterSave("ComputedReadOnlyAfterSave", "Gumball"),
                    Assert.Throws<InvalidOperationException>(() => context.SaveChanges()).Message);
            });
    }

    [ConditionalFact]
    public virtual void Computed_property_on_Modified_entity_is_included_in_update_when_modified()
    {
        var id = 0;

        ExecuteWithStrategyInTransaction(
            context =>
            {
                var entity = context.Add(new Gumball()).Entity;

                context.SaveChanges();
                id = entity.Id;
            },
            context =>
            {
                var gumball = context.Set<Gumball>().Single(e => e.Id == id);

                Assert.Equal("Alan", gumball.Computed);

                gumball.Computed = "Masami";
                gumball.NotStoreGenerated = "Larry Needlemeye";

                context.SaveChanges();

                Assert.Equal("Masami", gumball.Computed);
            },
            context => Assert.Equal("Masami", context.Set<Gumball>().Single(e => e.Id == id).Computed));
    }

    [ConditionalFact]
    public virtual void Computed_property_on_Modified_entity_is_read_from_store_when_not_modified()
    {
        var id = 0;

        ExecuteWithStrategyInTransaction(
            context =>
            {
                var entity = context.Add(new Gumball()).Entity;

                context.SaveChanges();
                id = entity.Id;
            },
            context =>
            {
                var gumball = context.Set<Gumball>().Single(e => e.Id == id);

                Assert.Equal("Alan", gumball.Computed);

                gumball.Computed = "Masami";
                gumball.NotStoreGenerated = "Larry Needlemeye";

                context.Entry(gumball).Property(e => e.Computed).OriginalValue = "Masami";
                context.Entry(gumball).Property(e => e.Computed).IsModified = false;

                context.SaveChanges();

                Assert.Equal("Alan", gumball.Computed);
            },
            context => Assert.Equal("Alan", context.Set<Gumball>().Single(e => e.Id == id).Computed));
    }

    [ConditionalFact]
    public virtual void Always_computed_property_on_Added_entity_with_temporary_value_gets_value_from_store()
    {
        var id = 0;

        ExecuteWithStrategyInTransaction(
            context =>
            {
                var entry = context.Add(new Gumball { AlwaysComputed = "Masami" });
                entry.Property(e => e.AlwaysComputed).IsTemporary = true;

                context.SaveChanges();
                id = entry.Entity.Id;

                Assert.Equal("Alan", entry.Entity.AlwaysComputed);
            },
            context => Assert.Equal("Alan", context.Set<Gumball>().Single(e => e.Id == id).AlwaysComputed));
    }

    [ConditionalFact]
    public virtual void Always_computed_property_on_Added_entity_with_default_value_gets_value_from_store()
    {
        var id = 0;

        ExecuteWithStrategyInTransaction(
            context =>
            {
                var entity = context.Add(new Gumball()).Entity;

                context.SaveChanges();
                id = entity.Id;

                Assert.Equal("Alan", entity.AlwaysComputed);
            },
            context => Assert.Equal("Alan", context.Set<Gumball>().Single(e => e.Id == id).AlwaysComputed));
    }

    [ConditionalFact]
    public virtual void Always_computed_property_on_Added_entity_with_read_only_before_save_throws_if_explicit_values_set()
        => ExecuteWithStrategyInTransaction(
            context =>
            {
                context.Add(new Gumball { AlwaysComputedReadOnlyBeforeSave = "Masami" });

                Assert.Equal(
                    CoreStrings.PropertyReadOnlyBeforeSave("AlwaysComputedReadOnlyBeforeSave", "Gumball"),
                    Assert.Throws<InvalidOperationException>(() => context.SaveChanges()).Message);
            });

    [ConditionalFact]
    public virtual void Always_computed_property_on_Modified_entity_with_read_only_after_save_throws_if_value_is_in_modified_state()
    {
        var id = 0;

        ExecuteWithStrategyInTransaction(
            context =>
            {
                var entity = context.Add(new Gumball()).Entity;

                context.SaveChanges();
                id = entity.Id;
            },
            context =>
            {
                var gumball = context.Set<Gumball>().Single(e => e.Id == id);

                Assert.Equal("Tina Rex", gumball.AlwaysComputedReadOnlyAfterSave);

                gumball.AlwaysComputedReadOnlyAfterSave = "Masami";
                gumball.NotStoreGenerated = "Larry Needlemeye";

                Assert.Equal(
                    CoreStrings.PropertyReadOnlyAfterSave("AlwaysComputedReadOnlyAfterSave", "Gumball"),
                    Assert.Throws<InvalidOperationException>(() => context.SaveChanges()).Message);
            });
    }

    [ConditionalFact]
    public virtual void Always_computed_property_on_Modified_entity_is_read_from_store_when_not_modified()
    {
        var id = 0;

        ExecuteWithStrategyInTransaction(
            context =>
            {
                var entity = context.Add(new Gumball()).Entity;

                context.SaveChanges();
                id = entity.Id;
            },
            context =>
            {
                var gumball = context.Set<Gumball>().Single(e => e.Id == id);

                Assert.Equal("Alan", gumball.AlwaysComputed);

                gumball.AlwaysComputed = "Masami";
                gumball.NotStoreGenerated = "Larry Needlemeye";

                context.Entry(gumball).Property(e => e.AlwaysComputed).OriginalValue = "Masami";
                context.Entry(gumball).Property(e => e.AlwaysComputed).IsModified = false;

                context.SaveChanges();

                Assert.Equal("Alan", gumball.AlwaysComputed);
            },
            context => Assert.Equal("Alan", context.Set<Gumball>().Single(e => e.Id == id).AlwaysComputed));
    }

    [ConditionalFact]
    public virtual void Fields_used_correctly_for_store_generated_values()
    {
        var id = 0;
        ExecuteWithStrategyInTransaction(
            context =>
            {
                var entity = context.Add(new WithBackingFields()).Entity;

                context.SaveChanges();
                id = entity.Id;
            },
            context =>
            {
                var entity = context.Set<WithBackingFields>().Single(e => e.Id.Equals(id));
                Assert.Equal(1, entity.NullableAsNonNullable);
                Assert.Equal(1, entity.NonNullableAsNullable);
            });
    }

    [ConditionalFact]
    public virtual void Nullable_fields_get_defaults_when_not_set()
        => ExecuteWithStrategyInTransaction(
            context =>
            {
                var entity = context.Add(new WithNullableBackingFields()).Entity;

                context.SaveChanges();

                Assert.NotEqual(0, entity.Id);
                Assert.True(entity.NullableBackedBoolTrueDefault);
                Assert.Equal(-1, entity.NullableBackedIntNonZeroDefault);
                Assert.False(entity.NullableBackedBoolFalseDefault);
                Assert.Equal(0, entity.NullableBackedIntZeroDefault);
            },
            context =>
            {
                var entity = context.Set<WithNullableBackingFields>().Single();
                Assert.True(entity.NullableBackedBoolTrueDefault);
                Assert.Equal(-1, entity.NullableBackedIntNonZeroDefault);
                Assert.False(entity.NullableBackedBoolFalseDefault);
                Assert.Equal(0, entity.NullableBackedIntZeroDefault);
            });

    [ConditionalFact]
    public virtual void Nullable_fields_store_non_defaults_when_set()
        => ExecuteWithStrategyInTransaction(
            context =>
            {
                var entity = context.Add(
                    new WithNullableBackingFields
                    {
                        NullableBackedBoolTrueDefault = false,
                        NullableBackedIntNonZeroDefault = 0,
                        NullableBackedBoolFalseDefault = true,
                        NullableBackedIntZeroDefault = -1
                    }).Entity;

                context.SaveChanges();

                Assert.NotEqual(0, entity.Id);
                Assert.False(entity.NullableBackedBoolTrueDefault);
                Assert.Equal(0, entity.NullableBackedIntNonZeroDefault);
                Assert.True(entity.NullableBackedBoolFalseDefault);
                Assert.Equal(-1, entity.NullableBackedIntZeroDefault);
            },
            context =>
            {
                var entity = context.Set<WithNullableBackingFields>().Single();
                Assert.False(entity.NullableBackedBoolTrueDefault);
                Assert.Equal(0, entity.NullableBackedIntNonZeroDefault);
                Assert.True(entity.NullableBackedBoolFalseDefault);
                Assert.Equal(-1, entity.NullableBackedIntZeroDefault);
            });

    [ConditionalFact]
    public virtual void Nullable_fields_store_any_value_when_set()
        => ExecuteWithStrategyInTransaction(
            context =>
            {
                var entity = context.Add(
                    new WithNullableBackingFields
                    {
                        NullableBackedBoolTrueDefault = true,
                        NullableBackedIntNonZeroDefault = 3,
                        NullableBackedBoolFalseDefault = true,
                        NullableBackedIntZeroDefault = 5
                    }).Entity;

                context.SaveChanges();

                Assert.NotEqual(0, entity.Id);
                Assert.True(entity.NullableBackedBoolTrueDefault);
                Assert.Equal(3, entity.NullableBackedIntNonZeroDefault);
                Assert.True(entity.NullableBackedBoolFalseDefault);
                Assert.Equal(5, entity.NullableBackedIntZeroDefault);
            },
            context =>
            {
                var entity = context.Set<WithNullableBackingFields>().Single();
                Assert.True(entity.NullableBackedBoolTrueDefault);
                Assert.Equal(3, entity.NullableBackedIntNonZeroDefault);
                Assert.True(entity.NullableBackedBoolFalseDefault);
                Assert.Equal(5, entity.NullableBackedIntZeroDefault);
            });

    [ConditionalFact]
    public virtual void Object_fields_get_defaults_when_not_set()
        => ExecuteWithStrategyInTransaction(
            context =>
            {
                var entity = context.Add(new WithObjectBackingFields()).Entity;

                context.SaveChanges();

                Assert.NotEqual(0, entity.Id);
                Assert.True(entity.NullableBackedBoolTrueDefault);
                Assert.Equal(-1, entity.NullableBackedIntNonZeroDefault);
                Assert.False(entity.NullableBackedBoolFalseDefault);
                Assert.Equal(0, entity.NullableBackedIntZeroDefault);
            },
            context =>
            {
                var entity = context.Set<WithObjectBackingFields>().Single();
                Assert.True(entity.NullableBackedBoolTrueDefault);
                Assert.Equal(-1, entity.NullableBackedIntNonZeroDefault);
                Assert.False(entity.NullableBackedBoolFalseDefault);
                Assert.Equal(0, entity.NullableBackedIntZeroDefault);
            });

    [ConditionalFact]
    public virtual void Object_fields_store_non_defaults_when_set()
        => ExecuteWithStrategyInTransaction(
            context =>
            {
                var entity = context.Add(
                    new WithObjectBackingFields
                    {
                        NullableBackedBoolTrueDefault = false,
                        NullableBackedIntNonZeroDefault = 0,
                        NullableBackedBoolFalseDefault = true,
                        NullableBackedIntZeroDefault = -1
                    }).Entity;

                context.SaveChanges();

                Assert.NotEqual(0, entity.Id);
                Assert.False(entity.NullableBackedBoolTrueDefault);
                Assert.Equal(0, entity.NullableBackedIntNonZeroDefault);
                Assert.True(entity.NullableBackedBoolFalseDefault);
                Assert.Equal(-1, entity.NullableBackedIntZeroDefault);
            },
            context =>
            {
                var entity = context.Set<WithObjectBackingFields>().Single();
                Assert.False(entity.NullableBackedBoolTrueDefault);
                Assert.Equal(0, entity.NullableBackedIntNonZeroDefault);
                Assert.True(entity.NullableBackedBoolFalseDefault);
                Assert.Equal(-1, entity.NullableBackedIntZeroDefault);
            });

    [ConditionalFact]
    public virtual void Object_fields_store_any_value_when_set()
        => ExecuteWithStrategyInTransaction(
            context =>
            {
                var entity = context.Add(
                    new WithObjectBackingFields
                    {
                        NullableBackedBoolTrueDefault = true,
                        NullableBackedIntNonZeroDefault = 3,
                        NullableBackedBoolFalseDefault = true,
                        NullableBackedIntZeroDefault = 5
                    }).Entity;

                context.SaveChanges();

                Assert.NotEqual(0, entity.Id);
                Assert.True(entity.NullableBackedBoolTrueDefault);
                Assert.Equal(3, entity.NullableBackedIntNonZeroDefault);
                Assert.True(entity.NullableBackedBoolFalseDefault);
                Assert.Equal(5, entity.NullableBackedIntZeroDefault);
            },
            context =>
            {
                var entity = context.Set<WithObjectBackingFields>().Single();
                Assert.True(entity.NullableBackedBoolTrueDefault);
                Assert.Equal(3, entity.NullableBackedIntNonZeroDefault);
                Assert.True(entity.NullableBackedBoolFalseDefault);
                Assert.Equal(5, entity.NullableBackedIntZeroDefault);
            });

    protected class Darwin
    {
        public int? _id;

        public int Id
        {
            get => _id ?? 0;
            set => _id = value;
        }

        public string Name { get; set; }

        public ICollection<Species> MixedMetaphors { get; set; }
        public Species Species { get; set; }
    }

    protected class Species
    {
        public int Id { get; set; }
        public string Name { get; set; }

        public int? DarwinId { get; set; }
        public int? MetaphoricId { get; set; }
    }

    protected class Gumball
    {
        public int Id { get; set; }
        public string NotStoreGenerated { get; set; }

        public string Identity { get; set; }
        public string IdentityReadOnlyBeforeSave { get; set; }
        public string IdentityReadOnlyAfterSave { get; set; }

        public string AlwaysIdentity { get; set; }
        public string AlwaysIdentityReadOnlyBeforeSave { get; set; }
        public string AlwaysIdentityReadOnlyAfterSave { get; set; }

        public string Computed { get; set; }
        public string ComputedReadOnlyBeforeSave { get; set; }
        public string ComputedReadOnlyAfterSave { get; set; }

        public string AlwaysComputed { get; set; }
        public string AlwaysComputedReadOnlyBeforeSave { get; set; }
        public string AlwaysComputedReadOnlyAfterSave { get; set; }
    }

    protected class Anais
    {
        public int Id { get; set; }
        public string Never { get; set; }
        public string NeverUseBeforeUseAfter { get; set; }
        public string NeverIgnoreBeforeUseAfter { get; set; }
        public string NeverThrowBeforeUseAfter { get; set; }
        public string NeverUseBeforeIgnoreAfter { get; set; }
        public string NeverIgnoreBeforeIgnoreAfter { get; set; }
        public string NeverThrowBeforeIgnoreAfter { get; set; }
        public string NeverUseBeforeThrowAfter { get; set; }
        public string NeverIgnoreBeforeThrowAfter { get; set; }
        public string NeverThrowBeforeThrowAfter { get; set; }

        public string OnAdd { get; set; }
        public string OnAddUseBeforeUseAfter { get; set; }
        public string OnAddIgnoreBeforeUseAfter { get; set; }
        public string OnAddThrowBeforeUseAfter { get; set; }
        public string OnAddUseBeforeIgnoreAfter { get; set; }
        public string OnAddIgnoreBeforeIgnoreAfter { get; set; }
        public string OnAddThrowBeforeIgnoreAfter { get; set; }
        public string OnAddUseBeforeThrowAfter { get; set; }
        public string OnAddIgnoreBeforeThrowAfter { get; set; }
        public string OnAddThrowBeforeThrowAfter { get; set; }

        public string OnAddOrUpdate { get; set; }
        public string OnAddOrUpdateUseBeforeUseAfter { get; set; }
        public string OnAddOrUpdateIgnoreBeforeUseAfter { get; set; }
        public string OnAddOrUpdateThrowBeforeUseAfter { get; set; }
        public string OnAddOrUpdateUseBeforeIgnoreAfter { get; set; }
        public string OnAddOrUpdateIgnoreBeforeIgnoreAfter { get; set; }
        public string OnAddOrUpdateThrowBeforeIgnoreAfter { get; set; }
        public string OnAddOrUpdateUseBeforeThrowAfter { get; set; }
        public string OnAddOrUpdateIgnoreBeforeThrowAfter { get; set; }
        public string OnAddOrUpdateThrowBeforeThrowAfter { get; set; }

        public string OnUpdate { get; set; }
        public string OnUpdateUseBeforeUseAfter { get; set; }
        public string OnUpdateIgnoreBeforeUseAfter { get; set; }
        public string OnUpdateThrowBeforeUseAfter { get; set; }
        public string OnUpdateUseBeforeIgnoreAfter { get; set; }
        public string OnUpdateIgnoreBeforeIgnoreAfter { get; set; }
        public string OnUpdateThrowBeforeIgnoreAfter { get; set; }
        public string OnUpdateUseBeforeThrowAfter { get; set; }
        public string OnUpdateIgnoreBeforeThrowAfter { get; set; }
        public string OnUpdateThrowBeforeThrowAfter { get; set; }
    }

    protected class WithBackingFields
    {
#pragma warning disable RCS1085 // Use auto-implemented property.
        // ReSharper disable ConvertToAutoProperty
        private int _id;

        public int Id
        {
            get => _id;
            set => _id = value;
        }
        // ReSharper restore ConvertToAutoProperty
#pragma warning restore RCS1085 // Use auto-implemented property.

        private int? _nullableAsNonNullable = 0;

        public int NullableAsNonNullable
        {
            get => (int)_nullableAsNonNullable;
            set => _nullableAsNonNullable = value;
        }

        private int _nonNullableAsNullable;

        public int? NonNullableAsNullable
        {
            get => _nonNullableAsNullable;
            set => _nonNullableAsNullable = (int)value;
        }
    }

    protected class WithNullableBackingFields
    {
        private int? _id;

        public int Id
        {
            get => _id ?? throw new Exception("Bang!");
            set => _id = value;
        }

        private bool? _nullableBackedBoolTrueDefault;

        public bool NullableBackedBoolTrueDefault
        {
            get => _nullableBackedBoolTrueDefault ?? true;
            set => _nullableBackedBoolTrueDefault = value;
        }

        private int? _nullableBackedIntNonZeroDefault;

        public int NullableBackedIntNonZeroDefault
        {
            get => _nullableBackedIntNonZeroDefault ?? -1;
            set => _nullableBackedIntNonZeroDefault = value;
        }

        private bool? _nullableBackedBoolFalseDefault;

        public bool NullableBackedBoolFalseDefault
        {
            get => _nullableBackedBoolFalseDefault ?? false;
            set => _nullableBackedBoolFalseDefault = value;
        }

        private int? _nullableBackedIntZeroDefault;

        public int NullableBackedIntZeroDefault
        {
            get => _nullableBackedIntZeroDefault ?? 0;
            set => _nullableBackedIntZeroDefault = value;
        }
    }

    protected class WithObjectBackingFields
    {
        private object _id;

        public int Id
        {
            get => (int)(_id ?? 0);
            set => _id = value;
        }

        private object _nullableBackedBoolTrueDefault;

        public bool NullableBackedBoolTrueDefault
        {
            get => (bool)(_nullableBackedBoolTrueDefault ?? throw new Exception("Bang!"));
            set => _nullableBackedBoolTrueDefault = value;
        }

        private object _nullableBackedIntNonZeroDefault;

        public int NullableBackedIntNonZeroDefault
        {
            get => (int)(_nullableBackedIntNonZeroDefault ?? throw new Exception("Bang!"));
            set => _nullableBackedIntNonZeroDefault = value;
        }

        private object _nullableBackedBoolFalseDefault;

        public bool NullableBackedBoolFalseDefault
        {
            get => (bool)(_nullableBackedBoolFalseDefault ?? false);
            set => _nullableBackedBoolFalseDefault = value;
        }

        private object _nullableBackedIntZeroDefault;

        public int NullableBackedIntZeroDefault
        {
            get => (int)(_nullableBackedIntZeroDefault ?? 0);
            set => _nullableBackedIntZeroDefault = value;
        }
    }

    protected class WithConverter<TKey>
    {
        public TKey Id { get; set; }
    }

    protected class IntToString : WithConverter<int>
    {
    }

    protected class GuidToString : WithConverter<Guid>
    {
    }

    protected class GuidToBytes : WithConverter<Guid>
    {
    }

    protected class ShortToBytes : WithConverter<short>
    {
    }

    protected virtual void ExecuteWithStrategyInTransaction(
        Action<DbContext> testOperation,
        Action<DbContext> nestedTestOperation1 = null,
        Action<DbContext> nestedTestOperation2 = null)
        => TestHelpers.ExecuteWithStrategyInTransaction(
            CreateContext, UseTransaction,
            testOperation, nestedTestOperation1, nestedTestOperation2);

    protected virtual void UseTransaction(DatabaseFacade facade, IDbContextTransaction transaction)
    {
    }

    protected DbContext CreateContext()
        => Fixture.CreateContext();

    public abstract class StoreGeneratedFixtureBase : SharedStoreFixtureBase<PoolableDbContext>
    {
        protected override string StoreName { get; } = "StoreGeneratedTest";

        protected override void OnModelCreating(ModelBuilder modelBuilder, DbContext context)
        {
            modelBuilder.Entity<IntToString>().Property(e => e.Id).HasConversion<string>();
            modelBuilder.Entity<GuidToString>().Property(e => e.Id).HasConversion<string>();
            modelBuilder.Entity<GuidToBytes>().Property(e => e.Id).HasConversion<byte[]>();
            modelBuilder.Entity<ShortToBytes>().Property(e => e.Id).HasConversion<byte[]>();

            modelBuilder.Entity<Gumball>(
                b =>
                {
                    var property = b.Property(e => e.Id).ValueGeneratedOnAdd().Metadata;
                    property.SetAfterSaveBehavior(PropertySaveBehavior.Throw);
                    property.SetBeforeSaveBehavior(PropertySaveBehavior.Throw);

                    property = b.Property(e => e.Identity).ValueGeneratedOnAdd().Metadata;
                    property.SetAfterSaveBehavior(PropertySaveBehavior.Save);
                    property.SetBeforeSaveBehavior(PropertySaveBehavior.Save);

                    property = b.Property(e => e.IdentityReadOnlyBeforeSave).ValueGeneratedOnAdd().Metadata;
                    property.SetAfterSaveBehavior(PropertySaveBehavior.Save);
                    property.SetBeforeSaveBehavior(PropertySaveBehavior.Throw);

                    property = b.Property(e => e.IdentityReadOnlyAfterSave).ValueGeneratedOnAdd().Metadata;
                    property.SetAfterSaveBehavior(PropertySaveBehavior.Throw);
                    property.SetBeforeSaveBehavior(PropertySaveBehavior.Save);

                    property = b.Property(e => e.AlwaysIdentity).ValueGeneratedOnAdd().Metadata;
                    property.SetAfterSaveBehavior(PropertySaveBehavior.Save);
                    property.SetBeforeSaveBehavior(PropertySaveBehavior.Save);

                    property = b.Property(e => e.AlwaysIdentityReadOnlyBeforeSave).ValueGeneratedOnAdd().Metadata;
                    property.SetAfterSaveBehavior(PropertySaveBehavior.Save);
                    property.SetBeforeSaveBehavior(PropertySaveBehavior.Throw);

                    property = b.Property(e => e.AlwaysIdentityReadOnlyAfterSave).ValueGeneratedOnAdd().Metadata;
                    property.SetAfterSaveBehavior(PropertySaveBehavior.Throw);
                    property.SetBeforeSaveBehavior(PropertySaveBehavior.Save);

                    property = b.Property(e => e.Computed).ValueGeneratedOnAddOrUpdate().Metadata;
                    property.SetAfterSaveBehavior(PropertySaveBehavior.Save);
                    property.SetBeforeSaveBehavior(PropertySaveBehavior.Save);

                    property = b.Property(e => e.ComputedReadOnlyBeforeSave).ValueGeneratedOnAddOrUpdate().Metadata;
                    property.SetAfterSaveBehavior(PropertySaveBehavior.Save);
                    property.SetBeforeSaveBehavior(PropertySaveBehavior.Throw);

                    property = b.Property(e => e.ComputedReadOnlyAfterSave).ValueGeneratedOnAddOrUpdate().Metadata;
                    property.SetAfterSaveBehavior(PropertySaveBehavior.Throw);
                    property.SetBeforeSaveBehavior(PropertySaveBehavior.Save);

                    property = b.Property(e => e.AlwaysComputed).ValueGeneratedOnAddOrUpdate().Metadata;
                    property.SetAfterSaveBehavior(PropertySaveBehavior.Save);
                    property.SetBeforeSaveBehavior(PropertySaveBehavior.Save);

                    property = b.Property(e => e.AlwaysComputedReadOnlyBeforeSave).ValueGeneratedOnAddOrUpdate().Metadata;
                    property.SetAfterSaveBehavior(PropertySaveBehavior.Save);
                    property.SetBeforeSaveBehavior(PropertySaveBehavior.Throw);

                    property = b.Property(e => e.AlwaysComputedReadOnlyAfterSave).ValueGeneratedOnAddOrUpdate().Metadata;
                    property.SetAfterSaveBehavior(PropertySaveBehavior.Throw);
                    property.SetBeforeSaveBehavior(PropertySaveBehavior.Save);
                });

            modelBuilder.Entity<Anais>(
                b =>
                {
                    b.Property(e => e.Never).ValueGeneratedNever();

                    var property = b.Property(e => e.NeverUseBeforeUseAfter).ValueGeneratedNever().Metadata;
                    property.SetBeforeSaveBehavior(PropertySaveBehavior.Save);
                    property.SetAfterSaveBehavior(PropertySaveBehavior.Save);

                    property = b.Property(e => e.NeverIgnoreBeforeUseAfter).ValueGeneratedNever().Metadata;
                    property.SetBeforeSaveBehavior(PropertySaveBehavior.Ignore);
                    property.SetAfterSaveBehavior(PropertySaveBehavior.Save);

                    property = b.Property(e => e.NeverThrowBeforeUseAfter).ValueGeneratedNever().Metadata;
                    property.SetBeforeSaveBehavior(PropertySaveBehavior.Throw);
                    property.SetAfterSaveBehavior(PropertySaveBehavior.Save);

                    property = b.Property(e => e.NeverUseBeforeIgnoreAfter).ValueGeneratedNever().Metadata;
                    property.SetBeforeSaveBehavior(PropertySaveBehavior.Save);
                    property.SetAfterSaveBehavior(PropertySaveBehavior.Ignore);

                    property = b.Property(e => e.NeverIgnoreBeforeIgnoreAfter).ValueGeneratedNever().Metadata;
                    property.SetBeforeSaveBehavior(PropertySaveBehavior.Ignore);
                    property.SetAfterSaveBehavior(PropertySaveBehavior.Ignore);

                    property = b.Property(e => e.NeverThrowBeforeIgnoreAfter).ValueGeneratedNever().Metadata;
                    property.SetBeforeSaveBehavior(PropertySaveBehavior.Throw);
                    property.SetAfterSaveBehavior(PropertySaveBehavior.Ignore);

                    property = b.Property(e => e.NeverUseBeforeThrowAfter).ValueGeneratedNever().Metadata;
                    property.SetBeforeSaveBehavior(PropertySaveBehavior.Save);
                    property.SetAfterSaveBehavior(PropertySaveBehavior.Throw);

                    property = b.Property(e => e.NeverIgnoreBeforeThrowAfter).ValueGeneratedNever().Metadata;
                    property.SetBeforeSaveBehavior(PropertySaveBehavior.Ignore);
                    property.SetAfterSaveBehavior(PropertySaveBehavior.Throw);

                    property = b.Property(e => e.NeverThrowBeforeThrowAfter).ValueGeneratedNever().Metadata;
                    property.SetBeforeSaveBehavior(PropertySaveBehavior.Throw);
                    property.SetAfterSaveBehavior(PropertySaveBehavior.Throw);

                    b.Property(e => e.OnAdd).ValueGeneratedOnAdd();

                    property = b.Property(e => e.OnAddUseBeforeUseAfter).ValueGeneratedOnAdd().Metadata;
                    property.SetBeforeSaveBehavior(PropertySaveBehavior.Save);
                    property.SetAfterSaveBehavior(PropertySaveBehavior.Save);

                    property = b.Property(e => e.OnAddIgnoreBeforeUseAfter).ValueGeneratedOnAdd().Metadata;
                    property.SetBeforeSaveBehavior(PropertySaveBehavior.Ignore);
                    property.SetAfterSaveBehavior(PropertySaveBehavior.Save);

                    property = b.Property(e => e.OnAddThrowBeforeUseAfter).ValueGeneratedOnAdd().Metadata;
                    property.SetBeforeSaveBehavior(PropertySaveBehavior.Throw);
                    property.SetAfterSaveBehavior(PropertySaveBehavior.Save);

                    property = b.Property(e => e.OnAddUseBeforeIgnoreAfter).ValueGeneratedOnAdd().Metadata;
                    property.SetBeforeSaveBehavior(PropertySaveBehavior.Save);
                    property.SetAfterSaveBehavior(PropertySaveBehavior.Ignore);

                    property = b.Property(e => e.OnAddIgnoreBeforeIgnoreAfter).ValueGeneratedOnAdd().Metadata;
                    property.SetBeforeSaveBehavior(PropertySaveBehavior.Ignore);
                    property.SetAfterSaveBehavior(PropertySaveBehavior.Ignore);

                    property = b.Property(e => e.OnAddThrowBeforeIgnoreAfter).ValueGeneratedOnAdd().Metadata;
                    property.SetBeforeSaveBehavior(PropertySaveBehavior.Throw);
                    property.SetAfterSaveBehavior(PropertySaveBehavior.Ignore);

                    property = b.Property(e => e.OnAddUseBeforeThrowAfter).ValueGeneratedOnAdd().Metadata;
                    property.SetBeforeSaveBehavior(PropertySaveBehavior.Save);
                    property.SetAfterSaveBehavior(PropertySaveBehavior.Throw);

                    property = b.Property(e => e.OnAddIgnoreBeforeThrowAfter).ValueGeneratedOnAdd().Metadata;
                    property.SetBeforeSaveBehavior(PropertySaveBehavior.Ignore);
                    property.SetAfterSaveBehavior(PropertySaveBehavior.Throw);

                    property = b.Property(e => e.OnAddThrowBeforeThrowAfter).ValueGeneratedOnAdd().Metadata;
                    property.SetBeforeSaveBehavior(PropertySaveBehavior.Throw);
                    property.SetAfterSaveBehavior(PropertySaveBehavior.Throw);

                    b.Property(e => e.OnAddOrUpdate).ValueGeneratedOnAddOrUpdate();

                    property = b.Property(e => e.OnAddOrUpdateUseBeforeUseAfter).ValueGeneratedOnAddOrUpdate().Metadata;
                    property.SetBeforeSaveBehavior(PropertySaveBehavior.Save);
                    property.SetAfterSaveBehavior(PropertySaveBehavior.Save);

                    property = b.Property(e => e.OnAddOrUpdateIgnoreBeforeUseAfter).ValueGeneratedOnAddOrUpdate().Metadata;
                    property.SetBeforeSaveBehavior(PropertySaveBehavior.Ignore);
                    property.SetAfterSaveBehavior(PropertySaveBehavior.Save);

                    property = b.Property(e => e.OnAddOrUpdateThrowBeforeUseAfter).ValueGeneratedOnAddOrUpdate().Metadata;
                    property.SetBeforeSaveBehavior(PropertySaveBehavior.Throw);
                    property.SetAfterSaveBehavior(PropertySaveBehavior.Save);

                    property = b.Property(e => e.OnAddOrUpdateUseBeforeIgnoreAfter).ValueGeneratedOnAddOrUpdate().Metadata;
                    property.SetBeforeSaveBehavior(PropertySaveBehavior.Save);
                    property.SetAfterSaveBehavior(PropertySaveBehavior.Ignore);

                    property = b.Property(e => e.OnAddOrUpdateIgnoreBeforeIgnoreAfter).ValueGeneratedOnAddOrUpdate().Metadata;
                    property.SetBeforeSaveBehavior(PropertySaveBehavior.Ignore);
                    property.SetAfterSaveBehavior(PropertySaveBehavior.Ignore);

                    property = b.Property(e => e.OnAddOrUpdateThrowBeforeIgnoreAfter).ValueGeneratedOnAddOrUpdate().Metadata;
                    property.SetBeforeSaveBehavior(PropertySaveBehavior.Throw);
                    property.SetAfterSaveBehavior(PropertySaveBehavior.Ignore);

                    property = b.Property(e => e.OnAddOrUpdateUseBeforeThrowAfter).ValueGeneratedOnAddOrUpdate().Metadata;
                    property.SetBeforeSaveBehavior(PropertySaveBehavior.Save);
                    property.SetAfterSaveBehavior(PropertySaveBehavior.Throw);

                    property = b.Property(e => e.OnAddOrUpdateIgnoreBeforeThrowAfter).ValueGeneratedOnAddOrUpdate().Metadata;
                    property.SetBeforeSaveBehavior(PropertySaveBehavior.Ignore);
                    property.SetAfterSaveBehavior(PropertySaveBehavior.Throw);

                    property = b.Property(e => e.OnAddOrUpdateThrowBeforeThrowAfter).ValueGeneratedOnAddOrUpdate().Metadata;
                    property.SetBeforeSaveBehavior(PropertySaveBehavior.Throw);
                    property.SetAfterSaveBehavior(PropertySaveBehavior.Throw);

                    b.Property(e => e.OnUpdate).ValueGeneratedOnUpdate();

                    property = b.Property(e => e.OnUpdateUseBeforeUseAfter).ValueGeneratedOnUpdate().Metadata;
                    property.SetBeforeSaveBehavior(PropertySaveBehavior.Save);
                    property.SetAfterSaveBehavior(PropertySaveBehavior.Save);

                    property = b.Property(e => e.OnUpdateIgnoreBeforeUseAfter).ValueGeneratedOnUpdate().Metadata;
                    property.SetBeforeSaveBehavior(PropertySaveBehavior.Ignore);
                    property.SetAfterSaveBehavior(PropertySaveBehavior.Save);

                    property = b.Property(e => e.OnUpdateThrowBeforeUseAfter).ValueGeneratedOnUpdate().Metadata;
                    property.SetBeforeSaveBehavior(PropertySaveBehavior.Throw);
                    property.SetAfterSaveBehavior(PropertySaveBehavior.Save);

                    property = b.Property(e => e.OnUpdateUseBeforeIgnoreAfter).ValueGeneratedOnUpdate().Metadata;
                    property.SetBeforeSaveBehavior(PropertySaveBehavior.Save);
                    property.SetAfterSaveBehavior(PropertySaveBehavior.Ignore);

                    property = b.Property(e => e.OnUpdateIgnoreBeforeIgnoreAfter).ValueGeneratedOnUpdate().Metadata;
                    property.SetBeforeSaveBehavior(PropertySaveBehavior.Ignore);
                    property.SetAfterSaveBehavior(PropertySaveBehavior.Ignore);

                    property = b.Property(e => e.OnUpdateThrowBeforeIgnoreAfter).ValueGeneratedOnUpdate().Metadata;
                    property.SetBeforeSaveBehavior(PropertySaveBehavior.Throw);
                    property.SetAfterSaveBehavior(PropertySaveBehavior.Ignore);

                    property = b.Property(e => e.OnUpdateUseBeforeThrowAfter).ValueGeneratedOnUpdate().Metadata;
                    property.SetBeforeSaveBehavior(PropertySaveBehavior.Save);
                    property.SetAfterSaveBehavior(PropertySaveBehavior.Throw);

                    property = b.Property(e => e.OnUpdateIgnoreBeforeThrowAfter).ValueGeneratedOnUpdate().Metadata;
                    property.SetBeforeSaveBehavior(PropertySaveBehavior.Ignore);
                    property.SetAfterSaveBehavior(PropertySaveBehavior.Throw);

                    property = b.Property(e => e.OnUpdateThrowBeforeThrowAfter).ValueGeneratedOnUpdate().Metadata;
                    property.SetBeforeSaveBehavior(PropertySaveBehavior.Throw);
                    property.SetAfterSaveBehavior(PropertySaveBehavior.Throw);
                });

            modelBuilder.Entity<Darwin>(
                b =>
                {
                    b.HasOne(e => e.Species).WithOne().HasForeignKey<Species>(e => e.DarwinId);
                    b.HasMany(e => e.MixedMetaphors).WithOne().HasForeignKey(e => e.MetaphoricId);
                });

            modelBuilder.Entity<WithBackingFields>(
                b =>
                {
                    b.Property(e => e.Id).HasField("_id");
                    b.Property(e => e.NullableAsNonNullable).HasField("_nullableAsNonNullable").ValueGeneratedOnAddOrUpdate();
                    b.Property(e => e.NonNullableAsNullable).HasField("_nonNullableAsNullable").ValueGeneratedOnAddOrUpdate();
                });

<<<<<<< HEAD
            modelBuilder.Entity<OptionalProduct>();
            modelBuilder.Entity<StoreGenPrincipal>();

            modelBuilder.Entity<NonStoreGenDependent>()
                .Property(e => e.HasTemp)
                .ValueGeneratedOnAddOrUpdate()
                .HasValueGenerator<TemporaryIntValueGenerator>();
=======
                modelBuilder.Entity<WithBackingFields>(
                    b =>
                    {
                        b.Property(e => e.Id).HasField("_id");
                        b.Property(e => e.NullableAsNonNullable).HasField("_nullableAsNonNullable").ValueGeneratedOnAddOrUpdate();
                        b.Property(e => e.NonNullableAsNullable).HasField("_nonNullableAsNullable").ValueGeneratedOnAddOrUpdate();
                    });

                modelBuilder.Entity<OptionalProduct>();
                modelBuilder.Entity<StoreGenPrincipal>();

                modelBuilder.Entity<NonStoreGenDependent>(eb =>
                {
                    eb.Property(e => e.HasTemp)
                        .ValueGeneratedOnAddOrUpdate()
                        .HasValueGenerator<TemporaryIntValueGenerator>();
                });

                modelBuilder.Entity<CompositePrincipal>(entity =>
                {
                    entity.HasKey(x => x.Id);
                    entity.Property(x => x.Id)
                        .ValueGeneratedOnAdd();
                    entity.HasOne(x => x.Current)
                        .WithOne()
                        .HasForeignKey<CompositePrincipal>(x => new { x.Id, x.CurrentNumber });
                });

                modelBuilder.Entity<CompositeDependent>(entity =>
                {
                    entity.HasKey(x => new { x.PrincipalId, x.Number });
                    entity.HasOne(x => x.Principal)
                        .WithMany(x => x.Periods)
                        .HasForeignKey(x => x.PrincipalId);
                });
            }
>>>>>>> 519f9a73
        }
    }
}<|MERGE_RESOLUTION|>--- conflicted
+++ resolved
@@ -360,7 +360,6 @@
 
                 context.SaveChanges();
 
-<<<<<<< HEAD
                 id = entity.Id;
             },
             context =>
@@ -369,55 +368,6 @@
                 entry.State = EntityState.Modified;
                 entry.Property(propertyName).CurrentValue = "Daisy";
                 entry.Property(propertyName).IsModified = true;
-=======
-#nullable enable
-        protected class CompositePrincipal
-        {
-            public int Id { get; set; }
-            public int? CurrentNumber { get; set; }
-            public CompositeDependent? Current { get; set; }
-            public ICollection<CompositeDependent> Periods { get; } = new HashSet<CompositeDependent>();
-        }
-
-        protected class CompositeDependent
-        {
-            public int PrincipalId { get; set; }
-            public int Number { get; set; }
-            public CompositePrincipal? Principal { get; set; }
-        }
-#nullable disable
-
-        [ConditionalFact]
-        public virtual void Store_generated_values_are_propagated_with_composite_key_cycles()
-        {
-            var id = 0;
-
-            ExecuteWithStrategyInTransaction(
-                context =>
-                {
-                    var period = new CompositeDependent
-                    {
-                        Number = 1,
-                        Principal = new CompositePrincipal()
-                    };
-
-                    context.Add(period);
-                    context.SaveChanges();
-
-                    id = period.PrincipalId;
-                },
-                context => Assert.Equal(1, context.Set<CompositeDependent>().Single(e => e.PrincipalId == id).Number));
-        }
-
-        protected class NonStoreGenDependent
-        {
-            [DatabaseGenerated(DatabaseGeneratedOption.None)]
-            public int Id { get; set; }
-            public int? StoreGenPrincipalId { get; set; }
-            public int HasTemp { get; set; }
-            public StoreGenPrincipal StoreGenPrincipal { get; set; }
-        }
->>>>>>> 519f9a73
 
                 context.SaveChanges();
             },
@@ -547,6 +497,41 @@
             context => Assert.Equal("Banana Joe", context.Set<Gumball>().Single(e => e.Id == id).Identity));
     }
 
+#nullable enable
+    protected class CompositePrincipal
+    {
+        public int Id { get; set; }
+        public int? CurrentNumber { get; set; }
+        public CompositeDependent? Current { get; set; }
+        public ICollection<CompositeDependent> Periods { get; } = new HashSet<CompositeDependent>();
+    }
+
+    protected class CompositeDependent
+    {
+        public int PrincipalId { get; set; }
+        public int Number { get; set; }
+        public CompositePrincipal? Principal { get; set; }
+    }
+#nullable disable
+
+    [ConditionalFact]
+    public virtual void Store_generated_values_are_propagated_with_composite_key_cycles()
+    {
+        var id = 0;
+
+        ExecuteWithStrategyInTransaction(
+            context =>
+            {
+                var period = new CompositeDependent { Number = 1, Principal = new CompositePrincipal() };
+
+                context.Add(period);
+                context.SaveChanges();
+
+                id = period.PrincipalId;
+            },
+            context => Assert.Equal(1, context.Set<CompositeDependent>().Single(e => e.PrincipalId == id).Number));
+    }
+
     protected class NonStoreGenDependent
     {
         [DatabaseGenerated(DatabaseGeneratedOption.None)]
@@ -1948,34 +1933,19 @@
                     b.Property(e => e.NonNullableAsNullable).HasField("_nonNullableAsNullable").ValueGeneratedOnAddOrUpdate();
                 });
 
-<<<<<<< HEAD
             modelBuilder.Entity<OptionalProduct>();
             modelBuilder.Entity<StoreGenPrincipal>();
 
-            modelBuilder.Entity<NonStoreGenDependent>()
-                .Property(e => e.HasTemp)
-                .ValueGeneratedOnAddOrUpdate()
-                .HasValueGenerator<TemporaryIntValueGenerator>();
-=======
-                modelBuilder.Entity<WithBackingFields>(
-                    b =>
-                    {
-                        b.Property(e => e.Id).HasField("_id");
-                        b.Property(e => e.NullableAsNonNullable).HasField("_nullableAsNonNullable").ValueGeneratedOnAddOrUpdate();
-                        b.Property(e => e.NonNullableAsNullable).HasField("_nonNullableAsNullable").ValueGeneratedOnAddOrUpdate();
-                    });
-
-                modelBuilder.Entity<OptionalProduct>();
-                modelBuilder.Entity<StoreGenPrincipal>();
-
-                modelBuilder.Entity<NonStoreGenDependent>(eb =>
+            modelBuilder.Entity<NonStoreGenDependent>(
+                eb =>
                 {
                     eb.Property(e => e.HasTemp)
                         .ValueGeneratedOnAddOrUpdate()
                         .HasValueGenerator<TemporaryIntValueGenerator>();
                 });
 
-                modelBuilder.Entity<CompositePrincipal>(entity =>
+            modelBuilder.Entity<CompositePrincipal>(
+                entity =>
                 {
                     entity.HasKey(x => x.Id);
                     entity.Property(x => x.Id)
@@ -1985,15 +1955,14 @@
                         .HasForeignKey<CompositePrincipal>(x => new { x.Id, x.CurrentNumber });
                 });
 
-                modelBuilder.Entity<CompositeDependent>(entity =>
+            modelBuilder.Entity<CompositeDependent>(
+                entity =>
                 {
                     entity.HasKey(x => new { x.PrincipalId, x.Number });
                     entity.HasOne(x => x.Principal)
                         .WithMany(x => x.Periods)
                         .HasForeignKey(x => x.PrincipalId);
                 });
-            }
->>>>>>> 519f9a73
         }
     }
 }