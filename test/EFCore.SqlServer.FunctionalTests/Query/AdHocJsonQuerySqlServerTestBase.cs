--- conflicted
+++ resolved
@@ -1,4 +1,4 @@
-﻿// Licensed to the .NET Foundation under one or more agreements.
+// Licensed to the .NET Foundation under one or more agreements.
 // The .NET Foundation licenses this file to you under the MIT license.
 
 using Microsoft.Data.SqlClient;
@@ -7,13 +7,9 @@
 
 namespace Microsoft.EntityFrameworkCore.Query;
 
-<<<<<<< HEAD
 #nullable disable
 
 public abstract class AdHocJsonQuerySqlServerTestBase(NonSharedFixture fixture) : AdHocJsonQueryRelationalTestBase(fixture)
-=======
-public abstract class AdHocJsonQuerySqlServerTestBase : AdHocJsonQueryRelationalTestBase
->>>>>>> 894a90b8
 {
     protected override ITestStoreFactory TestStoreFactory
         => SqlServerTestStoreFactory.Instance;
@@ -29,184 +25,6 @@
         => TestSqlLoggerFactory.AssertBaseline(expected);
 
     public override async Task Project_root_with_missing_scalars(bool async)
-<<<<<<< HEAD
-=======
-    {
-        await base.Project_root_with_missing_scalars(async);
-
-        AssertSql(
-            """
-SELECT [e].[Id], [e].[Name], [e].[Collection], [e].[OptionalReference], [e].[RequiredReference]
-FROM [Entities] AS [e]
-WHERE [e].[Id] < 4
-""");
-    }
-
-    public override async Task Project_top_level_json_entity_with_missing_scalars(bool async)
-    {
-        await base.Project_top_level_json_entity_with_missing_scalars(async);
-
-        AssertSql(
-            """
-SELECT [e].[Id], [e].[OptionalReference], [e].[RequiredReference], [e].[Collection]
-FROM [Entities] AS [e]
-WHERE [e].[Id] < 4
-""");
-    }
-
-    public override async Task Project_nested_json_entity_with_missing_scalars(bool async)
-    {
-        await base.Project_nested_json_entity_with_missing_scalars(async);
-
-        AssertSql(
-"""
-SELECT [e].[Id], JSON_QUERY([e].[OptionalReference], '$.NestedOptionalReference'), JSON_QUERY([e].[RequiredReference], '$.NestedRequiredReference'), JSON_QUERY([e].[Collection], '$[0].NestedCollection')
-FROM [Entities] AS [e]
-WHERE [e].[Id] < 4
-""");
-    }
-
-    public override async Task Project_root_entity_with_missing_required_navigation(bool async)
-    {
-        await base.Project_root_entity_with_missing_required_navigation(async);
-
-        AssertSql(
-            """
-SELECT [e].[Id], [e].[Name], [e].[Collection], [e].[OptionalReference], [e].[RequiredReference]
-FROM [Entities] AS [e]
-WHERE [e].[Id] = 5
-""");
-    }
-
-
-    public override async Task Project_missing_required_navigation(bool async)
-    {
-        await base.Project_missing_required_navigation(async);
-
-        AssertSql(
-            """
-SELECT JSON_QUERY([e].[RequiredReference], '$.NestedRequiredReference'), [e].[Id]
-FROM [Entities] AS [e]
-WHERE [e].[Id] = 5
-""");
-    }
-
-    public override async Task Project_root_entity_with_null_required_navigation(bool async)
-    {
-        await base.Project_root_entity_with_null_required_navigation(async);
-
-        AssertSql(
-            """
-SELECT [e].[Id], [e].[Name], [e].[Collection], [e].[OptionalReference], [e].[RequiredReference]
-FROM [Entities] AS [e]
-WHERE [e].[Id] = 6
-""");
-    }
-
-    public override async Task Project_null_required_navigation(bool async)
-    {
-        await base.Project_null_required_navigation(async);
-
-        AssertSql(
-            """
-SELECT [e].[RequiredReference], [e].[Id]
-FROM [Entities] AS [e]
-WHERE [e].[Id] = 6
-""");
-    }
-
-    public override async Task Project_missing_required_scalar(bool async)
-    {
-        await base.Project_missing_required_scalar(async);
-
-        AssertSql(
-            """
-SELECT [e].[Id], CAST(JSON_VALUE([e].[RequiredReference], '$.Number') AS float) AS [Number]
-FROM [Entities] AS [e]
-WHERE [e].[Id] = 2
-""");
-    }
-
-    public override async Task Project_null_required_scalar(bool async)
-    {
-        await base.Project_null_required_scalar(async);
-
-        AssertSql(
-            """
-SELECT [e].[Id], CAST(JSON_VALUE([e].[RequiredReference], '$.Number') AS float) AS [Number]
-FROM [Entities] AS [e]
-WHERE [e].[Id] = 4
-""");
-    }
-
-    protected override async Task Seed21006(Context21006 context)
-    {
-        await base.Seed21006(context);
-
-        // missing scalar on top level
-        await context.Database.ExecuteSqlAsync(
-            $$$"""
-INSERT INTO [Entities] ([Collection], [OptionalReference], [RequiredReference], [Id], [Name])
-VALUES (
-N'[{"Text":"e2 c1","NestedCollection":[{"DoB":"2000-01-01T00:00:00","Text":"e2 c1 c1"},{"DoB":"2000-01-01T00:00:00","Text":"e2 c1 c2"}],"NestedOptionalReference":{"DoB":"2000-01-01T00:00:00","Text":"e2 c1 nor"},"NestedRequiredReference":{"DoB":"2000-01-01T00:00:00","Text":"e2 c1 nrr"}},{"Text":"e2 c2","NestedCollection":[{"DoB":"2000-01-01T00:00:00","Text":"e2 c2 c1"},{"DoB":"2000-01-01T00:00:00","Text":"e2 c2 c2"}],"NestedOptionalReference":{"DoB":"2000-01-01T00:00:00","Text":"e2 c2 nor"},"NestedRequiredReference":{"DoB":"2000-01-01T00:00:00","Text":"e2 c2 nrr"}}]',
-N'{"Text":"e2 or","NestedCollection":[{"DoB":"2000-01-01T00:00:00","Text":"e2 or c1"},{"DoB":"2000-01-01T00:00:00","Text":"e2 or c2"}],"NestedOptionalReference":{"DoB":"2000-01-01T00:00:00","Text":"e2 or nor"},"NestedRequiredReference":{"DoB":"2000-01-01T00:00:00","Text":"e2 or nrr"}}',
-N'{"Text":"e2 rr","NestedCollection":[{"DoB":"2000-01-01T00:00:00","Text":"e2 rr c1"},{"DoB":"2000-01-01T00:00:00","Text":"e2 rr c2"}],"NestedOptionalReference":{"DoB":"2000-01-01T00:00:00","Text":"e2 rr nor"},"NestedRequiredReference":{"DoB":"2000-01-01T00:00:00","Text":"e2 rr nrr"}}',
-2,
-N'e2')
-""");
-
-        // missing scalar on nested level
-        await context.Database.ExecuteSqlAsync(
-            $$$"""
-INSERT INTO [Entities] ([Collection], [OptionalReference], [RequiredReference], [Id], [Name])
-VALUES (
-N'[{"Number":7,"Text":"e3 c1","NestedCollection":[{"Text":"e3 c1 c1"},{"Text":"e3 c1 c2"}],"NestedOptionalReference":{"Text":"e3 c1 nor"},"NestedRequiredReference":{"Text":"e3 c1 nrr"}},{"Number":7,"Text":"e3 c2","NestedCollection":[{"Text":"e3 c2 c1"},{"Text":"e3 c2 c2"}],"NestedOptionalReference":{"Text":"e3 c2 nor"},"NestedRequiredReference":{"Text":"e3 c2 nrr"}}]',
-N'{"Number":7,"Text":"e3 or","NestedCollection":[{"Text":"e3 or c1"},{"Text":"e3 or c2"}],"NestedOptionalReference":{"Text":"e3 or nor"},"NestedRequiredReference":{"Text":"e3 or nrr"}}',
-N'{"Number":7,"Text":"e3 rr","NestedCollection":[{"Text":"e3 rr c1"},{"Text":"e3 rr c2"}],"NestedOptionalReference":{"Text":"e3 rr nor"},"NestedRequiredReference":{"Text":"e3 rr nrr"}}',
-3,
-N'e3')
-""");
-
-        // null scalar on top level
-        await context.Database.ExecuteSqlAsync(
-            $$$"""
-INSERT INTO [Entities] ([Collection], [OptionalReference], [RequiredReference], [Id], [Name])
-VALUES (
-N'[{"Number":null,"Text":"e4 c1","NestedCollection":[{"Text":"e4 c1 c1"},{"Text":"e4 c1 c2"}],"NestedOptionalReference":{"Text":"e4 c1 nor"},"NestedRequiredReference":{"Text":"e4 c1 nrr"}},{"Number":null,"Text":"e4 c2","NestedCollection":[{"Text":"e4 c2 c1"},{"Text":"e4 c2 c2"}],"NestedOptionalReference":{"Text":"e4 c2 nor"},"NestedRequiredReference":{"Text":"e4 c2 nrr"}}]',
-N'{"Number":null,"Text":"e4 or","NestedCollection":[{"Text":"e4 or c1"},{"Text":"e4 or c2"}],"NestedOptionalReference":{"Text":"e4 or nor"},"NestedRequiredReference":{"Text":"e4 or nrr"}}',
-N'{"Number":null,"Text":"e4 rr","NestedCollection":[{"Text":"e4 rr c1"},{"Text":"e4 rr c2"}],"NestedOptionalReference":{"Text":"e4 rr nor"},"NestedRequiredReference":{"Text":"e4 rr nrr"}}',
-4,
-N'e4')
-""");
-
-        // missing required navigation
-        await context.Database.ExecuteSqlAsync(
-            $$$"""
-INSERT INTO [Entities] ([Collection], [OptionalReference], [RequiredReference], [Id], [Name])
-VALUES (
-N'[{"Number":7,"Text":"e5 c1","NestedCollection":[{"DoB":"2000-01-01T00:00:00","Text":"e5 c1 c1"},{"DoB":"2000-01-01T00:00:00","Text":"e5 c1 c2"}],"NestedOptionalReference":{"DoB":"2000-01-01T00:00:00","Text":"e5 c1 nor"}},{"Number":7,"Text":"e5 c2","NestedCollection":[{"DoB":"2000-01-01T00:00:00","Text":"e5 c2 c1"},{"DoB":"2000-01-01T00:00:00","Text":"e5 c2 c2"}],"NestedOptionalReference":{"DoB":"2000-01-01T00:00:00","Text":"e5 c2 nor"}}]',
-N'{"Number":7,"Text":"e5 or","NestedCollection":[{"DoB":"2000-01-01T00:00:00","Text":"e5 or c1"},{"DoB":"2000-01-01T00:00:00","Text":"e5 or c2"}],"NestedOptionalReference":{"DoB":"2000-01-01T00:00:00","Text":"e5 or nor"}}',
-N'{"Number":7,"Text":"e5 rr","NestedCollection":[{"DoB":"2000-01-01T00:00:00","Text":"e5 rr c1"},{"DoB":"2000-01-01T00:00:00","Text":"e5 rr c2"}],"NestedOptionalReference":{"DoB":"2000-01-01T00:00:00","Text":"e5 rr nor"}}',
-5,
-N'e5')
-""");
-
-        // null required navigation
-        await context.Database.ExecuteSqlAsync(
-            $$$"""
-INSERT INTO [Entities] ([Collection], [OptionalReference], [RequiredReference], [Id], [Name])
-VALUES (
-N'[{"Number":7,"Text":"e6 c1","NestedCollection":[{"DoB":"2000-01-01T00:00:00","Text":"e6 c1 c1"},{"DoB":"2000-01-01T00:00:00","Text":"e6 c1 c2"}],"NestedOptionalReference":{"DoB":"2000-01-01T00:00:00","Text":"e6 c1 nor"},"NestedRequiredReference":null},{"Number":7,"Text":"e6 c2","NestedCollection":[{"DoB":"2000-01-01T00:00:00","Text":"e6 c2 c1"},{"DoB":"2000-01-01T00:00:00","Text":"e6 c2 c2"}],"NestedOptionalReference":{"DoB":"2000-01-01T00:00:00","Text":"e6 c2 nor"},"NestedRequiredReference":null}]',
-N'{"Number":7,"Text":"e6 or","NestedCollection":[{"DoB":"2000-01-01T00:00:00","Text":"e6 or c1"},{"DoB":"2000-01-01T00:00:00","Text":"e6 or c2"}],"NestedOptionalReference":{"DoB":"2000-01-01T00:00:00","Text":"e6 or nor"},"NestedRequiredReference":null}',
-N'{"Number":7,"Text":"e6 rr","NestedCollection":[{"DoB":"2000-01-01T00:00:00","Text":"e6 rr c1"},{"DoB":"2000-01-01T00:00:00","Text":"e6 rr c2"}],"NestedOptionalReference":{"DoB":"2000-01-01T00:00:00","Text":"e6 rr nor"},"NestedRequiredReference":null}',
-6,
-N'e6')
-""");
-    }
-
-
-    protected override async Task Seed29219(DbContext ctx)
->>>>>>> 894a90b8
     {
         await base.Project_root_with_missing_scalars(async);
 
