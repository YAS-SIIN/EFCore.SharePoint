﻿// Licensed to the .NET Foundation under one or more agreements.
// The .NET Foundation licenses this file to you under the MIT license.

using Microsoft.EntityFrameworkCore.SqlServer.Internal;
using Microsoft.EntityFrameworkCore.TestModels.GearsOfWarModel;
using Xunit.Sdk;

namespace Microsoft.EntityFrameworkCore.Query;

[SqlServerCondition(SqlServerCondition.SupportsTemporalTablesCascadeDelete)]
public class TemporalGearsOfWarQuerySqlServerTest : GearsOfWarQueryRelationalTestBase<TemporalGearsOfWarQuerySqlServerFixture>
{
#pragma warning disable IDE0060 // Remove unused parameter
    public TemporalGearsOfWarQuerySqlServerTest(TemporalGearsOfWarQuerySqlServerFixture fixture, ITestOutputHelper testOutputHelper)
#pragma warning restore IDE0060 // Remove unused parameter
        : base(fixture)
    {
        Fixture.TestSqlLoggerFactory.Clear();
        //Fixture.TestSqlLoggerFactory.SetTestOutputHelper(testOutputHelper);
    }

    protected override Expression RewriteServerQueryExpression(Expression serverQueryExpression)
    {
        var temporalEntityTypes = new List<Type>
        {
            typeof(City),
            typeof(CogTag),
            typeof(Faction),
            typeof(LocustHorde),
            typeof(Gear),
            typeof(Officer),
            typeof(LocustLeader),
            typeof(LocustCommander),
            typeof(LocustHighCommand),
            typeof(Mission),
            typeof(Squad),
            typeof(SquadMission),
            typeof(Weapon),
        };

        var rewriter = new TemporalPointInTimeQueryRewriter(Fixture.ChangesDate, temporalEntityTypes);

        return rewriter.Visit(serverQueryExpression);
    }

    [ConditionalFact]
    public virtual void Check_all_tests_overridden()
        => TestHelpers.AssertAllMethodsOverridden(GetType());

    public override async Task Include_where_list_contains_navigation(bool async)
    {
        Assert.Equal(
            "0",
            (await Assert.ThrowsAsync<EqualException>(
                () => base.Include_where_list_contains_navigation(async))).Actual);

        AssertSql(
            @"SELECT [t].[Id]
FROM [Tags] AS [t]",
            //
            @"SELECT [g].[Nickname], [g].[SquadId], [g].[AssignedCityName], [g].[CityOfBirthName], [g].[Discriminator], [g].[FullName], [g].[HasSoulPatch], [g].[LeaderNickname], [g].[LeaderSquadId], [g].[PeriodEnd], [g].[PeriodStart], [g].[Rank], [t].[Id], [t].[GearNickName], [t].[GearSquadId], [t].[IssueDate], [t].[Note], [t].[PeriodEnd], [t].[PeriodStart]
FROM [Gears] AS [g]
LEFT JOIN [Tags] AS [t] ON [g].[Nickname] = [t].[GearNickName] AND [g].[SquadId] = [t].[GearSquadId]
WHERE 0 = 1");
    }

    public override async Task Include_where_list_contains_navigation2(bool async)
    {
        Assert.Equal(
            "0",
            (await Assert.ThrowsAsync<EqualException>(
                () => base.Include_where_list_contains_navigation2(async))).Actual);

        AssertSql(
            @"SELECT [t].[Id]
FROM [Tags] AS [t]",
            //
            @"SELECT [g].[Nickname], [g].[SquadId], [g].[AssignedCityName], [g].[CityOfBirthName], [g].[Discriminator], [g].[FullName], [g].[HasSoulPatch], [g].[LeaderNickname], [g].[LeaderSquadId], [g].[PeriodEnd], [g].[PeriodStart], [g].[Rank], [t].[Id], [t].[GearNickName], [t].[GearSquadId], [t].[IssueDate], [t].[Note], [t].[PeriodEnd], [t].[PeriodStart]
FROM [Gears] AS [g]
INNER JOIN [Cities] AS [c] ON [g].[CityOfBirthName] = [c].[Name]
LEFT JOIN [Tags] AS [t] ON [g].[Nickname] = [t].[GearNickName] AND [g].[SquadId] = [t].[GearSquadId]
WHERE 0 = 1");
    }

    public override async Task Navigation_accessed_twice_outside_and_inside_subquery(bool async)
    {
        Assert.Equal(
            "0",
            (await Assert.ThrowsAsync<EqualException>(
                () => base.Navigation_accessed_twice_outside_and_inside_subquery(async))).Actual);

        AssertSql(
            @"SELECT [t].[Id]
FROM [Tags] AS [t]",
            //
            @"SELECT [g].[Nickname], [g].[SquadId], [g].[AssignedCityName], [g].[CityOfBirthName], [g].[Discriminator], [g].[FullName], [g].[HasSoulPatch], [g].[LeaderNickname], [g].[LeaderSquadId], [g].[PeriodEnd], [g].[PeriodStart], [g].[Rank]
FROM [Gears] AS [g]
LEFT JOIN [Tags] AS [t] ON [g].[Nickname] = [t].[GearNickName] AND [g].[SquadId] = [t].[GearSquadId]
WHERE 0 = 1");
    }

    public override async Task Query_reusing_parameter_with_inner_query_doesnt_declare_duplicate_parameter(bool async)
    {
        // Test infra issue
        Assert.Equal(
            "0",
            (await Assert.ThrowsAsync<EqualException>(
                () => base.Query_reusing_parameter_with_inner_query_doesnt_declare_duplicate_parameter(async))).Actual);

        AssertSql(
            @"@__squadId_0='1'

SELECT [t].[Nickname], [t].[SquadId], [t].[AssignedCityName], [t].[CityOfBirthName], [t].[Discriminator], [t].[FullName], [t].[HasSoulPatch], [t].[LeaderNickname], [t].[LeaderSquadId], [t].[PeriodEnd], [t].[PeriodStart], [t].[Rank]
FROM (
    SELECT [g].[Nickname], [g].[SquadId], [g].[AssignedCityName], [g].[CityOfBirthName], [g].[Discriminator], [g].[FullName], [g].[HasSoulPatch], [g].[LeaderNickname], [g].[LeaderSquadId], [g].[PeriodEnd], [g].[PeriodStart], [g].[Rank]
    FROM [Gears] FOR SYSTEM_TIME AS OF '2010-01-01T00:00:00.0000000' AS [g]
    INNER JOIN [Squads] FOR SYSTEM_TIME AS OF '2010-01-01T00:00:00.0000000' AS [s] ON [g].[SquadId] = [s].[Id]
    WHERE EXISTS (
        SELECT 1
        FROM [Squads] AS [s0]
        WHERE [s0].[Id] = @__squadId_0 AND [s0].[Id] = [s].[Id])
    UNION ALL
    SELECT [g0].[Nickname], [g0].[SquadId], [g0].[AssignedCityName], [g0].[CityOfBirthName], [g0].[Discriminator], [g0].[FullName], [g0].[HasSoulPatch], [g0].[LeaderNickname], [g0].[LeaderSquadId], [g0].[PeriodEnd], [g0].[PeriodStart], [g0].[Rank]
    FROM [Gears] FOR SYSTEM_TIME AS OF '2010-01-01T00:00:00.0000000' AS [g0]
    INNER JOIN [Squads] FOR SYSTEM_TIME AS OF '2010-01-01T00:00:00.0000000' AS [s1] ON [g0].[SquadId] = [s1].[Id]
    WHERE EXISTS (
        SELECT 1
        FROM [Squads] AS [s2]
        WHERE [s2].[Id] = @__squadId_0 AND [s2].[Id] = [s1].[Id])
) AS [t]
ORDER BY [t].[FullName]");
    }

    public override async Task
        Multiple_includes_with_client_method_around_entity_and_also_projecting_included_collection() // Test infra issue
    {
        // Test infra issue
        await Assert.ThrowsAsync<SingleException>(
            () => base.Multiple_includes_with_client_method_around_entity_and_also_projecting_included_collection());

        AssertSql(
            @"SELECT [s].[Name], [s].[Id], [s].[Banner], [s].[Banner5], [s].[InternalNumber], [s].[PeriodEnd], [s].[PeriodStart], [t].[Nickname], [t].[SquadId], [t].[AssignedCityName], [t].[CityOfBirthName], [t].[Discriminator], [t].[FullName], [t].[HasSoulPatch], [t].[LeaderNickname], [t].[LeaderSquadId], [t].[PeriodEnd], [t].[PeriodStart], [t].[Rank], [t].[Id], [t].[AmmunitionType], [t].[IsAutomatic], [t].[Name], [t].[OwnerFullName], [t].[PeriodEnd0], [t].[PeriodStart0], [t].[SynergyWithId]
FROM [Squads] AS [s]
LEFT JOIN (
    SELECT [g].[Nickname], [g].[SquadId], [g].[AssignedCityName], [g].[CityOfBirthName], [g].[Discriminator], [g].[FullName], [g].[HasSoulPatch], [g].[LeaderNickname], [g].[LeaderSquadId], [g].[PeriodEnd], [g].[PeriodStart], [g].[Rank], [w].[Id], [w].[AmmunitionType], [w].[IsAutomatic], [w].[Name], [w].[OwnerFullName], [w].[PeriodEnd] AS [PeriodEnd0], [w].[PeriodStart] AS [PeriodStart0], [w].[SynergyWithId]
    FROM [Gears] AS [g]
    LEFT JOIN [Weapons] AS [w] ON [g].[FullName] = [w].[OwnerFullName]
) AS [t] ON [s].[Id] = [t].[SquadId]
WHERE [s].[Name] = N'Delta'
ORDER BY [s].[Id], [t].[Nickname], [t].[SquadId]");
    }

    public override void Include_on_GroupJoin_SelectMany_DefaultIfEmpty_with_coalesce_result1() // Test infra issue
    {
        // Test infra issue
        Assert.Equal(
            "SelectListIterator<Gear, String> []",
            Assert.Throws<EqualException>(
                () => base.Include_on_GroupJoin_SelectMany_DefaultIfEmpty_with_coalesce_result1()).Actual);

        AssertSql(
            @"SELECT [g0].[Nickname], [g0].[SquadId], [g0].[AssignedCityName], [g0].[CityOfBirthName], [g0].[Discriminator], [g0].[FullName], [g0].[HasSoulPatch], [g0].[LeaderNickname], [g0].[LeaderSquadId], [g0].[PeriodEnd], [g0].[PeriodStart], [g0].[Rank], [g].[Nickname], [g].[SquadId], [g].[AssignedCityName], [g].[CityOfBirthName], [g].[Discriminator], [g].[FullName], [g].[HasSoulPatch], [g].[LeaderNickname], [g].[LeaderSquadId], [g].[PeriodEnd], [g].[PeriodStart], [g].[Rank], [w].[Id], [w].[AmmunitionType], [w].[IsAutomatic], [w].[Name], [w].[OwnerFullName], [w].[PeriodEnd], [w].[PeriodStart], [w].[SynergyWithId]
FROM [Gears] AS [g]
LEFT JOIN [Gears] AS [g0] ON [g].[LeaderNickname] = [g0].[Nickname]
LEFT JOIN [Weapons] AS [w] ON [g].[FullName] = [w].[OwnerFullName]
ORDER BY [g].[Nickname], [g].[SquadId], [g0].[Nickname], [g0].[SquadId]");
    }

    public override void Include_on_GroupJoin_SelectMany_DefaultIfEmpty_with_coalesce_result2() // Test infra issue
    {
        // Test infra issue
        Assert.Equal(
            "SelectListIterator<Gear, String> []",
            Assert.Throws<EqualException>(
                () => base.Include_on_GroupJoin_SelectMany_DefaultIfEmpty_with_coalesce_result2()).Actual);

        AssertSql(
            @"SELECT [g0].[Nickname], [g0].[SquadId], [g0].[AssignedCityName], [g0].[CityOfBirthName], [g0].[Discriminator], [g0].[FullName], [g0].[HasSoulPatch], [g0].[LeaderNickname], [g0].[LeaderSquadId], [g0].[PeriodEnd], [g0].[PeriodStart], [g0].[Rank], [g].[Nickname], [g].[SquadId], [w].[Id], [w].[AmmunitionType], [w].[IsAutomatic], [w].[Name], [w].[OwnerFullName], [w].[PeriodEnd], [w].[PeriodStart], [w].[SynergyWithId], [g].[AssignedCityName], [g].[CityOfBirthName], [g].[Discriminator], [g].[FullName], [g].[HasSoulPatch], [g].[LeaderNickname], [g].[LeaderSquadId], [g].[PeriodEnd], [g].[PeriodStart], [g].[Rank]
FROM [Gears] AS [g]
LEFT JOIN [Gears] AS [g0] ON [g].[LeaderNickname] = [g0].[Nickname]
LEFT JOIN [Weapons] AS [w] ON [g0].[FullName] = [w].[OwnerFullName]
ORDER BY [g].[Nickname], [g].[SquadId], [g0].[Nickname], [g0].[SquadId]");
    }

    public override void Byte_array_filter_by_length_parameter_compiled()
    {
        // Test infra issue
        Assert.Equal(
            "0",
            Assert.Throws<EqualException>(
                () => base.Byte_array_filter_by_length_parameter_compiled()).Actual);

        AssertSql(
            @"@__byteArrayParam='0x2A80' (Size = 8000)

SELECT COUNT(*)
FROM [Squads] AS [s]
WHERE CAST(DATALENGTH([s].[Banner]) AS int) = CAST(DATALENGTH(@__byteArrayParam) AS int)");
    }

    public override async Task Where_DateOnly_Year(bool async)
    {
        // DateOnly and TimeOnly. Issue #24507.
        await AssertTranslationFailed(() => base.Where_DateOnly_Year(async));

        AssertSql();
    }

    public override async Task Where_DateOnly_Month(bool async)
    {
        // DateOnly and TimeOnly. Issue #24507.
        await AssertTranslationFailed(() => base.Where_DateOnly_Month(async));

        AssertSql();
    }

    public override async Task Where_DateOnly_Day(bool async)
    {
        // DateOnly and TimeOnly. Issue #24507.
        await AssertTranslationFailed(() => base.Where_DateOnly_Day(async));

        AssertSql();
    }

    public override async Task Where_DateOnly_DayOfYear(bool async)
    {
        // DateOnly and TimeOnly. Issue #24507.
        await AssertTranslationFailed(() => base.Where_DateOnly_DayOfYear(async));

        AssertSql();
    }

    public override async Task Where_DateOnly_DayOfWeek(bool async)
    {
        // DateOnly and TimeOnly. Issue #24507.
        await AssertTranslationFailed(() => base.Where_DateOnly_DayOfWeek(async));

        AssertSql();
    }

    public override async Task Where_DateOnly_AddYears(bool async)
    {
        // DateOnly and TimeOnly. Issue #24507.
        await AssertTranslationFailed(() => base.Where_DateOnly_AddYears(async));

        AssertSql();
    }

    public override async Task Where_DateOnly_AddMonths(bool async)
    {
        // DateOnly and TimeOnly. Issue #24507.
        await AssertTranslationFailed(() => base.Where_DateOnly_AddMonths(async));

        AssertSql();
    }

    public override async Task Where_DateOnly_AddDays(bool async)
    {
        // DateOnly and TimeOnly. Issue #24507.
        await AssertTranslationFailed(() => base.Where_DateOnly_AddDays(async));

        AssertSql();
    }

    public override async Task Where_TimeOnly_Hour(bool async)
    {
        // DateOnly and TimeOnly. Issue #24507.
        await AssertTranslationFailed(() => base.Where_TimeOnly_Hour(async));

        AssertSql();
    }

    public override async Task Where_TimeOnly_Minute(bool async)
    {
        // DateOnly and TimeOnly. Issue #24507.
        await AssertTranslationFailed(() => base.Where_TimeOnly_Minute(async));

        AssertSql();
    }

    public override async Task Where_TimeOnly_Second(bool async)
    {
        // DateOnly and TimeOnly. Issue #24507.
        await AssertTranslationFailed(() => base.Where_TimeOnly_Second(async));

        AssertSql();
    }

    public override async Task Where_TimeOnly_Millisecond(bool async)
    {
        // DateOnly and TimeOnly. Issue #24507.
        await AssertTranslationFailed(() => base.Where_TimeOnly_Millisecond(async));

        AssertSql();
    }

    public override async Task Where_TimeOnly_AddHours(bool async)
    {
        // DateOnly and TimeOnly. Issue #24507.
        await AssertTranslationFailed(() => base.Where_TimeOnly_AddHours(async));

        AssertSql();
    }

    public override async Task Where_TimeOnly_AddMinutes(bool async)
    {
        // DateOnly and TimeOnly. Issue #24507.
        await AssertTranslationFailed(() => base.Where_TimeOnly_AddMinutes(async));

        AssertSql();
    }

    public override async Task Where_TimeOnly_Add_TimeSpan(bool async)
    {
        // DateOnly and TimeOnly. Issue #24507.
        await AssertTranslationFailed(() => base.Where_TimeOnly_Add_TimeSpan(async));

        AssertSql();
    }

    public override async Task Where_TimeOnly_IsBetween(bool async)
    {
        // DateOnly and TimeOnly. Issue #24507.
        await AssertTranslationFailed(() => base.Where_TimeOnly_IsBetween(async));

        AssertSql();
    }

    public override async Task Where_TimeOnly_subtract_TimeOnly(bool async)
    {
        // DateOnly and TimeOnly. Issue #24507.
        await AssertTranslationFailed(() => base.Where_TimeOnly_subtract_TimeOnly(async));

        AssertSql();
    }

    public override async Task Basic_query_gears(bool async)
    {
        await base.Basic_query_gears(async);

        AssertSql(
            @"SELECT [g].[Nickname], [g].[SquadId], [g].[AssignedCityName], [g].[CityOfBirthName], [g].[Discriminator], [g].[FullName], [g].[HasSoulPatch], [g].[LeaderNickname], [g].[LeaderSquadId], [g].[PeriodEnd], [g].[PeriodStart], [g].[Rank]
FROM [Gears] FOR SYSTEM_TIME AS OF '2010-01-01T00:00:00.0000000' AS [g]");
    }

    public override async Task Accessing_derived_property_using_hard_and_soft_cast(bool async)
    {
        await base.Accessing_derived_property_using_hard_and_soft_cast(async);

        AssertSql(
            @"SELECT [l].[Name], [l].[Discriminator], [l].[LocustHordeId], [l].[PeriodEnd], [l].[PeriodStart], [l].[ThreatLevel], [l].[ThreatLevelByte], [l].[ThreatLevelNullableByte], [l].[DefeatedByNickname], [l].[DefeatedBySquadId], [l].[HighCommandId]
FROM [LocustLeaders] FOR SYSTEM_TIME AS OF '2010-01-01T00:00:00.0000000' AS [l]
WHERE [l].[Discriminator] = N'LocustCommander' AND ([l].[HighCommandId] <> 0 OR [l].[HighCommandId] IS NULL)",
            //
            @"SELECT [l].[Name], [l].[Discriminator], [l].[LocustHordeId], [l].[PeriodEnd], [l].[PeriodStart], [l].[ThreatLevel], [l].[ThreatLevelByte], [l].[ThreatLevelNullableByte], [l].[DefeatedByNickname], [l].[DefeatedBySquadId], [l].[HighCommandId]
FROM [LocustLeaders] FOR SYSTEM_TIME AS OF '2010-01-01T00:00:00.0000000' AS [l]
WHERE [l].[Discriminator] = N'LocustCommander' AND ([l].[HighCommandId] <> 0 OR [l].[HighCommandId] IS NULL)");
    }

    public override async Task Accessing_property_of_optional_navigation_in_child_projection_works(bool async)
    {
        await base.Accessing_property_of_optional_navigation_in_child_projection_works(async);

        AssertSql(
            @"SELECT CASE
    WHEN [g].[Nickname] IS NOT NULL AND [g].[SquadId] IS NOT NULL THEN CAST(1 AS bit)
    ELSE CAST(0 AS bit)
END, [t].[Id], [g].[Nickname], [g].[SquadId], [t0].[Nickname], [t0].[Id], [t0].[SquadId]
FROM [Tags] FOR SYSTEM_TIME AS OF '2010-01-01T00:00:00.0000000' AS [t]
LEFT JOIN [Gears] FOR SYSTEM_TIME AS OF '2010-01-01T00:00:00.0000000' AS [g] ON [t].[GearNickName] = [g].[Nickname] AND [t].[GearSquadId] = [g].[SquadId]
LEFT JOIN (
    SELECT [g0].[Nickname], [w].[Id], [g0].[SquadId], [w].[OwnerFullName]
    FROM [Weapons] FOR SYSTEM_TIME AS OF '2010-01-01T00:00:00.0000000' AS [w]
    LEFT JOIN [Gears] FOR SYSTEM_TIME AS OF '2010-01-01T00:00:00.0000000' AS [g0] ON [w].[OwnerFullName] = [g0].[FullName]
) AS [t0] ON [g].[FullName] = [t0].[OwnerFullName]
ORDER BY [t].[Note], [t].[Id], [g].[Nickname], [g].[SquadId], [t0].[Id], [t0].[Nickname]");
    }

    public override async Task Accessing_reference_navigation_collection_composition_generates_single_query(bool async)
    {
        await base.Accessing_reference_navigation_collection_composition_generates_single_query(async);

        AssertSql(
            @"SELECT [g].[Nickname], [g].[SquadId], [t].[Id], [t].[IsAutomatic], [t].[Name], [t].[Id0]
FROM [Gears] FOR SYSTEM_TIME AS OF '2010-01-01T00:00:00.0000000' AS [g]
LEFT JOIN (
    SELECT [w].[Id], [w].[IsAutomatic], [w0].[Name], [w0].[Id] AS [Id0], [w].[OwnerFullName]
    FROM [Weapons] FOR SYSTEM_TIME AS OF '2010-01-01T00:00:00.0000000' AS [w]
    LEFT JOIN [Weapons] FOR SYSTEM_TIME AS OF '2010-01-01T00:00:00.0000000' AS [w0] ON [w].[SynergyWithId] = [w0].[Id]
) AS [t] ON [g].[FullName] = [t].[OwnerFullName]
ORDER BY [g].[Nickname], [g].[SquadId], [t].[Id]");
    }

    public override async Task All_with_optional_navigation_is_translated_to_sql(bool async)
    {
        await base.All_with_optional_navigation_is_translated_to_sql(async);

        AssertSql(
            @"SELECT CASE
    WHEN NOT EXISTS (
        SELECT 1
        FROM [Gears] FOR SYSTEM_TIME AS OF '2010-01-01T00:00:00.0000000' AS [g]
        LEFT JOIN [Tags] FOR SYSTEM_TIME AS OF '2010-01-01T00:00:00.0000000' AS [t] ON [g].[Nickname] = [t].[GearNickName] AND [g].[SquadId] = [t].[GearSquadId]
        WHERE [t].[Note] = N'Foo' AND [t].[Note] IS NOT NULL) THEN CAST(1 AS bit)
    ELSE CAST(0 AS bit)
END");
    }

    public override async Task Anonymous_projection_take_followed_by_projecting_single_element_from_collection_navigation(bool async)
    {
        await base.Anonymous_projection_take_followed_by_projecting_single_element_from_collection_navigation(async);

        AssertSql(
            @"@__p_0='25'

SELECT [t0].[Id], [t0].[AmmunitionType], [t0].[IsAutomatic], [t0].[Name], [t0].[OwnerFullName], [t0].[PeriodEnd], [t0].[PeriodStart], [t0].[SynergyWithId]
FROM (
    SELECT TOP(@__p_0) [g].[FullName]
    FROM [Gears] FOR SYSTEM_TIME AS OF '2010-01-01T00:00:00.0000000' AS [g]
) AS [t]
LEFT JOIN (
    SELECT [t1].[Id], [t1].[AmmunitionType], [t1].[IsAutomatic], [t1].[Name], [t1].[OwnerFullName], [t1].[PeriodEnd], [t1].[PeriodStart], [t1].[SynergyWithId]
    FROM (
        SELECT [w].[Id], [w].[AmmunitionType], [w].[IsAutomatic], [w].[Name], [w].[OwnerFullName], [w].[PeriodEnd], [w].[PeriodStart], [w].[SynergyWithId], ROW_NUMBER() OVER(PARTITION BY [w].[OwnerFullName] ORDER BY [w].[Id]) AS [row]
        FROM [Weapons] FOR SYSTEM_TIME AS OF '2010-01-01T00:00:00.0000000' AS [w]
    ) AS [t1]
    WHERE [t1].[row] <= 1
) AS [t0] ON [t].[FullName] = [t0].[OwnerFullName]");
    }

    public override async Task Any_with_optional_navigation_as_subquery_predicate_is_translated_to_sql(bool async)
    {
        await base.Any_with_optional_navigation_as_subquery_predicate_is_translated_to_sql(async);

        AssertSql(
            @"SELECT [s].[Name]
FROM [Squads] FOR SYSTEM_TIME AS OF '2010-01-01T00:00:00.0000000' AS [s]
WHERE NOT (EXISTS (
    SELECT 1
    FROM [Gears] FOR SYSTEM_TIME AS OF '2010-01-01T00:00:00.0000000' AS [g]
    LEFT JOIN [Tags] FOR SYSTEM_TIME AS OF '2010-01-01T00:00:00.0000000' AS [t] ON [g].[Nickname] = [t].[GearNickName] AND [g].[SquadId] = [t].[GearSquadId]
    WHERE [s].[Id] = [g].[SquadId] AND [t].[Note] = N'Dom''s Tag'))");
    }

    [ConditionalTheory]
    [MemberData(nameof(IsAsyncData))]
    public virtual async Task Set_operation_on_temporal_same_ops(bool async)
    {
        using var ctx = CreateContext();
        var date = new DateTime(2015, 1, 1);
        var query = ctx.Set<Gear>().TemporalAsOf(date).Where(g => g.HasSoulPatch).Concat(ctx.Set<Gear>().TemporalAsOf(date));
        var expected = async
            ? await query.ToListAsync()
            : query.ToList();

        AssertSql(
            @"SELECT [g].[Nickname], [g].[SquadId], [g].[AssignedCityName], [g].[CityOfBirthName], [g].[Discriminator], [g].[FullName], [g].[HasSoulPatch], [g].[LeaderNickname], [g].[LeaderSquadId], [g].[PeriodEnd], [g].[PeriodStart], [g].[Rank]
FROM [Gears] FOR SYSTEM_TIME AS OF '2015-01-01T00:00:00.0000000' AS [g]
WHERE [g].[HasSoulPatch] = CAST(1 AS bit)
UNION ALL
SELECT [g0].[Nickname], [g0].[SquadId], [g0].[AssignedCityName], [g0].[CityOfBirthName], [g0].[Discriminator], [g0].[FullName], [g0].[HasSoulPatch], [g0].[LeaderNickname], [g0].[LeaderSquadId], [g0].[PeriodEnd], [g0].[PeriodStart], [g0].[Rank]
FROM [Gears] FOR SYSTEM_TIME AS OF '2015-01-01T00:00:00.0000000' AS [g0]");
    }

    [ConditionalTheory]
    [MemberData(nameof(IsAsyncData))]
    public virtual async Task Set_operation_with_inheritance_on_temporal_same_ops(bool async)
    {
        using var ctx = CreateContext();
        var date = new DateTime(2015, 1, 1);
        var query = ctx.Set<Officer>().TemporalAsOf(date).Concat(ctx.Set<Officer>().TemporalAsOf(date));
        var expected = async
            ? await query.ToListAsync()
            : query.ToList();

        AssertSql(
            @"SELECT [g].[Nickname], [g].[SquadId], [g].[AssignedCityName], [g].[CityOfBirthName], [g].[Discriminator], [g].[FullName], [g].[HasSoulPatch], [g].[LeaderNickname], [g].[LeaderSquadId], [g].[PeriodEnd], [g].[PeriodStart], [g].[Rank]
FROM [Gears] FOR SYSTEM_TIME AS OF '2015-01-01T00:00:00.0000000' AS [g]
WHERE [g].[Discriminator] = N'Officer'
UNION ALL
SELECT [g0].[Nickname], [g0].[SquadId], [g0].[AssignedCityName], [g0].[CityOfBirthName], [g0].[Discriminator], [g0].[FullName], [g0].[HasSoulPatch], [g0].[LeaderNickname], [g0].[LeaderSquadId], [g0].[PeriodEnd], [g0].[PeriodStart], [g0].[Rank]
FROM [Gears] FOR SYSTEM_TIME AS OF '2015-01-01T00:00:00.0000000' AS [g0]
WHERE [g0].[Discriminator] = N'Officer'");
    }

    [ConditionalTheory]
    [MemberData(nameof(IsAsyncData))]
    public virtual async Task Set_operation_on_temporal_different_dates(bool async)
    {
        using var ctx = CreateContext();
        var date1 = new DateTime(2015, 1, 1);
        var date2 = new DateTime(2018, 1, 1);
        var query = ctx.Set<Gear>().TemporalAsOf(date1).Where(g => g.HasSoulPatch).Concat(ctx.Set<Gear>().TemporalAsOf(date2));

        var message = (await Assert.ThrowsAsync<InvalidOperationException>(
            () => async
                ? query.ToListAsync()
                : Task.FromResult(query.ToList()))).Message;

        Assert.Equal(SqlServerStrings.TemporalSetOperationOnMismatchedSources(nameof(Gear)), message);

        AssertSql();
    }

    public override async Task Include_on_GroupJoin_SelectMany_DefaultIfEmpty_with_inheritance_and_coalesce_result(bool async)
    {
        await base.Include_on_GroupJoin_SelectMany_DefaultIfEmpty_with_inheritance_and_coalesce_result(async);

        AssertSql(
            @"SELECT [t].[Nickname], [t].[SquadId], [t].[AssignedCityName], [t].[CityOfBirthName], [t].[Discriminator], [t].[FullName], [t].[HasSoulPatch], [t].[LeaderNickname], [t].[LeaderSquadId], [t].[PeriodEnd], [t].[PeriodStart], [t].[Rank], [g].[Nickname], [g].[SquadId], [w].[Id], [w].[AmmunitionType], [w].[IsAutomatic], [w].[Name], [w].[OwnerFullName], [w].[PeriodEnd], [w].[PeriodStart], [w].[SynergyWithId], [g].[AssignedCityName], [g].[CityOfBirthName], [g].[Discriminator], [g].[FullName], [g].[HasSoulPatch], [g].[LeaderNickname], [g].[LeaderSquadId], [g].[PeriodEnd], [g].[PeriodStart], [g].[Rank], [w0].[Id], [w0].[AmmunitionType], [w0].[IsAutomatic], [w0].[Name], [w0].[OwnerFullName], [w0].[PeriodEnd], [w0].[PeriodStart], [w0].[SynergyWithId]
FROM [Gears] FOR SYSTEM_TIME AS OF '2010-01-01T00:00:00.0000000' AS [g]
LEFT JOIN (
    SELECT [g0].[Nickname], [g0].[SquadId], [g0].[AssignedCityName], [g0].[CityOfBirthName], [g0].[Discriminator], [g0].[FullName], [g0].[HasSoulPatch], [g0].[LeaderNickname], [g0].[LeaderSquadId], [g0].[PeriodEnd], [g0].[PeriodStart], [g0].[Rank]
    FROM [Gears] FOR SYSTEM_TIME AS OF '2010-01-01T00:00:00.0000000' AS [g0]
    WHERE [g0].[Discriminator] = N'Officer'
) AS [t] ON [g].[LeaderNickname] = [t].[Nickname]
LEFT JOIN [Weapons] FOR SYSTEM_TIME AS OF '2010-01-01T00:00:00.0000000' AS [w] ON [t].[FullName] = [w].[OwnerFullName]
LEFT JOIN [Weapons] FOR SYSTEM_TIME AS OF '2010-01-01T00:00:00.0000000' AS [w0] ON [g].[FullName] = [w0].[OwnerFullName]
ORDER BY [g].[Nickname], [g].[SquadId], [t].[Nickname], [t].[SquadId], [w].[Id]");
    }

    public override async Task Select_null_propagation_negative3(bool async)
    {
        await base.Select_null_propagation_negative3(async);

        AssertSql(
            @"SELECT [g0].[Nickname], CASE
    WHEN [g0].[Nickname] IS NOT NULL AND [g0].[SquadId] IS NOT NULL THEN CASE
        WHEN [g0].[LeaderNickname] IS NOT NULL THEN CAST(1 AS bit)
        ELSE CAST(0 AS bit)
    END
    ELSE NULL
END AS [Condition]
FROM [Gears] FOR SYSTEM_TIME AS OF '2010-01-01T00:00:00.0000000' AS [g]
LEFT JOIN [Gears] FOR SYSTEM_TIME AS OF '2010-01-01T00:00:00.0000000' AS [g0] ON [g].[HasSoulPatch] = CAST(1 AS bit)
ORDER BY [g0].[Nickname]");
    }

    public override async Task String_concat_with_null_conditional_argument(bool async)
    {
        await base.String_concat_with_null_conditional_argument(async);

        AssertSql(
            @"SELECT [w0].[Id], [w0].[AmmunitionType], [w0].[IsAutomatic], [w0].[Name], [w0].[OwnerFullName], [w0].[PeriodEnd], [w0].[PeriodStart], [w0].[SynergyWithId]
FROM [Weapons] FOR SYSTEM_TIME AS OF '2010-01-01T00:00:00.0000000' AS [w]
LEFT JOIN [Weapons] FOR SYSTEM_TIME AS OF '2010-01-01T00:00:00.0000000' AS [w0] ON [w].[SynergyWithId] = [w0].[Id]
ORDER BY COALESCE([w0].[Name], N'') + CAST(5 AS nvarchar(max))");
    }

    public override async Task Where_null_parameter_is_not_null(bool async)
    {
        await base.Where_null_parameter_is_not_null(async);

        AssertSql(
            @"@__p_0='False'

SELECT [g].[Nickname], [g].[SquadId], [g].[AssignedCityName], [g].[CityOfBirthName], [g].[Discriminator], [g].[FullName], [g].[HasSoulPatch], [g].[LeaderNickname], [g].[LeaderSquadId], [g].[PeriodEnd], [g].[PeriodStart], [g].[Rank]
FROM [Gears] FOR SYSTEM_TIME AS OF '2010-01-01T00:00:00.0000000' AS [g]
WHERE @__p_0 = CAST(1 AS bit)");
    }

    public override async Task GroupBy_Property_Include_Select_LongCount(bool async)
    {
        await base.GroupBy_Property_Include_Select_LongCount(async);

        AssertSql(
            @"SELECT COUNT_BIG(*)
FROM [Gears] FOR SYSTEM_TIME AS OF '2010-01-01T00:00:00.0000000' AS [g]
GROUP BY [g].[Rank]");
    }

    public override async Task Projecting_property_converted_to_nullable_into_element_init(bool async)
    {
        await base.Projecting_property_converted_to_nullable_into_element_init(async);

        AssertSql(
            @"SELECT CASE
    WHEN [t].[GearNickName] IS NOT NULL THEN CAST(LEN([g].[Nickname]) AS int)
    ELSE NULL
END, CASE
    WHEN [t].[GearNickName] IS NOT NULL THEN [g].[SquadId]
    ELSE NULL
END, CASE
    WHEN [t].[GearNickName] IS NOT NULL THEN [g].[SquadId]
    ELSE NULL
END + 1
FROM [Tags] FOR SYSTEM_TIME AS OF '2010-01-01T00:00:00.0000000' AS [t]
LEFT JOIN [Gears] FOR SYSTEM_TIME AS OF '2010-01-01T00:00:00.0000000' AS [g] ON [t].[GearNickName] = [g].[Nickname] AND [t].[GearSquadId] = [g].[SquadId]
WHERE CASE
    WHEN [t].[GearNickName] IS NOT NULL THEN [g].[Nickname]
    ELSE NULL
END IS NOT NULL
ORDER BY [t].[Note]");
    }

    public override async Task OfTypeNav1(bool async)
    {
        await base.OfTypeNav1(async);

        AssertSql(
            @"SELECT [g].[Nickname], [g].[SquadId], [g].[AssignedCityName], [g].[CityOfBirthName], [g].[Discriminator], [g].[FullName], [g].[HasSoulPatch], [g].[LeaderNickname], [g].[LeaderSquadId], [g].[PeriodEnd], [g].[PeriodStart], [g].[Rank]
FROM [Gears] FOR SYSTEM_TIME AS OF '2010-01-01T00:00:00.0000000' AS [g]
LEFT JOIN [Tags] FOR SYSTEM_TIME AS OF '2010-01-01T00:00:00.0000000' AS [t] ON [g].[Nickname] = [t].[GearNickName] AND [g].[SquadId] = [t].[GearSquadId]
LEFT JOIN [Tags] FOR SYSTEM_TIME AS OF '2010-01-01T00:00:00.0000000' AS [t0] ON [g].[Nickname] = [t0].[GearNickName] AND [g].[SquadId] = [t0].[GearSquadId]
WHERE ([t].[Note] <> N'Foo' OR [t].[Note] IS NULL) AND [g].[Discriminator] = N'Officer' AND ([t0].[Note] <> N'Bar' OR [t0].[Note] IS NULL)");
    }

    public override async Task Select_subquery_int_with_outside_cast_and_coalesce(bool async)
    {
        await base.Select_subquery_int_with_outside_cast_and_coalesce(async);

        AssertSql(
            @"SELECT COALESCE((
    SELECT TOP(1) [w].[Id]
    FROM [Weapons] FOR SYSTEM_TIME AS OF '2010-01-01T00:00:00.0000000' AS [w]
    WHERE [g].[FullName] = [w].[OwnerFullName]
    ORDER BY [w].[Id]), 0, 42)
FROM [Gears] FOR SYSTEM_TIME AS OF '2010-01-01T00:00:00.0000000' AS [g]");
    }

    public override async Task Include_with_join_and_inheritance1(bool async)
    {
        await base.Include_with_join_and_inheritance1(async);

        AssertSql(
            @"SELECT [t0].[Nickname], [t0].[SquadId], [t0].[AssignedCityName], [t0].[CityOfBirthName], [t0].[Discriminator], [t0].[FullName], [t0].[HasSoulPatch], [t0].[LeaderNickname], [t0].[LeaderSquadId], [t0].[PeriodEnd], [t0].[PeriodStart], [t0].[Rank], [c].[Name], [c].[Location], [c].[Nation], [c].[PeriodEnd], [c].[PeriodStart]
FROM [Tags] FOR SYSTEM_TIME AS OF '2010-01-01T00:00:00.0000000' AS [t]
INNER JOIN (
    SELECT [g].[Nickname], [g].[SquadId], [g].[AssignedCityName], [g].[CityOfBirthName], [g].[Discriminator], [g].[FullName], [g].[HasSoulPatch], [g].[LeaderNickname], [g].[LeaderSquadId], [g].[PeriodEnd], [g].[PeriodStart], [g].[Rank]
    FROM [Gears] FOR SYSTEM_TIME AS OF '2010-01-01T00:00:00.0000000' AS [g]
    WHERE [g].[Discriminator] = N'Officer'
) AS [t0] ON [t].[GearSquadId] = [t0].[SquadId] AND [t].[GearNickName] = [t0].[Nickname]
INNER JOIN [Cities] FOR SYSTEM_TIME AS OF '2010-01-01T00:00:00.0000000' AS [c] ON [t0].[CityOfBirthName] = [c].[Name]");
    }

    public override async Task Include_on_GroupJoin_SelectMany_DefaultIfEmpty_with_conditional_result(bool async)
    {
        await base.Include_on_GroupJoin_SelectMany_DefaultIfEmpty_with_conditional_result(async);

        AssertSql(
            @"SELECT CASE
    WHEN [g0].[Nickname] IS NOT NULL AND [g0].[SquadId] IS NOT NULL THEN CAST(1 AS bit)
    ELSE CAST(0 AS bit)
END, [g0].[Nickname], [g0].[SquadId], [g0].[AssignedCityName], [g0].[CityOfBirthName], [g0].[Discriminator], [g0].[FullName], [g0].[HasSoulPatch], [g0].[LeaderNickname], [g0].[LeaderSquadId], [g0].[PeriodEnd], [g0].[PeriodStart], [g0].[Rank], [g].[Nickname], [g].[SquadId], [w].[Id], [w].[AmmunitionType], [w].[IsAutomatic], [w].[Name], [w].[OwnerFullName], [w].[PeriodEnd], [w].[PeriodStart], [w].[SynergyWithId], [g].[AssignedCityName], [g].[CityOfBirthName], [g].[Discriminator], [g].[FullName], [g].[HasSoulPatch], [g].[LeaderNickname], [g].[LeaderSquadId], [g].[PeriodEnd], [g].[PeriodStart], [g].[Rank], [w0].[Id], [w0].[AmmunitionType], [w0].[IsAutomatic], [w0].[Name], [w0].[OwnerFullName], [w0].[PeriodEnd], [w0].[PeriodStart], [w0].[SynergyWithId]
FROM [Gears] FOR SYSTEM_TIME AS OF '2010-01-01T00:00:00.0000000' AS [g]
LEFT JOIN [Gears] FOR SYSTEM_TIME AS OF '2010-01-01T00:00:00.0000000' AS [g0] ON [g].[LeaderNickname] = [g0].[Nickname]
LEFT JOIN [Weapons] FOR SYSTEM_TIME AS OF '2010-01-01T00:00:00.0000000' AS [w] ON [g0].[FullName] = [w].[OwnerFullName]
LEFT JOIN [Weapons] FOR SYSTEM_TIME AS OF '2010-01-01T00:00:00.0000000' AS [w0] ON [g].[FullName] = [w0].[OwnerFullName]
ORDER BY [g].[Nickname], [g].[SquadId], [g0].[Nickname], [g0].[SquadId], [w].[Id]");
    }

    public override async Task Where_datetimeoffset_month_component(bool async)
    {
        await base.Where_datetimeoffset_month_component(async);

        AssertSql(
            @"SELECT [m].[Id], [m].[BriefingDocument], [m].[BriefingDocumentFileExtension], [m].[CodeName], [m].[Duration], [m].[PeriodEnd], [m].[PeriodStart], [m].[Rating], [m].[Timeline]
FROM [Missions] FOR SYSTEM_TIME AS OF '2010-01-01T00:00:00.0000000' AS [m]
WHERE DATEPART(month, [m].[Timeline]) = 1");
    }

    public override async Task Where_datetimeoffset_milliseconds_parameter_and_constant(bool async)
    {
        await base.Where_datetimeoffset_milliseconds_parameter_and_constant(async);

        AssertSql(
            @"SELECT COUNT(*)
FROM [Missions] FOR SYSTEM_TIME AS OF '2010-01-01T00:00:00.0000000' AS [m]
WHERE [m].[Timeline] = '1902-01-02T10:00:00.1234567+01:30'");
    }

    public override async Task Join_on_entity_qsre_keys_inner_key_is_navigation_composite_key(bool async)
    {
        await base.Join_on_entity_qsre_keys_inner_key_is_navigation_composite_key(async);

        AssertSql(
            @"SELECT [g].[Nickname], [t0].[Note]
FROM [Gears] FOR SYSTEM_TIME AS OF '2010-01-01T00:00:00.0000000' AS [g]
INNER JOIN (
    SELECT [t].[Note], [g0].[Nickname], [g0].[SquadId]
    FROM [Tags] FOR SYSTEM_TIME AS OF '2010-01-01T00:00:00.0000000' AS [t]
    LEFT JOIN [Gears] FOR SYSTEM_TIME AS OF '2010-01-01T00:00:00.0000000' AS [g0] ON [t].[GearNickName] = [g0].[Nickname] AND [t].[GearSquadId] = [g0].[SquadId]
    WHERE [t].[Note] IN (N'Cole''s Tag', N'Dom''s Tag')
) AS [t0] ON [g].[Nickname] = [t0].[Nickname] AND [g].[SquadId] = [t0].[SquadId]");
    }

    public override async Task Where_subquery_left_join_firstordefault_boolean(bool async)
    {
        await base.Where_subquery_left_join_firstordefault_boolean(async);

        AssertSql(
            @"SELECT [g].[Nickname], [g].[SquadId], [g].[AssignedCityName], [g].[CityOfBirthName], [g].[Discriminator], [g].[FullName], [g].[HasSoulPatch], [g].[LeaderNickname], [g].[LeaderSquadId], [g].[PeriodEnd], [g].[PeriodStart], [g].[Rank]
FROM [Gears] FOR SYSTEM_TIME AS OF '2010-01-01T00:00:00.0000000' AS [g]
WHERE [g].[HasSoulPatch] = CAST(1 AS bit) AND (
    SELECT TOP(1) [w].[IsAutomatic]
    FROM [Weapons] FOR SYSTEM_TIME AS OF '2010-01-01T00:00:00.0000000' AS [w]
    LEFT JOIN (
        SELECT [w0].[Id], [w0].[AmmunitionType], [w0].[IsAutomatic], [w0].[Name], [w0].[OwnerFullName], [w0].[PeriodEnd], [w0].[PeriodStart], [w0].[SynergyWithId]
        FROM [Weapons] FOR SYSTEM_TIME AS OF '2010-01-01T00:00:00.0000000' AS [w0]
        WHERE [g].[FullName] = [w0].[OwnerFullName]
    ) AS [t] ON [w].[Id] = [t].[Id]
    WHERE [g].[FullName] = [w].[OwnerFullName]
    ORDER BY [w].[Id]) = CAST(1 AS bit)");
    }

    public override async Task Double_order_by_on_is_null(bool async)
    {
        await base.Double_order_by_on_is_null(async);

        AssertSql(
            @"SELECT [w0].[Id], [w0].[AmmunitionType], [w0].[IsAutomatic], [w0].[Name], [w0].[OwnerFullName], [w0].[PeriodEnd], [w0].[PeriodStart], [w0].[SynergyWithId]
FROM [Weapons] FOR SYSTEM_TIME AS OF '2010-01-01T00:00:00.0000000' AS [w]
LEFT JOIN [Weapons] FOR SYSTEM_TIME AS OF '2010-01-01T00:00:00.0000000' AS [w0] ON [w].[SynergyWithId] = [w0].[Id]
ORDER BY CASE
    WHEN [w0].[Name] IS NULL THEN CAST(1 AS bit)
    ELSE CAST(0 AS bit)
END");
    }

    public override async Task Navigation_access_on_derived_entity_using_cast(bool async)
    {
        await base.Navigation_access_on_derived_entity_using_cast(async);

        AssertSql(
            @"SELECT [f].[Name], [t].[ThreatLevel] AS [Threat]
FROM [Factions] FOR SYSTEM_TIME AS OF '2010-01-01T00:00:00.0000000' AS [f]
LEFT JOIN (
    SELECT [l].[Name], [l].[ThreatLevel]
    FROM [LocustLeaders] FOR SYSTEM_TIME AS OF '2010-01-01T00:00:00.0000000' AS [l]
    WHERE [l].[Discriminator] = N'LocustCommander'
) AS [t] ON [f].[CommanderName] = [t].[Name]
ORDER BY [f].[Name]");
    }

    public override async Task Cast_result_operator_on_subquery_is_properly_lifted_to_a_convert(bool async)
    {
        await base.Cast_result_operator_on_subquery_is_properly_lifted_to_a_convert(async);

        AssertSql(
            @"SELECT [f].[Eradicated]
FROM [Factions] FOR SYSTEM_TIME AS OF '2010-01-01T00:00:00.0000000' AS [f]");
    }

    public override async Task GroupBy_with_boolean_groupin_key_thru_navigation_access(bool async)
    {
        await base.GroupBy_with_boolean_groupin_key_thru_navigation_access(async);

        AssertSql(
            @"SELECT [g].[HasSoulPatch], LOWER([s].[Name]) AS [Name]
FROM [Tags] FOR SYSTEM_TIME AS OF '2010-01-01T00:00:00.0000000' AS [t]
LEFT JOIN [Gears] FOR SYSTEM_TIME AS OF '2010-01-01T00:00:00.0000000' AS [g] ON [t].[GearNickName] = [g].[Nickname] AND [t].[GearSquadId] = [g].[SquadId]
LEFT JOIN [Squads] FOR SYSTEM_TIME AS OF '2010-01-01T00:00:00.0000000' AS [s] ON [g].[SquadId] = [s].[Id]
GROUP BY [g].[HasSoulPatch], [s].[Name]");
    }

    public override async Task Byte_array_contains_literal(bool async)
    {
        await base.Byte_array_contains_literal(async);

        AssertSql(
            @"SELECT [s].[Id], [s].[Banner], [s].[Banner5], [s].[InternalNumber], [s].[Name], [s].[PeriodEnd], [s].[PeriodStart]
FROM [Squads] FOR SYSTEM_TIME AS OF '2010-01-01T00:00:00.0000000' AS [s]
WHERE CHARINDEX(0x01, [s].[Banner]) > 0");
    }

    public override async Task SelectMany_Where_DefaultIfEmpty_with_navigation_in_the_collection_selector(bool async)
    {
        await base.SelectMany_Where_DefaultIfEmpty_with_navigation_in_the_collection_selector(async);

        AssertSql(
            @"@__isAutomatic_0='True'

SELECT [g].[Nickname], [g].[FullName], CASE
    WHEN [t].[Id] IS NOT NULL THEN CAST(1 AS bit)
    ELSE CAST(0 AS bit)
END AS [Collection]
FROM [Gears] FOR SYSTEM_TIME AS OF '2010-01-01T00:00:00.0000000' AS [g]
LEFT JOIN (
    SELECT [w].[Id], [w].[OwnerFullName]
    FROM [Weapons] FOR SYSTEM_TIME AS OF '2010-01-01T00:00:00.0000000' AS [w]
    WHERE [w].[IsAutomatic] = @__isAutomatic_0
) AS [t] ON [g].[FullName] = [t].[OwnerFullName]");
    }

    public override async Task Optional_navigation_type_compensation_works_with_predicate_negated_complex1(bool async)
    {
        await base.Optional_navigation_type_compensation_works_with_predicate_negated_complex1(async);

        AssertSql(
            @"SELECT [t].[Id], [t].[GearNickName], [t].[GearSquadId], [t].[IssueDate], [t].[Note], [t].[PeriodEnd], [t].[PeriodStart]
FROM [Tags] FOR SYSTEM_TIME AS OF '2010-01-01T00:00:00.0000000' AS [t]
LEFT JOIN [Gears] FOR SYSTEM_TIME AS OF '2010-01-01T00:00:00.0000000' AS [g] ON [t].[GearNickName] = [g].[Nickname] AND [t].[GearSquadId] = [g].[SquadId]
WHERE CASE
    WHEN [g].[HasSoulPatch] = CAST(1 AS bit) THEN CAST(1 AS bit)
    ELSE [g].[HasSoulPatch]
END = CAST(0 AS bit)");
    }

    public override async Task Double_order_by_on_Like(bool async)
    {
        await base.Double_order_by_on_Like(async);

        AssertSql(
            @"SELECT [w0].[Id], [w0].[AmmunitionType], [w0].[IsAutomatic], [w0].[Name], [w0].[OwnerFullName], [w0].[PeriodEnd], [w0].[PeriodStart], [w0].[SynergyWithId]
FROM [Weapons] FOR SYSTEM_TIME AS OF '2010-01-01T00:00:00.0000000' AS [w]
LEFT JOIN [Weapons] FOR SYSTEM_TIME AS OF '2010-01-01T00:00:00.0000000' AS [w0] ON [w].[SynergyWithId] = [w0].[Id]
ORDER BY CASE
    WHEN [w0].[Name] LIKE N'%Lancer' THEN CAST(1 AS bit)
    ELSE CAST(0 AS bit)
END");
    }

    public override async Task Where_bitwise_and_nullable_enum_with_constant(bool async)
    {
        await base.Where_bitwise_and_nullable_enum_with_constant(async);

<<<<<<< HEAD
        AssertSql(
            @"SELECT [w].[Id], [w].[AmmunitionType], [w].[IsAutomatic], [w].[Name], [w].[OwnerFullName], [w].[PeriodEnd], [w].[PeriodStart], [w].[SynergyWithId]
FROM [Weapons] FOR SYSTEM_TIME AS OF '2010-01-01T00:00:00.0000000' AS [w]
WHERE ([w].[AmmunitionType] & 1) > 0");
=======
        public override async Task Where_subquery_equality_to_null_with_composite_key(bool async)
        {
            await base.Where_subquery_equality_to_null_with_composite_key(async);

            AssertSql(
                @"SELECT [s].[Id], [s].[Banner], [s].[Banner5], [s].[InternalNumber], [s].[Name], [s].[PeriodEnd], [s].[PeriodStart]
FROM [Squads] FOR SYSTEM_TIME AS OF '2010-01-01T00:00:00.0000000' AS [s]
WHERE NOT (EXISTS (
    SELECT 1
    FROM [Gears] FOR SYSTEM_TIME AS OF '2010-01-01T00:00:00.0000000' AS [g]
    WHERE [s].[Id] = [g].[SquadId]))");
        }

        public override async Task Where_subquery_equality_to_null_without_composite_key(bool async)
        {
            await base.Where_subquery_equality_to_null_without_composite_key(async);

            AssertSql(
                @"SELECT [g].[Nickname], [g].[SquadId], [g].[AssignedCityName], [g].[CityOfBirthName], [g].[Discriminator], [g].[FullName], [g].[HasSoulPatch], [g].[LeaderNickname], [g].[LeaderSquadId], [g].[PeriodEnd], [g].[PeriodStart], [g].[Rank]
FROM [Gears] FOR SYSTEM_TIME AS OF '2010-01-01T00:00:00.0000000' AS [g]
WHERE NOT (EXISTS (
    SELECT 1
    FROM [Weapons] FOR SYSTEM_TIME AS OF '2010-01-01T00:00:00.0000000' AS [w]
    WHERE [g].[FullName] = [w].[OwnerFullName]))");
        }

        private void AssertSql(params string[] expected)
            => Fixture.TestSqlLoggerFactory.AssertBaseline(expected);
>>>>>>> 4b0f8305
    }

    public override async Task Where_subquery_distinct_firstordefault_boolean_with_pushdown(bool async)
    {
        await base.Where_subquery_distinct_firstordefault_boolean_with_pushdown(async);

        AssertSql(
            @"SELECT [g].[Nickname], [g].[SquadId], [g].[AssignedCityName], [g].[CityOfBirthName], [g].[Discriminator], [g].[FullName], [g].[HasSoulPatch], [g].[LeaderNickname], [g].[LeaderSquadId], [g].[PeriodEnd], [g].[PeriodStart], [g].[Rank]
FROM [Gears] FOR SYSTEM_TIME AS OF '2010-01-01T00:00:00.0000000' AS [g]
WHERE [g].[HasSoulPatch] = CAST(1 AS bit) AND (
    SELECT TOP(1) [t].[IsAutomatic]
    FROM (
        SELECT DISTINCT [w].[Id], [w].[AmmunitionType], [w].[IsAutomatic], [w].[Name], [w].[OwnerFullName], [w].[PeriodEnd], [w].[PeriodStart], [w].[SynergyWithId]
        FROM [Weapons] FOR SYSTEM_TIME AS OF '2010-01-01T00:00:00.0000000' AS [w]
        WHERE [g].[FullName] = [w].[OwnerFullName]
    ) AS [t]
    ORDER BY [t].[Id]) = CAST(1 AS bit)");
    }

    public override async Task Correlated_collection_with_top_level_Count(bool async)
    {
        await base.Correlated_collection_with_top_level_Count(async);

        AssertSql(
            @"SELECT COUNT(*)
FROM [Gears] FOR SYSTEM_TIME AS OF '2010-01-01T00:00:00.0000000' AS [g]");
    }

    public override async Task Subquery_with_result_operator_is_not_lifted(bool async)
    {
        await base.Subquery_with_result_operator_is_not_lifted(async);

        AssertSql(
            @"@__p_0='2'

SELECT [t].[FullName]
FROM (
    SELECT TOP(@__p_0) [g].[FullName], [g].[Rank]
    FROM [Gears] FOR SYSTEM_TIME AS OF '2010-01-01T00:00:00.0000000' AS [g]
    WHERE [g].[HasSoulPatch] = CAST(0 AS bit)
    ORDER BY [g].[FullName]
) AS [t]
ORDER BY [t].[Rank]");
    }

    public override async Task Include_with_join_reference2(bool async)
    {
        await base.Include_with_join_reference2(async);

        AssertSql(
            @"SELECT [g].[Nickname], [g].[SquadId], [g].[AssignedCityName], [g].[CityOfBirthName], [g].[Discriminator], [g].[FullName], [g].[HasSoulPatch], [g].[LeaderNickname], [g].[LeaderSquadId], [g].[PeriodEnd], [g].[PeriodStart], [g].[Rank], [c].[Name], [c].[Location], [c].[Nation], [c].[PeriodEnd], [c].[PeriodStart]
FROM [Tags] FOR SYSTEM_TIME AS OF '2010-01-01T00:00:00.0000000' AS [t]
INNER JOIN [Gears] FOR SYSTEM_TIME AS OF '2010-01-01T00:00:00.0000000' AS [g] ON [t].[GearSquadId] = [g].[SquadId] AND [t].[GearNickName] = [g].[Nickname]
INNER JOIN [Cities] FOR SYSTEM_TIME AS OF '2010-01-01T00:00:00.0000000' AS [c] ON [g].[CityOfBirthName] = [c].[Name]");
    }

    public override async Task Conditional_expression_with_test_being_simplified_to_constant_simple(bool async)
    {
        await base.Conditional_expression_with_test_being_simplified_to_constant_simple(async);

        AssertSql(
            @"@__prm_0='True'

SELECT [g].[Nickname], [g].[SquadId], [g].[AssignedCityName], [g].[CityOfBirthName], [g].[Discriminator], [g].[FullName], [g].[HasSoulPatch], [g].[LeaderNickname], [g].[LeaderSquadId], [g].[PeriodEnd], [g].[PeriodStart], [g].[Rank]
FROM [Gears] FOR SYSTEM_TIME AS OF '2010-01-01T00:00:00.0000000' AS [g]
WHERE CASE
    WHEN [g].[HasSoulPatch] = @__prm_0 THEN CAST(1 AS bit)
    ELSE CAST(0 AS bit)
END = CAST(1 AS bit)");
    }

    public override async Task Include_reference_on_derived_type_using_lambda_with_soft_cast(bool async)
    {
        await base.Include_reference_on_derived_type_using_lambda_with_soft_cast(async);

        AssertSql(
            @"SELECT [l].[Name], [l].[Discriminator], [l].[LocustHordeId], [l].[PeriodEnd], [l].[PeriodStart], [l].[ThreatLevel], [l].[ThreatLevelByte], [l].[ThreatLevelNullableByte], [l].[DefeatedByNickname], [l].[DefeatedBySquadId], [l].[HighCommandId], [g].[Nickname], [g].[SquadId], [g].[AssignedCityName], [g].[CityOfBirthName], [g].[Discriminator], [g].[FullName], [g].[HasSoulPatch], [g].[LeaderNickname], [g].[LeaderSquadId], [g].[PeriodEnd], [g].[PeriodStart], [g].[Rank]
FROM [LocustLeaders] FOR SYSTEM_TIME AS OF '2010-01-01T00:00:00.0000000' AS [l]
LEFT JOIN [Gears] FOR SYSTEM_TIME AS OF '2010-01-01T00:00:00.0000000' AS [g] ON [l].[DefeatedByNickname] = [g].[Nickname] AND [l].[DefeatedBySquadId] = [g].[SquadId]");
    }

    public override async Task Null_propagation_optimization1(bool async)
    {
        await base.Null_propagation_optimization1(async);

        AssertSql(
            @"SELECT [g].[Nickname], [g].[SquadId], [g].[AssignedCityName], [g].[CityOfBirthName], [g].[Discriminator], [g].[FullName], [g].[HasSoulPatch], [g].[LeaderNickname], [g].[LeaderSquadId], [g].[PeriodEnd], [g].[PeriodStart], [g].[Rank]
FROM [Gears] FOR SYSTEM_TIME AS OF '2010-01-01T00:00:00.0000000' AS [g]
WHERE [g].[LeaderNickname] = N'Marcus' AND [g].[LeaderNickname] IS NOT NULL");
    }

    public override async Task DateTimeOffset_DateAdd_AddMonths(bool async)
    {
        await base.DateTimeOffset_DateAdd_AddMonths(async);

        AssertSql(
            @"SELECT DATEADD(month, CAST(1 AS int), [m].[Timeline])
FROM [Missions] FOR SYSTEM_TIME AS OF '2010-01-01T00:00:00.0000000' AS [m]");
    }

    public override async Task Where_datetimeoffset_minute_component(bool async)
    {
        await base.Where_datetimeoffset_minute_component(async);

        AssertSql(
            @"SELECT [m].[Id], [m].[BriefingDocument], [m].[BriefingDocumentFileExtension], [m].[CodeName], [m].[Duration], [m].[PeriodEnd], [m].[PeriodStart], [m].[Rating], [m].[Timeline]
FROM [Missions] FOR SYSTEM_TIME AS OF '2010-01-01T00:00:00.0000000' AS [m]
WHERE DATEPART(minute, [m].[Timeline]) = 0");
    }

    public override async Task Projecting_property_converted_to_nullable_with_conditional(bool async)
    {
        await base.Projecting_property_converted_to_nullable_with_conditional(async);

        AssertSql(
            @"SELECT CASE
    WHEN [t].[Note] <> N'K.I.A.' OR [t].[Note] IS NULL THEN CASE
        WHEN [t].[GearNickName] IS NOT NULL THEN [g].[SquadId]
        ELSE NULL
    END
    ELSE -1
END
FROM [Tags] FOR SYSTEM_TIME AS OF '2010-01-01T00:00:00.0000000' AS [t]
LEFT JOIN [Gears] FOR SYSTEM_TIME AS OF '2010-01-01T00:00:00.0000000' AS [g] ON [t].[GearNickName] = [g].[Nickname] AND [t].[GearSquadId] = [g].[SquadId]");
    }

    public override async Task Include_collection_with_complex_OrderBy2(bool async)
    {
        await base.Include_collection_with_complex_OrderBy2(async);

        AssertSql(
            @"SELECT [g].[Nickname], [g].[SquadId], [g].[AssignedCityName], [g].[CityOfBirthName], [g].[Discriminator], [g].[FullName], [g].[HasSoulPatch], [g].[LeaderNickname], [g].[LeaderSquadId], [g].[PeriodEnd], [g].[PeriodStart], [g].[Rank], [g0].[Nickname], [g0].[SquadId], [g0].[AssignedCityName], [g0].[CityOfBirthName], [g0].[Discriminator], [g0].[FullName], [g0].[HasSoulPatch], [g0].[LeaderNickname], [g0].[LeaderSquadId], [g0].[PeriodEnd], [g0].[PeriodStart], [g0].[Rank]
FROM [Gears] FOR SYSTEM_TIME AS OF '2010-01-01T00:00:00.0000000' AS [g]
LEFT JOIN [Gears] FOR SYSTEM_TIME AS OF '2010-01-01T00:00:00.0000000' AS [g0] ON [g].[Nickname] = [g0].[LeaderNickname] AND [g].[SquadId] = [g0].[LeaderSquadId]
WHERE [g].[Discriminator] = N'Officer'
ORDER BY (
    SELECT TOP(1) [w].[IsAutomatic]
    FROM [Weapons] FOR SYSTEM_TIME AS OF '2010-01-01T00:00:00.0000000' AS [w]
    WHERE [g].[FullName] = [w].[OwnerFullName]
    ORDER BY [w].[Id]), [g].[Nickname], [g].[SquadId], [g0].[Nickname]");
    }

    public override async Task ToString_guid_property_projection(bool async)
    {
        await base.ToString_guid_property_projection(async);

        AssertSql(
            @"SELECT [t].[GearNickName] AS [A], CONVERT(varchar(36), [t].[Id]) AS [B]
FROM [Tags] FOR SYSTEM_TIME AS OF '2010-01-01T00:00:00.0000000' AS [t]");
    }

    public override async Task Group_by_nullable_property_and_project_the_grouping_key_HasValue(bool async)
    {
        await base.Group_by_nullable_property_and_project_the_grouping_key_HasValue(async);

        AssertSql(
            @"SELECT CASE
    WHEN [w].[SynergyWithId] IS NOT NULL THEN CAST(1 AS bit)
    ELSE CAST(0 AS bit)
END
FROM [Weapons] FOR SYSTEM_TIME AS OF '2010-01-01T00:00:00.0000000' AS [w]
GROUP BY [w].[SynergyWithId]");
    }

    public override async Task Correlated_collections_naked_navigation_with_ToArray(bool async)
    {
        await base.Correlated_collections_naked_navigation_with_ToArray(async);

        AssertSql(
            @"SELECT [g].[Nickname], [g].[SquadId], [w].[Id], [w].[AmmunitionType], [w].[IsAutomatic], [w].[Name], [w].[OwnerFullName], [w].[PeriodEnd], [w].[PeriodStart], [w].[SynergyWithId]
FROM [Gears] FOR SYSTEM_TIME AS OF '2010-01-01T00:00:00.0000000' AS [g]
LEFT JOIN [Weapons] FOR SYSTEM_TIME AS OF '2010-01-01T00:00:00.0000000' AS [w] ON [g].[FullName] = [w].[OwnerFullName]
WHERE [g].[Nickname] <> N'Marcus'
ORDER BY [g].[Nickname], [g].[SquadId]");
    }

    public override async Task Optional_navigation_type_compensation_works_with_all(bool async)
    {
        await base.Optional_navigation_type_compensation_works_with_all(async);

        AssertSql(
            @"SELECT CASE
    WHEN NOT EXISTS (
        SELECT 1
        FROM [Tags] FOR SYSTEM_TIME AS OF '2010-01-01T00:00:00.0000000' AS [t]
        LEFT JOIN [Gears] FOR SYSTEM_TIME AS OF '2010-01-01T00:00:00.0000000' AS [g] ON [t].[GearNickName] = [g].[Nickname] AND [t].[GearSquadId] = [g].[SquadId]
        WHERE ([t].[Note] <> N'K.I.A.' OR [t].[Note] IS NULL) AND [g].[HasSoulPatch] = CAST(0 AS bit)) THEN CAST(1 AS bit)
    ELSE CAST(0 AS bit)
END");
    }

    public override async Task Negate_on_column(bool async)
    {
        await base.Negate_on_column(async);

        AssertSql(
            @"SELECT [s].[Id], [s].[Banner], [s].[Banner5], [s].[InternalNumber], [s].[Name], [s].[PeriodEnd], [s].[PeriodStart]
FROM [Squads] FOR SYSTEM_TIME AS OF '2010-01-01T00:00:00.0000000' AS [s]
WHERE [s].[Id] = -[s].[Id]");
    }

    public override async Task Projecting_property_converted_to_nullable_with_addition_and_final_projection(bool async)
    {
        await base.Projecting_property_converted_to_nullable_with_addition_and_final_projection(async);

        AssertSql(
            @"SELECT [t].[Note], CASE
    WHEN [t].[GearNickName] IS NOT NULL THEN [g].[SquadId]
    ELSE NULL
END + 1 AS [Value]
FROM [Tags] FOR SYSTEM_TIME AS OF '2010-01-01T00:00:00.0000000' AS [t]
LEFT JOIN [Gears] FOR SYSTEM_TIME AS OF '2010-01-01T00:00:00.0000000' AS [g] ON [t].[GearNickName] = [g].[Nickname] AND [t].[GearSquadId] = [g].[SquadId]
WHERE CASE
    WHEN [t].[GearNickName] IS NOT NULL THEN [g].[Nickname]
    ELSE NULL
END IS NOT NULL");
    }

    public override async Task Multiple_order_bys_are_properly_lifted_from_subquery_created_by_include(bool async)
    {
        await base.Multiple_order_bys_are_properly_lifted_from_subquery_created_by_include(async);

        AssertSql(
            @"SELECT [g].[FullName]
FROM [Gears] FOR SYSTEM_TIME AS OF '2010-01-01T00:00:00.0000000' AS [g]
WHERE [g].[HasSoulPatch] = CAST(0 AS bit)
ORDER BY [g].[FullName]");
    }

    public override async Task Correlated_collections_nested_with_custom_ordering(bool async)
    {
        await base.Correlated_collections_nested_with_custom_ordering(async);

        AssertSql(
            @"SELECT [g].[FullName], [g].[Nickname], [g].[SquadId], [t0].[FullName], [t0].[Nickname], [t0].[SquadId], [t0].[Id], [t0].[AmmunitionType], [t0].[IsAutomatic], [t0].[Name], [t0].[OwnerFullName], [t0].[PeriodEnd], [t0].[PeriodStart], [t0].[SynergyWithId]
FROM [Gears] FOR SYSTEM_TIME AS OF '2010-01-01T00:00:00.0000000' AS [g]
LEFT JOIN (
    SELECT [g0].[FullName], [g0].[Nickname], [g0].[SquadId], [t].[Id], [t].[AmmunitionType], [t].[IsAutomatic], [t].[Name], [t].[OwnerFullName], [t].[PeriodEnd], [t].[PeriodStart], [t].[SynergyWithId], [g0].[Rank], [g0].[LeaderNickname], [g0].[LeaderSquadId]
    FROM [Gears] FOR SYSTEM_TIME AS OF '2010-01-01T00:00:00.0000000' AS [g0]
    LEFT JOIN (
        SELECT [w].[Id], [w].[AmmunitionType], [w].[IsAutomatic], [w].[Name], [w].[OwnerFullName], [w].[PeriodEnd], [w].[PeriodStart], [w].[SynergyWithId]
        FROM [Weapons] FOR SYSTEM_TIME AS OF '2010-01-01T00:00:00.0000000' AS [w]
        WHERE [w].[Name] <> N'Bar' OR [w].[Name] IS NULL
    ) AS [t] ON [g0].[FullName] = [t].[OwnerFullName]
    WHERE [g0].[FullName] <> N'Foo'
) AS [t0] ON [g].[Nickname] = [t0].[LeaderNickname] AND [g].[SquadId] = [t0].[LeaderSquadId]
WHERE [g].[Discriminator] = N'Officer'
ORDER BY [g].[HasSoulPatch] DESC, [g].[Nickname], [g].[SquadId], [t0].[Rank], [t0].[Nickname], [t0].[SquadId], [t0].[IsAutomatic]");
    }

    public override async Task Correlated_collections_with_funky_orderby_complex_scenario2(bool async)
    {
        await base.Correlated_collections_with_funky_orderby_complex_scenario2(async);

        AssertSql(
            @"SELECT [g].[FullName], [g].[Nickname], [g].[SquadId], [t0].[FullName], [t0].[Nickname], [t0].[SquadId], [t0].[Id], [t0].[Nickname0], [t0].[SquadId0], [t0].[Id0], [t0].[Nickname00], [t0].[HasSoulPatch], [t0].[SquadId00]
FROM [Gears] FOR SYSTEM_TIME AS OF '2010-01-01T00:00:00.0000000' AS [g]
LEFT JOIN (
    SELECT [g0].[FullName], [g0].[Nickname], [g0].[SquadId], [t].[Id], [t].[Nickname] AS [Nickname0], [t].[SquadId] AS [SquadId0], [t].[Id0], [t].[Nickname0] AS [Nickname00], [t].[HasSoulPatch], [t].[SquadId0] AS [SquadId00], [g0].[HasSoulPatch] AS [HasSoulPatch0], [t].[IsAutomatic], [t].[Name], [g0].[LeaderNickname], [g0].[LeaderSquadId]
    FROM [Gears] FOR SYSTEM_TIME AS OF '2010-01-01T00:00:00.0000000' AS [g0]
    LEFT JOIN (
        SELECT [w].[Id], [g1].[Nickname], [g1].[SquadId], [s].[Id] AS [Id0], [g2].[Nickname] AS [Nickname0], [g2].[HasSoulPatch], [g2].[SquadId] AS [SquadId0], [w].[IsAutomatic], [w].[Name], [w].[OwnerFullName]
        FROM [Weapons] FOR SYSTEM_TIME AS OF '2010-01-01T00:00:00.0000000' AS [w]
        LEFT JOIN [Gears] FOR SYSTEM_TIME AS OF '2010-01-01T00:00:00.0000000' AS [g1] ON [w].[OwnerFullName] = [g1].[FullName]
        LEFT JOIN [Squads] FOR SYSTEM_TIME AS OF '2010-01-01T00:00:00.0000000' AS [s] ON [g1].[SquadId] = [s].[Id]
        LEFT JOIN [Gears] FOR SYSTEM_TIME AS OF '2010-01-01T00:00:00.0000000' AS [g2] ON [s].[Id] = [g2].[SquadId]
    ) AS [t] ON [g0].[FullName] = [t].[OwnerFullName]
) AS [t0] ON [g].[Nickname] = [t0].[LeaderNickname] AND [g].[SquadId] = [t0].[LeaderSquadId]
WHERE [g].[Discriminator] = N'Officer'
ORDER BY [g].[HasSoulPatch], [g].[LeaderNickname], [g].[FullName], [g].[Nickname], [g].[SquadId], [t0].[FullName], [t0].[HasSoulPatch0] DESC, [t0].[Nickname], [t0].[SquadId], [t0].[IsAutomatic], [t0].[Name] DESC, [t0].[Id], [t0].[Nickname0], [t0].[SquadId0], [t0].[Id0], [t0].[Nickname00]");
    }

    public override async Task Union_with_collection_navigations(bool async)
    {
        await base.Union_with_collection_navigations(async);

        AssertSql(
            @"SELECT (
    SELECT COUNT(*)
    FROM (
        SELECT [g0].[Nickname], [g0].[SquadId], [g0].[AssignedCityName], [g0].[CityOfBirthName], [g0].[Discriminator], [g0].[FullName], [g0].[HasSoulPatch], [g0].[LeaderNickname], [g0].[LeaderSquadId], [g0].[PeriodEnd], [g0].[PeriodStart], [g0].[Rank]
        FROM [Gears] FOR SYSTEM_TIME AS OF '2010-01-01T00:00:00.0000000' AS [g0]
        WHERE [g].[Nickname] = [g0].[LeaderNickname] AND [g].[SquadId] = [g0].[LeaderSquadId]
        UNION
        SELECT [g1].[Nickname], [g1].[SquadId], [g1].[AssignedCityName], [g1].[CityOfBirthName], [g1].[Discriminator], [g1].[FullName], [g1].[HasSoulPatch], [g1].[LeaderNickname], [g1].[LeaderSquadId], [g1].[PeriodEnd], [g1].[PeriodStart], [g1].[Rank]
        FROM [Gears] FOR SYSTEM_TIME AS OF '2010-01-01T00:00:00.0000000' AS [g1]
        WHERE [g].[Nickname] = [g1].[LeaderNickname] AND [g].[SquadId] = [g1].[LeaderSquadId]
    ) AS [t])
FROM [Gears] FOR SYSTEM_TIME AS OF '2010-01-01T00:00:00.0000000' AS [g]
WHERE [g].[Discriminator] = N'Officer'");
    }

    public override async Task Correlated_collections_complex_scenario2(bool async)
    {
        await base.Correlated_collections_complex_scenario2(async);

        AssertSql(
            @"SELECT [g].[FullName], [g].[Nickname], [g].[SquadId], [t0].[FullName], [t0].[Nickname], [t0].[SquadId], [t0].[Id], [t0].[Nickname0], [t0].[SquadId0], [t0].[Id0], [t0].[Nickname00], [t0].[HasSoulPatch], [t0].[SquadId00]
FROM [Gears] FOR SYSTEM_TIME AS OF '2010-01-01T00:00:00.0000000' AS [g]
LEFT JOIN (
    SELECT [g0].[FullName], [g0].[Nickname], [g0].[SquadId], [t].[Id], [t].[Nickname] AS [Nickname0], [t].[SquadId] AS [SquadId0], [t].[Id0], [t].[Nickname0] AS [Nickname00], [t].[HasSoulPatch], [t].[SquadId0] AS [SquadId00], [g0].[LeaderNickname], [g0].[LeaderSquadId]
    FROM [Gears] FOR SYSTEM_TIME AS OF '2010-01-01T00:00:00.0000000' AS [g0]
    LEFT JOIN (
        SELECT [w].[Id], [g1].[Nickname], [g1].[SquadId], [s].[Id] AS [Id0], [g2].[Nickname] AS [Nickname0], [g2].[HasSoulPatch], [g2].[SquadId] AS [SquadId0], [w].[OwnerFullName]
        FROM [Weapons] FOR SYSTEM_TIME AS OF '2010-01-01T00:00:00.0000000' AS [w]
        LEFT JOIN [Gears] FOR SYSTEM_TIME AS OF '2010-01-01T00:00:00.0000000' AS [g1] ON [w].[OwnerFullName] = [g1].[FullName]
        LEFT JOIN [Squads] FOR SYSTEM_TIME AS OF '2010-01-01T00:00:00.0000000' AS [s] ON [g1].[SquadId] = [s].[Id]
        LEFT JOIN [Gears] FOR SYSTEM_TIME AS OF '2010-01-01T00:00:00.0000000' AS [g2] ON [s].[Id] = [g2].[SquadId]
    ) AS [t] ON [g0].[FullName] = [t].[OwnerFullName]
) AS [t0] ON [g].[Nickname] = [t0].[LeaderNickname] AND [g].[SquadId] = [t0].[LeaderSquadId]
WHERE [g].[Discriminator] = N'Officer'
ORDER BY [g].[Nickname], [g].[SquadId], [t0].[Nickname], [t0].[SquadId], [t0].[Id], [t0].[Nickname0], [t0].[SquadId0], [t0].[Id0], [t0].[Nickname00]");
    }

    public override async Task Subquery_containing_left_join_projecting_main_from_clause_gets_lifted(bool async)
    {
        await base.Subquery_containing_left_join_projecting_main_from_clause_gets_lifted(async);

        AssertSql(
            @"SELECT [g].[Nickname]
FROM [Gears] FOR SYSTEM_TIME AS OF '2010-01-01T00:00:00.0000000' AS [g]
LEFT JOIN [Tags] FOR SYSTEM_TIME AS OF '2010-01-01T00:00:00.0000000' AS [t] ON [g].[Nickname] = [t].[GearNickName]
ORDER BY [g].[Nickname]");
    }

    public override async Task Conditional_expression_with_test_being_simplified_to_constant_complex(bool async)
    {
        await base.Conditional_expression_with_test_being_simplified_to_constant_complex(async);

        AssertSql(
            @"@__prm_0='True'
@__prm2_1='Dom's Lancer' (Size = 4000)

SELECT [g].[Nickname], [g].[SquadId], [g].[AssignedCityName], [g].[CityOfBirthName], [g].[Discriminator], [g].[FullName], [g].[HasSoulPatch], [g].[LeaderNickname], [g].[LeaderSquadId], [g].[PeriodEnd], [g].[PeriodStart], [g].[Rank]
FROM [Gears] FOR SYSTEM_TIME AS OF '2010-01-01T00:00:00.0000000' AS [g]
WHERE CASE
    WHEN [g].[HasSoulPatch] = @__prm_0 THEN CASE
        WHEN (
            SELECT TOP(1) [w].[Name]
            FROM [Weapons] FOR SYSTEM_TIME AS OF '2010-01-01T00:00:00.0000000' AS [w]
            WHERE [w].[Id] = [g].[SquadId]) = @__prm2_1 AND (
            SELECT TOP(1) [w].[Name]
            FROM [Weapons] FOR SYSTEM_TIME AS OF '2010-01-01T00:00:00.0000000' AS [w]
            WHERE [w].[Id] = [g].[SquadId]) IS NOT NULL THEN CAST(1 AS bit)
        ELSE CAST(0 AS bit)
    END
    ELSE CAST(0 AS bit)
END = CAST(1 AS bit)");
    }

    public override async Task Nav_rewrite_with_convert2(bool async)
    {
        await base.Nav_rewrite_with_convert2(async);

        AssertSql(
            @"SELECT [f].[Id], [f].[CapitalName], [f].[Discriminator], [f].[Name], [f].[PeriodEnd], [f].[PeriodStart], [f].[ServerAddress], [f].[CommanderName], [f].[Eradicated]
FROM [Factions] FOR SYSTEM_TIME AS OF '2010-01-01T00:00:00.0000000' AS [f]
LEFT JOIN [Cities] FOR SYSTEM_TIME AS OF '2010-01-01T00:00:00.0000000' AS [c] ON [f].[CapitalName] = [c].[Name]
LEFT JOIN (
    SELECT [l].[Name]
    FROM [LocustLeaders] FOR SYSTEM_TIME AS OF '2010-01-01T00:00:00.0000000' AS [l]
    WHERE [l].[Discriminator] = N'LocustCommander'
) AS [t] ON [f].[CommanderName] = [t].[Name]
WHERE ([c].[Name] <> N'Foo' OR [c].[Name] IS NULL) AND ([t].[Name] <> N'Bar' OR [t].[Name] IS NULL)");
    }

    public override async Task DateTimeOffset_DateAdd_AddHours(bool async)
    {
        await base.DateTimeOffset_DateAdd_AddHours(async);

        AssertSql(
            @"SELECT DATEADD(hour, CAST(1.0E0 AS int), [m].[Timeline])
FROM [Missions] FOR SYSTEM_TIME AS OF '2010-01-01T00:00:00.0000000' AS [m]");
    }

    public override async Task String_concat_with_null_conditional_argument2(bool async)
    {
        await base.String_concat_with_null_conditional_argument2(async);

        AssertSql(
            @"SELECT [w0].[Id], [w0].[AmmunitionType], [w0].[IsAutomatic], [w0].[Name], [w0].[OwnerFullName], [w0].[PeriodEnd], [w0].[PeriodStart], [w0].[SynergyWithId]
FROM [Weapons] FOR SYSTEM_TIME AS OF '2010-01-01T00:00:00.0000000' AS [w]
LEFT JOIN [Weapons] FOR SYSTEM_TIME AS OF '2010-01-01T00:00:00.0000000' AS [w0] ON [w].[SynergyWithId] = [w0].[Id]
ORDER BY COALESCE([w0].[Name], N'') + N'Marcus'' Lancer'");
    }

    public override async Task Trying_to_access_unmapped_property_in_projection(bool async)
    {
        await base.Trying_to_access_unmapped_property_in_projection(async);

        AssertSql(
            @"SELECT [g].[Nickname], [g].[SquadId], [g].[AssignedCityName], [g].[CityOfBirthName], [g].[Discriminator], [g].[FullName], [g].[HasSoulPatch], [g].[LeaderNickname], [g].[LeaderSquadId], [g].[PeriodEnd], [g].[PeriodStart], [g].[Rank]
FROM [Gears] FOR SYSTEM_TIME AS OF '2010-01-01T00:00:00.0000000' AS [g]");
    }

    public override async Task Outer_parameter_in_join_key(bool async)
    {
        await base.Outer_parameter_in_join_key(async);

        AssertSql(
            @"SELECT [g].[Nickname], [g].[SquadId], [t0].[Note], [t0].[Id], [t0].[Nickname], [t0].[SquadId]
FROM [Gears] FOR SYSTEM_TIME AS OF '2010-01-01T00:00:00.0000000' AS [g]
OUTER APPLY (
    SELECT [t].[Note], [t].[Id], [g0].[Nickname], [g0].[SquadId]
    FROM [Tags] FOR SYSTEM_TIME AS OF '2010-01-01T00:00:00.0000000' AS [t]
    INNER JOIN [Gears] FOR SYSTEM_TIME AS OF '2010-01-01T00:00:00.0000000' AS [g0] ON [g].[FullName] = [g0].[FullName]
) AS [t0]
WHERE [g].[Discriminator] = N'Officer'
ORDER BY [g].[Nickname], [g].[SquadId], [t0].[Id], [t0].[Nickname]");
    }

    public override async Task Negate_on_like_expression(bool async)
    {
        await base.Negate_on_like_expression(async);

        AssertSql(
            @"SELECT [s].[Id], [s].[Banner], [s].[Banner5], [s].[InternalNumber], [s].[Name], [s].[PeriodEnd], [s].[PeriodStart]
FROM [Squads] FOR SYSTEM_TIME AS OF '2010-01-01T00:00:00.0000000' AS [s]
WHERE [s].[Name] IS NOT NULL AND NOT ([s].[Name] LIKE N'us%')");
    }

    public override async Task Select_subquery_distinct_singleordefault_boolean2(bool async)
    {
        await base.Select_subquery_distinct_singleordefault_boolean2(async);

        AssertSql(
            @"SELECT COALESCE((
    SELECT DISTINCT TOP(1) [w].[IsAutomatic]
    FROM [Weapons] FOR SYSTEM_TIME AS OF '2010-01-01T00:00:00.0000000' AS [w]
    WHERE [g].[FullName] = [w].[OwnerFullName] AND ([w].[Name] LIKE N'%Lancer%')), CAST(0 AS bit))
FROM [Gears] FOR SYSTEM_TIME AS OF '2010-01-01T00:00:00.0000000' AS [g]
WHERE [g].[HasSoulPatch] = CAST(1 AS bit)");
    }

    public override async Task Include_collection_on_derived_type_using_string(bool async)
    {
        await base.Include_collection_on_derived_type_using_string(async);

        AssertSql(
            @"SELECT [g].[Nickname], [g].[SquadId], [g].[AssignedCityName], [g].[CityOfBirthName], [g].[Discriminator], [g].[FullName], [g].[HasSoulPatch], [g].[LeaderNickname], [g].[LeaderSquadId], [g].[PeriodEnd], [g].[PeriodStart], [g].[Rank], [g0].[Nickname], [g0].[SquadId], [g0].[AssignedCityName], [g0].[CityOfBirthName], [g0].[Discriminator], [g0].[FullName], [g0].[HasSoulPatch], [g0].[LeaderNickname], [g0].[LeaderSquadId], [g0].[PeriodEnd], [g0].[PeriodStart], [g0].[Rank]
FROM [Gears] FOR SYSTEM_TIME AS OF '2010-01-01T00:00:00.0000000' AS [g]
LEFT JOIN [Gears] FOR SYSTEM_TIME AS OF '2010-01-01T00:00:00.0000000' AS [g0] ON [g].[Nickname] = [g0].[LeaderNickname] AND [g].[SquadId] = [g0].[LeaderSquadId]
ORDER BY [g].[Nickname], [g].[SquadId], [g0].[Nickname]");
    }

    public override async Task Project_navigation_defined_on_derived_from_entity_with_inheritance_using_soft_cast(bool async)
    {
        await base.Project_navigation_defined_on_derived_from_entity_with_inheritance_using_soft_cast(async);

        AssertSql(
            @"SELECT [l].[Name], [l].[Discriminator], [l].[LocustHordeId], [l].[PeriodEnd], [l].[PeriodStart], [l].[ThreatLevel], [l].[ThreatLevelByte], [l].[ThreatLevelNullableByte], [l].[DefeatedByNickname], [l].[DefeatedBySquadId], [l].[HighCommandId], [g].[Nickname], [g].[SquadId], [g].[AssignedCityName], [g].[CityOfBirthName], [g].[Discriminator], [g].[FullName], [g].[HasSoulPatch], [g].[LeaderNickname], [g].[LeaderSquadId], [g].[PeriodEnd], [g].[PeriodStart], [g].[Rank], CASE
    WHEN [g].[Nickname] IS NULL OR [g].[SquadId] IS NULL THEN CAST(1 AS bit)
    ELSE CAST(0 AS bit)
END AS [IsNull], [f].[Id], [f].[CapitalName], [f].[Discriminator], [f].[Name], [f].[PeriodEnd], [f].[PeriodStart], [f].[ServerAddress], [f].[CommanderName], [f].[Eradicated], CASE
    WHEN [f].[Id] IS NULL THEN CAST(1 AS bit)
    ELSE CAST(0 AS bit)
END AS [IsNull], [l0].[Id], [l0].[IsOperational], [l0].[Name], [l0].[PeriodEnd], [l0].[PeriodStart], CASE
    WHEN [l0].[Id] IS NULL THEN CAST(1 AS bit)
    ELSE CAST(0 AS bit)
END AS [IsNull]
FROM [LocustLeaders] FOR SYSTEM_TIME AS OF '2010-01-01T00:00:00.0000000' AS [l]
LEFT JOIN [Gears] FOR SYSTEM_TIME AS OF '2010-01-01T00:00:00.0000000' AS [g] ON [l].[DefeatedByNickname] = [g].[Nickname] AND [l].[DefeatedBySquadId] = [g].[SquadId]
LEFT JOIN [Factions] FOR SYSTEM_TIME AS OF '2010-01-01T00:00:00.0000000' AS [f] ON [l].[Name] = [f].[CommanderName]
LEFT JOIN [LocustHighCommands] FOR SYSTEM_TIME AS OF '2010-01-01T00:00:00.0000000' AS [l0] ON [l].[HighCommandId] = [l0].[Id]");
    }

    public override async Task Null_propagation_optimization6(bool async)
    {
        await base.Null_propagation_optimization6(async);

        AssertSql(
            @"SELECT [g].[Nickname], [g].[SquadId], [g].[AssignedCityName], [g].[CityOfBirthName], [g].[Discriminator], [g].[FullName], [g].[HasSoulPatch], [g].[LeaderNickname], [g].[LeaderSquadId], [g].[PeriodEnd], [g].[PeriodStart], [g].[Rank]
FROM [Gears] FOR SYSTEM_TIME AS OF '2010-01-01T00:00:00.0000000' AS [g]
WHERE CASE
    WHEN [g].[LeaderNickname] IS NOT NULL THEN CAST(LEN([g].[LeaderNickname]) AS int)
    ELSE NULL
END = 5 AND CASE
    WHEN [g].[LeaderNickname] IS NOT NULL THEN CAST(LEN([g].[LeaderNickname]) AS int)
    ELSE NULL
END IS NOT NULL");
    }

    public override async Task Select_coalesce_with_anonymous_types(bool async)
    {
        await base.Select_coalesce_with_anonymous_types(async);

        AssertSql(
            @"SELECT [g].[LeaderNickname], [g].[FullName]
FROM [Gears] FOR SYSTEM_TIME AS OF '2010-01-01T00:00:00.0000000' AS [g]
ORDER BY [g].[Nickname]");
    }

    public override async Task Composite_key_entity_not_equal(bool async)
    {
        await base.Composite_key_entity_not_equal(async);

        AssertSql(
            @"SELECT [g].[Nickname], [g].[SquadId], [g].[AssignedCityName], [g].[CityOfBirthName], [g].[Discriminator], [g].[FullName], [g].[HasSoulPatch], [g].[LeaderNickname], [g].[LeaderSquadId], [g].[PeriodEnd], [g].[PeriodStart], [g].[Rank], [g0].[Nickname], [g0].[SquadId], [g0].[AssignedCityName], [g0].[CityOfBirthName], [g0].[Discriminator], [g0].[FullName], [g0].[HasSoulPatch], [g0].[LeaderNickname], [g0].[LeaderSquadId], [g0].[PeriodEnd], [g0].[PeriodStart], [g0].[Rank]
FROM [Gears] FOR SYSTEM_TIME AS OF '2010-01-01T00:00:00.0000000' AS [g]
CROSS JOIN [Gears] FOR SYSTEM_TIME AS OF '2010-01-01T00:00:00.0000000' AS [g0]
WHERE [g].[Nickname] <> [g0].[Nickname] OR [g].[SquadId] <> [g0].[SquadId]");
    }

    public override async Task Where_subquery_distinct_orderby_firstordefault_boolean_with_pushdown(bool async)
    {
        await base.Where_subquery_distinct_orderby_firstordefault_boolean_with_pushdown(async);

        AssertSql(
            @"SELECT [g].[Nickname], [g].[SquadId], [g].[AssignedCityName], [g].[CityOfBirthName], [g].[Discriminator], [g].[FullName], [g].[HasSoulPatch], [g].[LeaderNickname], [g].[LeaderSquadId], [g].[PeriodEnd], [g].[PeriodStart], [g].[Rank]
FROM [Gears] FOR SYSTEM_TIME AS OF '2010-01-01T00:00:00.0000000' AS [g]
WHERE [g].[HasSoulPatch] = CAST(1 AS bit) AND (
    SELECT TOP(1) [t].[IsAutomatic]
    FROM (
        SELECT DISTINCT [w].[Id], [w].[AmmunitionType], [w].[IsAutomatic], [w].[Name], [w].[OwnerFullName], [w].[PeriodEnd], [w].[PeriodStart], [w].[SynergyWithId]
        FROM [Weapons] FOR SYSTEM_TIME AS OF '2010-01-01T00:00:00.0000000' AS [w]
        WHERE [g].[FullName] = [w].[OwnerFullName]
    ) AS [t]
    ORDER BY [t].[Id]) = CAST(1 AS bit)");
    }

    public override async Task Cast_to_derived_followed_by_include_and_FirstOrDefault(bool async)
    {
        await base.Cast_to_derived_followed_by_include_and_FirstOrDefault(async);

        AssertSql(
            @"SELECT TOP(1) [l].[Name], [l].[Discriminator], [l].[LocustHordeId], [l].[PeriodEnd], [l].[PeriodStart], [l].[ThreatLevel], [l].[ThreatLevelByte], [l].[ThreatLevelNullableByte], [l].[DefeatedByNickname], [l].[DefeatedBySquadId], [l].[HighCommandId], [g].[Nickname], [g].[SquadId], [g].[AssignedCityName], [g].[CityOfBirthName], [g].[Discriminator], [g].[FullName], [g].[HasSoulPatch], [g].[LeaderNickname], [g].[LeaderSquadId], [g].[PeriodEnd], [g].[PeriodStart], [g].[Rank]
FROM [LocustLeaders] FOR SYSTEM_TIME AS OF '2010-01-01T00:00:00.0000000' AS [l]
LEFT JOIN [Gears] FOR SYSTEM_TIME AS OF '2010-01-01T00:00:00.0000000' AS [g] ON [l].[DefeatedByNickname] = [g].[Nickname] AND [l].[DefeatedBySquadId] = [g].[SquadId]
WHERE [l].[Name] LIKE N'%Queen%'");
    }

    public override async Task Correlated_collections_nested_inner_subquery_references_outer_qsre_two_levels_up(bool async)
    {
        await base.Correlated_collections_nested_inner_subquery_references_outer_qsre_two_levels_up(async);

        AssertSql(
            @"SELECT [g].[FullName], [g].[Nickname], [g].[SquadId], [t0].[FullName], [t0].[Nickname], [t0].[SquadId], [t0].[Name], [t0].[Nickname0], [t0].[Id]
FROM [Gears] FOR SYSTEM_TIME AS OF '2010-01-01T00:00:00.0000000' AS [g]
OUTER APPLY (
    SELECT [g0].[FullName], [g0].[Nickname], [g0].[SquadId], [t].[Name], [t].[Nickname] AS [Nickname0], [t].[Id]
    FROM [Gears] FOR SYSTEM_TIME AS OF '2010-01-01T00:00:00.0000000' AS [g0]
    LEFT JOIN (
        SELECT [w].[Name], [g].[Nickname], [w].[Id], [w].[OwnerFullName]
        FROM [Weapons] FOR SYSTEM_TIME AS OF '2010-01-01T00:00:00.0000000' AS [w]
        WHERE [w].[Name] <> N'Bar' OR [w].[Name] IS NULL
    ) AS [t] ON [g0].[FullName] = [t].[OwnerFullName]
    WHERE [g0].[FullName] <> N'Foo' AND [g].[Nickname] = [g0].[LeaderNickname] AND [g].[SquadId] = [g0].[LeaderSquadId]
) AS [t0]
WHERE [g].[Discriminator] = N'Officer'
ORDER BY [g].[Nickname], [g].[SquadId], [t0].[Nickname], [t0].[SquadId]");
    }

    public override async Task
        Correlated_collection_with_groupby_not_projecting_identifier_column_with_group_aggregate_in_final_projection_multiple_grouping_keys(
            bool async)
    {
        await base
            .Correlated_collection_with_groupby_not_projecting_identifier_column_with_group_aggregate_in_final_projection_multiple_grouping_keys(
                async);

        AssertSql(
            @"SELECT [g].[Nickname], [g].[SquadId], [t].[IsAutomatic], [t].[Name], [t].[Count]
FROM [Gears] FOR SYSTEM_TIME AS OF '2010-01-01T00:00:00.0000000' AS [g]
OUTER APPLY (
    SELECT [w].[IsAutomatic], [w].[Name], COUNT(*) AS [Count]
    FROM [Weapons] FOR SYSTEM_TIME AS OF '2010-01-01T00:00:00.0000000' AS [w]
    WHERE [g].[FullName] = [w].[OwnerFullName]
    GROUP BY [w].[IsAutomatic], [w].[Name]
) AS [t]
ORDER BY [g].[Nickname], [g].[SquadId], [t].[IsAutomatic]");
    }

    public override async Task Member_access_on_derived_materialized_entity_using_cast(bool async)
    {
        await base.Member_access_on_derived_materialized_entity_using_cast(async);

        AssertSql(
            @"SELECT [f].[Id], [f].[CapitalName], [f].[Discriminator], [f].[Name], [f].[PeriodEnd], [f].[PeriodStart], [f].[ServerAddress], [f].[CommanderName], [f].[Eradicated]
FROM [Factions] FOR SYSTEM_TIME AS OF '2010-01-01T00:00:00.0000000' AS [f]
ORDER BY [f].[Name]");
    }

    public override async Task Where_bool_column_or_Contains(bool async)
    {
        await base.Where_bool_column_or_Contains(async);

        AssertSql(
            @"SELECT [g].[Nickname], [g].[SquadId], [g].[AssignedCityName], [g].[CityOfBirthName], [g].[Discriminator], [g].[FullName], [g].[HasSoulPatch], [g].[LeaderNickname], [g].[LeaderSquadId], [g].[PeriodEnd], [g].[PeriodStart], [g].[Rank]
FROM [Gears] FOR SYSTEM_TIME AS OF '2010-01-01T00:00:00.0000000' AS [g]
WHERE [g].[HasSoulPatch] = CAST(1 AS bit) AND [g].[HasSoulPatch] IN (CAST(0 AS bit), CAST(1 AS bit))");
    }

    public override async Task Subquery_containing_join_projecting_main_from_clause_gets_lifted(bool async)
    {
        await base.Subquery_containing_join_projecting_main_from_clause_gets_lifted(async);

        AssertSql(
            @"SELECT [g].[Nickname]
FROM [Gears] FOR SYSTEM_TIME AS OF '2010-01-01T00:00:00.0000000' AS [g]
INNER JOIN [Tags] FOR SYSTEM_TIME AS OF '2010-01-01T00:00:00.0000000' AS [t] ON [g].[Nickname] = [t].[GearNickName]
ORDER BY [g].[Nickname]");
    }

    public override async Task Include_with_group_by_and_FirstOrDefault_gets_properly_applied(bool async)
    {
        await base.Include_with_group_by_and_FirstOrDefault_gets_properly_applied(async);

        AssertSql(
            @"SELECT [t0].[Nickname], [t0].[SquadId], [t0].[AssignedCityName], [t0].[CityOfBirthName], [t0].[Discriminator], [t0].[FullName], [t0].[HasSoulPatch], [t0].[LeaderNickname], [t0].[LeaderSquadId], [t0].[PeriodEnd], [t0].[PeriodStart], [t0].[Rank], [t0].[Name], [t0].[Location], [t0].[Nation], [t0].[PeriodEnd0], [t0].[PeriodStart0]
FROM (
    SELECT [g].[Rank]
    FROM [Gears] FOR SYSTEM_TIME AS OF '2010-01-01T00:00:00.0000000' AS [g]
    GROUP BY [g].[Rank]
) AS [t]
LEFT JOIN (
    SELECT [t1].[Nickname], [t1].[SquadId], [t1].[AssignedCityName], [t1].[CityOfBirthName], [t1].[Discriminator], [t1].[FullName], [t1].[HasSoulPatch], [t1].[LeaderNickname], [t1].[LeaderSquadId], [t1].[PeriodEnd], [t1].[PeriodStart], [t1].[Rank], [t1].[Name], [t1].[Location], [t1].[Nation], [t1].[PeriodEnd0], [t1].[PeriodStart0]
    FROM (
        SELECT [g0].[Nickname], [g0].[SquadId], [g0].[AssignedCityName], [g0].[CityOfBirthName], [g0].[Discriminator], [g0].[FullName], [g0].[HasSoulPatch], [g0].[LeaderNickname], [g0].[LeaderSquadId], [g0].[PeriodEnd], [g0].[PeriodStart], [g0].[Rank], [c].[Name], [c].[Location], [c].[Nation], [c].[PeriodEnd] AS [PeriodEnd0], [c].[PeriodStart] AS [PeriodStart0], ROW_NUMBER() OVER(PARTITION BY [g0].[Rank] ORDER BY [g0].[Nickname], [g0].[SquadId], [c].[Name]) AS [row]
        FROM [Gears] FOR SYSTEM_TIME AS OF '2010-01-01T00:00:00.0000000' AS [g0]
        INNER JOIN [Cities] FOR SYSTEM_TIME AS OF '2010-01-01T00:00:00.0000000' AS [c] ON [g0].[CityOfBirthName] = [c].[Name]
        WHERE [g0].[HasSoulPatch] = CAST(1 AS bit)
    ) AS [t1]
    WHERE [t1].[row] <= 1
) AS [t0] ON [t].[Rank] = [t0].[Rank]");
    }

    public override async Task Select_null_propagation_negative6(bool async)
    {
        await base.Select_null_propagation_negative6(async);

        AssertSql(
            @"SELECT CASE
    WHEN [g].[LeaderNickname] IS NOT NULL THEN CASE
        WHEN CAST(LEN([g].[LeaderNickname]) AS int) <> CAST(LEN([g].[LeaderNickname]) AS int) THEN CAST(1 AS bit)
        ELSE CAST(0 AS bit)
    END
    ELSE NULL
END
FROM [Gears] FOR SYSTEM_TIME AS OF '2010-01-01T00:00:00.0000000' AS [g]");
    }

    public override async Task Cast_to_derived_type_causes_client_eval(bool async)
    {
        await base.Cast_to_derived_type_causes_client_eval(async);

        AssertSql(
            @"SELECT [g].[Nickname], [g].[SquadId], [g].[AssignedCityName], [g].[CityOfBirthName], [g].[Discriminator], [g].[FullName], [g].[HasSoulPatch], [g].[LeaderNickname], [g].[LeaderSquadId], [g].[PeriodEnd], [g].[PeriodStart], [g].[Rank]
FROM [Gears] FOR SYSTEM_TIME AS OF '2010-01-01T00:00:00.0000000' AS [g]");
    }

    public override async Task Optional_navigation_type_compensation_works_with_negated_predicate(bool async)
    {
        await base.Optional_navigation_type_compensation_works_with_negated_predicate(async);

        AssertSql(
            @"SELECT [t].[Id], [t].[GearNickName], [t].[GearSquadId], [t].[IssueDate], [t].[Note], [t].[PeriodEnd], [t].[PeriodStart]
FROM [Tags] FOR SYSTEM_TIME AS OF '2010-01-01T00:00:00.0000000' AS [t]
LEFT JOIN [Gears] FOR SYSTEM_TIME AS OF '2010-01-01T00:00:00.0000000' AS [g] ON [t].[GearNickName] = [g].[Nickname] AND [t].[GearSquadId] = [g].[SquadId]
WHERE ([t].[Note] <> N'K.I.A.' OR [t].[Note] IS NULL) AND [g].[HasSoulPatch] = CAST(0 AS bit)");
    }

    public override async Task Project_one_value_type_from_empty_collection(bool async)
    {
        await base.Project_one_value_type_from_empty_collection(async);

        AssertSql(
            @"SELECT [s].[Name], COALESCE((
    SELECT TOP(1) [g].[SquadId]
    FROM [Gears] FOR SYSTEM_TIME AS OF '2010-01-01T00:00:00.0000000' AS [g]
    WHERE [s].[Id] = [g].[SquadId] AND [g].[HasSoulPatch] = CAST(1 AS bit)), 0) AS [SquadId]
FROM [Squads] FOR SYSTEM_TIME AS OF '2010-01-01T00:00:00.0000000' AS [s]
WHERE [s].[Name] = N'Kilo'");
    }

    public override async Task Contains_on_nullable_array_produces_correct_sql(bool async)
    {
        await base.Contains_on_nullable_array_produces_correct_sql(async);

        AssertSql(
            @"SELECT [g].[Nickname], [g].[SquadId], [g].[AssignedCityName], [g].[CityOfBirthName], [g].[Discriminator], [g].[FullName], [g].[HasSoulPatch], [g].[LeaderNickname], [g].[LeaderSquadId], [g].[PeriodEnd], [g].[PeriodStart], [g].[Rank]
FROM [Gears] FOR SYSTEM_TIME AS OF '2010-01-01T00:00:00.0000000' AS [g]
LEFT JOIN [Cities] FOR SYSTEM_TIME AS OF '2010-01-01T00:00:00.0000000' AS [c] ON [g].[AssignedCityName] = [c].[Name]
WHERE [g].[SquadId] < 2 AND ([c].[Name] = N'Ephyra' OR [c].[Name] IS NULL)");
    }

    public override async Task Subquery_containing_SelectMany_projecting_main_from_clause_gets_lifted(bool async)
    {
        await base.Subquery_containing_SelectMany_projecting_main_from_clause_gets_lifted(async);

        AssertSql(
            @"SELECT [g].[FullName]
FROM [Gears] FOR SYSTEM_TIME AS OF '2010-01-01T00:00:00.0000000' AS [g]
CROSS JOIN [Tags] FOR SYSTEM_TIME AS OF '2010-01-01T00:00:00.0000000' AS [t]
WHERE [g].[HasSoulPatch] = CAST(1 AS bit)
ORDER BY [g].[FullName]");
    }

    public override async Task SelectMany_Where_DefaultIfEmpty_with_navigation_in_the_collection_selector_not_equal(bool async)
    {
        await base.SelectMany_Where_DefaultIfEmpty_with_navigation_in_the_collection_selector_not_equal(async);

        AssertSql(
            @"@__isAutomatic_0='True'

SELECT [g].[Nickname], [g].[FullName], CASE
    WHEN [t].[Id] IS NOT NULL THEN CAST(1 AS bit)
    ELSE CAST(0 AS bit)
END AS [Collection]
FROM [Gears] FOR SYSTEM_TIME AS OF '2010-01-01T00:00:00.0000000' AS [g]
LEFT JOIN (
    SELECT [w].[Id], [w].[OwnerFullName]
    FROM [Weapons] FOR SYSTEM_TIME AS OF '2010-01-01T00:00:00.0000000' AS [w]
    WHERE [w].[IsAutomatic] <> @__isAutomatic_0
) AS [t] ON [g].[FullName] = [t].[OwnerFullName]");
    }

    public override async Task Navigation_based_on_complex_expression6(bool async)
    {
        await base.Navigation_based_on_complex_expression6(async);

        AssertSql(
            @"SELECT CASE
    WHEN [t0].[Name] = N'Queen Myrrah' AND [t0].[Name] IS NOT NULL THEN CAST(1 AS bit)
    ELSE CAST(0 AS bit)
END, [t0].[Name], [t0].[Discriminator], [t0].[LocustHordeId], [t0].[PeriodEnd], [t0].[PeriodStart], [t0].[ThreatLevel], [t0].[ThreatLevelByte], [t0].[ThreatLevelNullableByte], [t0].[DefeatedByNickname], [t0].[DefeatedBySquadId], [t0].[HighCommandId], [t].[Name], [t].[Discriminator], [t].[LocustHordeId], [t].[PeriodEnd], [t].[PeriodStart], [t].[ThreatLevel], [t].[ThreatLevelByte], [t].[ThreatLevelNullableByte], [t].[DefeatedByNickname], [t].[DefeatedBySquadId], [t].[HighCommandId]
FROM [Factions] FOR SYSTEM_TIME AS OF '2010-01-01T00:00:00.0000000' AS [f]
CROSS JOIN (
    SELECT [l].[Name], [l].[Discriminator], [l].[LocustHordeId], [l].[PeriodEnd], [l].[PeriodStart], [l].[ThreatLevel], [l].[ThreatLevelByte], [l].[ThreatLevelNullableByte], [l].[DefeatedByNickname], [l].[DefeatedBySquadId], [l].[HighCommandId]
    FROM [LocustLeaders] FOR SYSTEM_TIME AS OF '2010-01-01T00:00:00.0000000' AS [l]
    WHERE [l].[Discriminator] = N'LocustCommander'
) AS [t]
LEFT JOIN (
    SELECT [l0].[Name], [l0].[Discriminator], [l0].[LocustHordeId], [l0].[PeriodEnd], [l0].[PeriodStart], [l0].[ThreatLevel], [l0].[ThreatLevelByte], [l0].[ThreatLevelNullableByte], [l0].[DefeatedByNickname], [l0].[DefeatedBySquadId], [l0].[HighCommandId]
    FROM [LocustLeaders] FOR SYSTEM_TIME AS OF '2010-01-01T00:00:00.0000000' AS [l0]
    WHERE [l0].[Discriminator] = N'LocustCommander'
) AS [t0] ON [f].[CommanderName] = [t0].[Name]");
    }

    public override async Task Join_with_order_by_without_skip_or_take(bool async)
    {
        await base.Join_with_order_by_without_skip_or_take(async);

        AssertSql(
            @"SELECT [w].[Name], [g].[FullName]
FROM [Gears] FOR SYSTEM_TIME AS OF '2010-01-01T00:00:00.0000000' AS [g]
INNER JOIN [Weapons] FOR SYSTEM_TIME AS OF '2010-01-01T00:00:00.0000000' AS [w] ON [g].[FullName] = [w].[OwnerFullName]");
    }

    public override async Task GroupBy_Property_Include_Aggregate_with_anonymous_selector(bool async)
    {
        await base.GroupBy_Property_Include_Aggregate_with_anonymous_selector(async);

        AssertSql(
            @"SELECT [g].[Nickname] AS [Key], COUNT(*) AS [c]
FROM [Gears] FOR SYSTEM_TIME AS OF '2010-01-01T00:00:00.0000000' AS [g]
GROUP BY [g].[Nickname]
ORDER BY [g].[Nickname]");
    }

    public override async Task Where_conditional_equality_2(bool async)
    {
        await base.Where_conditional_equality_2(async);

        AssertSql(
            @"SELECT [g].[Nickname]
FROM [Gears] FOR SYSTEM_TIME AS OF '2010-01-01T00:00:00.0000000' AS [g]
WHERE [g].[LeaderNickname] IS NULL
ORDER BY [g].[Nickname]");
    }

    public override async Task Non_unicode_string_literal_is_used_for_non_unicode_column(bool async)
    {
        await base.Non_unicode_string_literal_is_used_for_non_unicode_column(async);

        AssertSql(
            @"SELECT [c].[Name], [c].[Location], [c].[Nation], [c].[PeriodEnd], [c].[PeriodStart]
FROM [Cities] FOR SYSTEM_TIME AS OF '2010-01-01T00:00:00.0000000' AS [c]
WHERE [c].[Location] = 'Unknown'");
    }

    public override async Task Optional_navigation_type_compensation_works_with_predicate_negated_complex2(bool async)
    {
        await base.Optional_navigation_type_compensation_works_with_predicate_negated_complex2(async);

        AssertSql(
            @"SELECT [t].[Id], [t].[GearNickName], [t].[GearSquadId], [t].[IssueDate], [t].[Note], [t].[PeriodEnd], [t].[PeriodStart]
FROM [Tags] FOR SYSTEM_TIME AS OF '2010-01-01T00:00:00.0000000' AS [t]
LEFT JOIN [Gears] FOR SYSTEM_TIME AS OF '2010-01-01T00:00:00.0000000' AS [g] ON [t].[GearNickName] = [g].[Nickname] AND [t].[GearSquadId] = [g].[SquadId]
WHERE CASE
    WHEN [g].[HasSoulPatch] = CAST(0 AS bit) THEN CAST(0 AS bit)
    ELSE [g].[HasSoulPatch]
END = CAST(0 AS bit)");
    }

    public override async Task Filtered_collection_projection_with_order_comparison_predicate_converted_to_join3(bool async)
    {
        await base.Filtered_collection_projection_with_order_comparison_predicate_converted_to_join3(async);

        AssertSql(
            @"SELECT [g].[Nickname], [g].[SquadId], [w].[Id], [w].[AmmunitionType], [w].[IsAutomatic], [w].[Name], [w].[OwnerFullName], [w].[PeriodEnd], [w].[PeriodStart], [w].[SynergyWithId]
FROM [Gears] FOR SYSTEM_TIME AS OF '2010-01-01T00:00:00.0000000' AS [g]
LEFT JOIN [Weapons] FOR SYSTEM_TIME AS OF '2010-01-01T00:00:00.0000000' AS [w] ON [g].[FullName] = [w].[OwnerFullName] AND [g].[SquadId] >= [w].[Id]
ORDER BY [g].[Nickname], [g].[SquadId]");
    }

    public override async Task Navigation_based_on_complex_expression4(bool async)
    {
        await base.Navigation_based_on_complex_expression4(async);

        AssertSql(
            @"SELECT CAST(1 AS bit), [t0].[Name], [t0].[Discriminator], [t0].[LocustHordeId], [t0].[PeriodEnd], [t0].[PeriodStart], [t0].[ThreatLevel], [t0].[ThreatLevelByte], [t0].[ThreatLevelNullableByte], [t0].[DefeatedByNickname], [t0].[DefeatedBySquadId], [t0].[HighCommandId], [t].[Name], [t].[Discriminator], [t].[LocustHordeId], [t].[PeriodEnd], [t].[PeriodStart], [t].[ThreatLevel], [t].[ThreatLevelByte], [t].[ThreatLevelNullableByte], [t].[DefeatedByNickname], [t].[DefeatedBySquadId], [t].[HighCommandId]
FROM [Factions] FOR SYSTEM_TIME AS OF '2010-01-01T00:00:00.0000000' AS [f]
CROSS JOIN (
    SELECT [l].[Name], [l].[Discriminator], [l].[LocustHordeId], [l].[PeriodEnd], [l].[PeriodStart], [l].[ThreatLevel], [l].[ThreatLevelByte], [l].[ThreatLevelNullableByte], [l].[DefeatedByNickname], [l].[DefeatedBySquadId], [l].[HighCommandId]
    FROM [LocustLeaders] FOR SYSTEM_TIME AS OF '2010-01-01T00:00:00.0000000' AS [l]
    WHERE [l].[Discriminator] = N'LocustCommander'
) AS [t]
LEFT JOIN (
    SELECT [l0].[Name], [l0].[Discriminator], [l0].[LocustHordeId], [l0].[PeriodEnd], [l0].[PeriodStart], [l0].[ThreatLevel], [l0].[ThreatLevelByte], [l0].[ThreatLevelNullableByte], [l0].[DefeatedByNickname], [l0].[DefeatedBySquadId], [l0].[HighCommandId]
    FROM [LocustLeaders] FOR SYSTEM_TIME AS OF '2010-01-01T00:00:00.0000000' AS [l0]
    WHERE [l0].[Discriminator] = N'LocustCommander'
) AS [t0] ON [f].[CommanderName] = [t0].[Name]");
    }

    public override async Task Include_with_order_by_constant(bool async)
    {
        await base.Include_with_order_by_constant(async);

        AssertSql(
            @"SELECT [s].[Id], [s].[Banner], [s].[Banner5], [s].[InternalNumber], [s].[Name], [s].[PeriodEnd], [s].[PeriodStart], [g].[Nickname], [g].[SquadId], [g].[AssignedCityName], [g].[CityOfBirthName], [g].[Discriminator], [g].[FullName], [g].[HasSoulPatch], [g].[LeaderNickname], [g].[LeaderSquadId], [g].[PeriodEnd], [g].[PeriodStart], [g].[Rank]
FROM [Squads] FOR SYSTEM_TIME AS OF '2010-01-01T00:00:00.0000000' AS [s]
LEFT JOIN [Gears] FOR SYSTEM_TIME AS OF '2010-01-01T00:00:00.0000000' AS [g] ON [s].[Id] = [g].[SquadId]
ORDER BY [s].[Id], [g].[Nickname]");
    }

    public override async Task Select_null_propagation_negative7(bool async)
    {
        await base.Select_null_propagation_negative7(async);

        AssertSql(
            @"SELECT CASE
    WHEN [g].[LeaderNickname] IS NOT NULL THEN CAST(1 AS bit)
    ELSE NULL
END
FROM [Gears] FOR SYSTEM_TIME AS OF '2010-01-01T00:00:00.0000000' AS [g]");
    }

    public override async Task Subquery_projecting_nullable_scalar_contains_nullable_value_needs_null_expansion(bool async)
    {
        await base.Subquery_projecting_nullable_scalar_contains_nullable_value_needs_null_expansion(async);

        AssertSql(
            @"SELECT [t].[Nickname], [t].[SquadId], [t].[AssignedCityName], [t].[CityOfBirthName], [t].[Discriminator], [t].[FullName], [t].[HasSoulPatch], [t].[LeaderNickname], [t].[LeaderSquadId], [t].[PeriodEnd], [t].[PeriodStart], [t].[Rank]
FROM [LocustLeaders] FOR SYSTEM_TIME AS OF '2010-01-01T00:00:00.0000000' AS [l]
CROSS APPLY (
    SELECT [g].[Nickname], [g].[SquadId], [g].[AssignedCityName], [g].[CityOfBirthName], [g].[Discriminator], [g].[FullName], [g].[HasSoulPatch], [g].[LeaderNickname], [g].[LeaderSquadId], [g].[PeriodEnd], [g].[PeriodStart], [g].[Rank]
    FROM [Gears] FOR SYSTEM_TIME AS OF '2010-01-01T00:00:00.0000000' AS [g]
    WHERE EXISTS (
        SELECT 1
        FROM [LocustLeaders] FOR SYSTEM_TIME AS OF '2010-01-01T00:00:00.0000000' AS [l0]
        WHERE [l0].[ThreatLevelNullableByte] = [l].[ThreatLevelNullableByte] OR ([l0].[ThreatLevelNullableByte] IS NULL AND [l].[ThreatLevelNullableByte] IS NULL))
) AS [t]");
    }

    public override async Task Where_subquery_boolean(bool async)
    {
        await base.Where_subquery_boolean(async);

        AssertSql(
            @"SELECT [g].[Nickname], [g].[SquadId], [g].[AssignedCityName], [g].[CityOfBirthName], [g].[Discriminator], [g].[FullName], [g].[HasSoulPatch], [g].[LeaderNickname], [g].[LeaderSquadId], [g].[PeriodEnd], [g].[PeriodStart], [g].[Rank]
FROM [Gears] FOR SYSTEM_TIME AS OF '2010-01-01T00:00:00.0000000' AS [g]
WHERE COALESCE((
    SELECT TOP(1) [w].[IsAutomatic]
    FROM [Weapons] FOR SYSTEM_TIME AS OF '2010-01-01T00:00:00.0000000' AS [w]
    WHERE [g].[FullName] = [w].[OwnerFullName]
    ORDER BY [w].[Id]), CAST(0 AS bit)) = CAST(1 AS bit)");
    }

    public override async Task Correlated_collections_basic_projection_explicit_to_list(bool async)
    {
        await base.Correlated_collections_basic_projection_explicit_to_list(async);

        AssertSql(
            @"SELECT [g].[Nickname], [g].[SquadId], [t].[Id], [t].[AmmunitionType], [t].[IsAutomatic], [t].[Name], [t].[OwnerFullName], [t].[PeriodEnd], [t].[PeriodStart], [t].[SynergyWithId]
FROM [Gears] FOR SYSTEM_TIME AS OF '2010-01-01T00:00:00.0000000' AS [g]
LEFT JOIN (
    SELECT [w].[Id], [w].[AmmunitionType], [w].[IsAutomatic], [w].[Name], [w].[OwnerFullName], [w].[PeriodEnd], [w].[PeriodStart], [w].[SynergyWithId]
    FROM [Weapons] FOR SYSTEM_TIME AS OF '2010-01-01T00:00:00.0000000' AS [w]
    WHERE [w].[IsAutomatic] = CAST(1 AS bit) OR [w].[Name] <> N'foo' OR [w].[Name] IS NULL
) AS [t] ON [g].[FullName] = [t].[OwnerFullName]
WHERE [g].[Nickname] <> N'Marcus'
ORDER BY [g].[Nickname], [g].[SquadId]");
    }

    public override async Task Select_ternary_operation_with_has_value_not_null(bool async)
    {
        await base.Select_ternary_operation_with_has_value_not_null(async);

        AssertSql(
            @"SELECT [w].[Id], CASE
    WHEN [w].[AmmunitionType] IS NOT NULL AND [w].[AmmunitionType] = 1 THEN N'Yes'
    ELSE N'No'
END AS [IsCartridge]
FROM [Weapons] FOR SYSTEM_TIME AS OF '2010-01-01T00:00:00.0000000' AS [w]
WHERE [w].[AmmunitionType] IS NOT NULL AND [w].[AmmunitionType] = 1");
    }

    public override async Task Collection_navigation_access_on_derived_entity_using_cast(bool async)
    {
        await base.Collection_navigation_access_on_derived_entity_using_cast(async);

        AssertSql(
            @"SELECT [f].[Name], (
    SELECT COUNT(*)
    FROM [LocustLeaders] FOR SYSTEM_TIME AS OF '2010-01-01T00:00:00.0000000' AS [l]
    WHERE [f].[Id] = [l].[LocustHordeId]) AS [LeadersCount]
FROM [Factions] FOR SYSTEM_TIME AS OF '2010-01-01T00:00:00.0000000' AS [f]
ORDER BY [f].[Name]");
    }

    public override async Task String_compare_with_null_conditional_argument2(bool async)
    {
        await base.String_compare_with_null_conditional_argument2(async);

        AssertSql(
            @"SELECT [w0].[Id], [w0].[AmmunitionType], [w0].[IsAutomatic], [w0].[Name], [w0].[OwnerFullName], [w0].[PeriodEnd], [w0].[PeriodStart], [w0].[SynergyWithId]
FROM [Weapons] FOR SYSTEM_TIME AS OF '2010-01-01T00:00:00.0000000' AS [w]
LEFT JOIN [Weapons] FOR SYSTEM_TIME AS OF '2010-01-01T00:00:00.0000000' AS [w0] ON [w].[SynergyWithId] = [w0].[Id]
ORDER BY CASE
    WHEN N'Marcus'' Lancer' = [w0].[Name] AND [w0].[Name] IS NOT NULL THEN CAST(1 AS bit)
    ELSE CAST(0 AS bit)
END");
    }

    public override async Task GroupBy_Property_Include_Select_Max(bool async)
    {
        await base.GroupBy_Property_Include_Select_Max(async);

        AssertSql(
            @"SELECT MAX([g].[SquadId])
FROM [Gears] FOR SYSTEM_TIME AS OF '2010-01-01T00:00:00.0000000' AS [g]
GROUP BY [g].[Rank]");
    }

    public override async Task SelectMany_Where_DefaultIfEmpty_with_navigation_in_the_collection_selector_order_comparison(bool async)
    {
        await base.SelectMany_Where_DefaultIfEmpty_with_navigation_in_the_collection_selector_order_comparison(async);

        AssertSql(
            @"@__prm_0='1'

SELECT [g].[Nickname], [g].[FullName], CASE
    WHEN [t].[Id] IS NOT NULL THEN CAST(1 AS bit)
    ELSE CAST(0 AS bit)
END AS [Collection]
FROM [Gears] FOR SYSTEM_TIME AS OF '2010-01-01T00:00:00.0000000' AS [g]
LEFT JOIN (
    SELECT [w].[Id], [w].[OwnerFullName]
    FROM [Weapons] FOR SYSTEM_TIME AS OF '2010-01-01T00:00:00.0000000' AS [w]
    WHERE [w].[Id] > @__prm_0
) AS [t] ON [g].[FullName] = [t].[OwnerFullName]");
    }

    public override async Task Select_null_propagation_works_for_navigations_with_composite_keys(bool async)
    {
        await base.Select_null_propagation_works_for_navigations_with_composite_keys(async);

        AssertSql(
            @"SELECT [g].[Nickname]
FROM [Tags] FOR SYSTEM_TIME AS OF '2010-01-01T00:00:00.0000000' AS [t]
LEFT JOIN [Gears] FOR SYSTEM_TIME AS OF '2010-01-01T00:00:00.0000000' AS [g] ON [t].[GearNickName] = [g].[Nickname] AND [t].[GearSquadId] = [g].[SquadId]");
    }

    public override async Task Include_base_navigation_on_derived_entity(bool async)
    {
        await base.Include_base_navigation_on_derived_entity(async);

        AssertSql(
            @"SELECT [g].[Nickname], [g].[SquadId], [g].[AssignedCityName], [g].[CityOfBirthName], [g].[Discriminator], [g].[FullName], [g].[HasSoulPatch], [g].[LeaderNickname], [g].[LeaderSquadId], [g].[PeriodEnd], [g].[PeriodStart], [g].[Rank], [t].[Id], [t].[GearNickName], [t].[GearSquadId], [t].[IssueDate], [t].[Note], [t].[PeriodEnd], [t].[PeriodStart], [w].[Id], [w].[AmmunitionType], [w].[IsAutomatic], [w].[Name], [w].[OwnerFullName], [w].[PeriodEnd], [w].[PeriodStart], [w].[SynergyWithId]
FROM [Gears] FOR SYSTEM_TIME AS OF '2010-01-01T00:00:00.0000000' AS [g]
LEFT JOIN [Tags] FOR SYSTEM_TIME AS OF '2010-01-01T00:00:00.0000000' AS [t] ON [g].[Nickname] = [t].[GearNickName] AND [g].[SquadId] = [t].[GearSquadId]
LEFT JOIN [Weapons] FOR SYSTEM_TIME AS OF '2010-01-01T00:00:00.0000000' AS [w] ON [g].[FullName] = [w].[OwnerFullName]
ORDER BY [g].[Nickname], [g].[SquadId], [t].[Id]");
    }

    public override async Task Include_with_join_collection2(bool async)
    {
        await base.Include_with_join_collection2(async);

        AssertSql(
            @"SELECT [g].[Nickname], [g].[SquadId], [g].[AssignedCityName], [g].[CityOfBirthName], [g].[Discriminator], [g].[FullName], [g].[HasSoulPatch], [g].[LeaderNickname], [g].[LeaderSquadId], [g].[PeriodEnd], [g].[PeriodStart], [g].[Rank], [t].[Id], [w].[Id], [w].[AmmunitionType], [w].[IsAutomatic], [w].[Name], [w].[OwnerFullName], [w].[PeriodEnd], [w].[PeriodStart], [w].[SynergyWithId]
FROM [Tags] FOR SYSTEM_TIME AS OF '2010-01-01T00:00:00.0000000' AS [t]
INNER JOIN [Gears] FOR SYSTEM_TIME AS OF '2010-01-01T00:00:00.0000000' AS [g] ON [t].[GearSquadId] = [g].[SquadId] AND [t].[GearNickName] = [g].[Nickname]
LEFT JOIN [Weapons] FOR SYSTEM_TIME AS OF '2010-01-01T00:00:00.0000000' AS [w] ON [g].[FullName] = [w].[OwnerFullName]
ORDER BY [t].[Id], [g].[Nickname], [g].[SquadId]");
    }

    public override async Task Correlated_collection_with_complex_OrderBy(bool async)
    {
        await base.Correlated_collection_with_complex_OrderBy(async);

        AssertSql(
            @"SELECT [g].[Nickname], [g].[SquadId], [t].[Nickname], [t].[SquadId], [t].[AssignedCityName], [t].[CityOfBirthName], [t].[Discriminator], [t].[FullName], [t].[HasSoulPatch], [t].[LeaderNickname], [t].[LeaderSquadId], [t].[PeriodEnd], [t].[PeriodStart], [t].[Rank]
FROM [Gears] FOR SYSTEM_TIME AS OF '2010-01-01T00:00:00.0000000' AS [g]
LEFT JOIN (
    SELECT [g0].[Nickname], [g0].[SquadId], [g0].[AssignedCityName], [g0].[CityOfBirthName], [g0].[Discriminator], [g0].[FullName], [g0].[HasSoulPatch], [g0].[LeaderNickname], [g0].[LeaderSquadId], [g0].[PeriodEnd], [g0].[PeriodStart], [g0].[Rank]
    FROM [Gears] FOR SYSTEM_TIME AS OF '2010-01-01T00:00:00.0000000' AS [g0]
    WHERE [g0].[HasSoulPatch] = CAST(0 AS bit)
) AS [t] ON [g].[Nickname] = [t].[LeaderNickname] AND [g].[SquadId] = [t].[LeaderSquadId]
WHERE [g].[Discriminator] = N'Officer'
ORDER BY (
    SELECT COUNT(*)
    FROM [Weapons] FOR SYSTEM_TIME AS OF '2010-01-01T00:00:00.0000000' AS [w]
    WHERE [g].[FullName] = [w].[OwnerFullName]), [g].[Nickname], [g].[SquadId], [t].[Nickname]");
    }

    public override async Task Complex_predicate_with_AndAlso_and_nullable_bool_property(bool async)
    {
        await base.Complex_predicate_with_AndAlso_and_nullable_bool_property(async);

        AssertSql(
            @"SELECT [w].[Id], [w].[AmmunitionType], [w].[IsAutomatic], [w].[Name], [w].[OwnerFullName], [w].[PeriodEnd], [w].[PeriodStart], [w].[SynergyWithId]
FROM [Weapons] FOR SYSTEM_TIME AS OF '2010-01-01T00:00:00.0000000' AS [w]
LEFT JOIN [Gears] FOR SYSTEM_TIME AS OF '2010-01-01T00:00:00.0000000' AS [g] ON [w].[OwnerFullName] = [g].[FullName]
WHERE [w].[Id] <> 50 AND [g].[HasSoulPatch] = CAST(0 AS bit)");
    }

    public override async Task Where_datetimeoffset_second_component(bool async)
    {
        await base.Where_datetimeoffset_second_component(async);

        AssertSql(
            @"SELECT [m].[Id], [m].[BriefingDocument], [m].[BriefingDocumentFileExtension], [m].[CodeName], [m].[Duration], [m].[PeriodEnd], [m].[PeriodStart], [m].[Rating], [m].[Timeline]
FROM [Missions] FOR SYSTEM_TIME AS OF '2010-01-01T00:00:00.0000000' AS [m]
WHERE DATEPART(second, [m].[Timeline]) = 0");
    }

    public override async Task Optional_navigation_type_compensation_works_with_binary_expression(bool async)
    {
        await base.Optional_navigation_type_compensation_works_with_binary_expression(async);

        AssertSql(
            @"SELECT [t].[Id], [t].[GearNickName], [t].[GearSquadId], [t].[IssueDate], [t].[Note], [t].[PeriodEnd], [t].[PeriodStart]
FROM [Tags] FOR SYSTEM_TIME AS OF '2010-01-01T00:00:00.0000000' AS [t]
LEFT JOIN [Gears] FOR SYSTEM_TIME AS OF '2010-01-01T00:00:00.0000000' AS [g] ON [t].[GearNickName] = [g].[Nickname] AND [t].[GearSquadId] = [g].[SquadId]
WHERE [g].[HasSoulPatch] = CAST(1 AS bit) OR ([t].[Note] LIKE N'%Cole%')");
    }

    public override async Task SelectMany_predicate_with_non_equality_comparison_with_Take_doesnt_convert_to_join(bool async)
    {
        await base.SelectMany_predicate_with_non_equality_comparison_with_Take_doesnt_convert_to_join(async);

        AssertSql(
            @"SELECT [g].[Nickname], [g].[SquadId], [g].[AssignedCityName], [g].[CityOfBirthName], [g].[Discriminator], [g].[FullName], [g].[HasSoulPatch], [g].[LeaderNickname], [g].[LeaderSquadId], [g].[PeriodEnd], [g].[PeriodStart], [g].[Rank], [t].[Id], [t].[AmmunitionType], [t].[IsAutomatic], [t].[Name], [t].[OwnerFullName], [t].[PeriodEnd], [t].[PeriodStart], [t].[SynergyWithId]
FROM [Gears] FOR SYSTEM_TIME AS OF '2010-01-01T00:00:00.0000000' AS [g]
CROSS APPLY (
    SELECT TOP(3) [w].[Id], [w].[AmmunitionType], [w].[IsAutomatic], [w].[Name], [w].[OwnerFullName], [w].[PeriodEnd], [w].[PeriodStart], [w].[SynergyWithId]
    FROM [Weapons] FOR SYSTEM_TIME AS OF '2010-01-01T00:00:00.0000000' AS [w]
    WHERE [w].[OwnerFullName] <> [g].[FullName] OR [w].[OwnerFullName] IS NULL
    ORDER BY [w].[Id]
) AS [t]
ORDER BY [g].[Nickname], [t].[Id]");
    }

    public override async Task Include_with_complex_order_by(bool async)
    {
        await base.Include_with_complex_order_by(async);

        AssertSql(
            @"SELECT [g].[Nickname], [g].[SquadId], [g].[AssignedCityName], [g].[CityOfBirthName], [g].[Discriminator], [g].[FullName], [g].[HasSoulPatch], [g].[LeaderNickname], [g].[LeaderSquadId], [g].[PeriodEnd], [g].[PeriodStart], [g].[Rank], [w0].[Id], [w0].[AmmunitionType], [w0].[IsAutomatic], [w0].[Name], [w0].[OwnerFullName], [w0].[PeriodEnd], [w0].[PeriodStart], [w0].[SynergyWithId]
FROM [Gears] FOR SYSTEM_TIME AS OF '2010-01-01T00:00:00.0000000' AS [g]
LEFT JOIN [Weapons] FOR SYSTEM_TIME AS OF '2010-01-01T00:00:00.0000000' AS [w0] ON [g].[FullName] = [w0].[OwnerFullName]
ORDER BY (
    SELECT TOP(1) [w].[Name]
    FROM [Weapons] FOR SYSTEM_TIME AS OF '2010-01-01T00:00:00.0000000' AS [w]
    WHERE [g].[FullName] = [w].[OwnerFullName] AND ([w].[Name] LIKE N'%Gnasher%')), [g].[Nickname], [g].[SquadId]");
    }

    public override async Task Reference_include_chain_loads_correctly_when_middle_is_null(bool async)
    {
        await base.Reference_include_chain_loads_correctly_when_middle_is_null(async);

        AssertSql(
            @"SELECT [t].[Id], [t].[GearNickName], [t].[GearSquadId], [t].[IssueDate], [t].[Note], [t].[PeriodEnd], [t].[PeriodStart], [g].[Nickname], [g].[SquadId], [g].[AssignedCityName], [g].[CityOfBirthName], [g].[Discriminator], [g].[FullName], [g].[HasSoulPatch], [g].[LeaderNickname], [g].[LeaderSquadId], [g].[PeriodEnd], [g].[PeriodStart], [g].[Rank], [s].[Id], [s].[Banner], [s].[Banner5], [s].[InternalNumber], [s].[Name], [s].[PeriodEnd], [s].[PeriodStart]
FROM [Tags] FOR SYSTEM_TIME AS OF '2010-01-01T00:00:00.0000000' AS [t]
LEFT JOIN [Gears] FOR SYSTEM_TIME AS OF '2010-01-01T00:00:00.0000000' AS [g] ON [t].[GearNickName] = [g].[Nickname] AND [t].[GearSquadId] = [g].[SquadId]
LEFT JOIN [Squads] FOR SYSTEM_TIME AS OF '2010-01-01T00:00:00.0000000' AS [s] ON [g].[SquadId] = [s].[Id]
ORDER BY [t].[Note]");
    }

    public override async Task Optional_navigation_type_compensation_works_with_projection_into_anonymous_type(bool async)
    {
        await base.Optional_navigation_type_compensation_works_with_projection_into_anonymous_type(async);

        AssertSql(
            @"SELECT [g].[SquadId]
FROM [Tags] FOR SYSTEM_TIME AS OF '2010-01-01T00:00:00.0000000' AS [t]
LEFT JOIN [Gears] FOR SYSTEM_TIME AS OF '2010-01-01T00:00:00.0000000' AS [g] ON [t].[GearNickName] = [g].[Nickname] AND [t].[GearSquadId] = [g].[SquadId]
WHERE [t].[Note] <> N'K.I.A.' OR [t].[Note] IS NULL");
    }

    public override async Task SelectMany_predicate_after_navigation_with_non_equality_comparison_DefaultIfEmpty_converted_to_left_join(
        bool async)
    {
        await base.SelectMany_predicate_after_navigation_with_non_equality_comparison_DefaultIfEmpty_converted_to_left_join(async);

        AssertSql(
            @"SELECT [g].[Nickname], [g].[SquadId], [g].[AssignedCityName], [g].[CityOfBirthName], [g].[Discriminator], [g].[FullName], [g].[HasSoulPatch], [g].[LeaderNickname], [g].[LeaderSquadId], [g].[PeriodEnd], [g].[PeriodStart], [g].[Rank], [t].[Id], [t].[AmmunitionType], [t].[IsAutomatic], [t].[Name], [t].[OwnerFullName], [t].[PeriodEnd], [t].[PeriodStart], [t].[SynergyWithId]
FROM [Gears] FOR SYSTEM_TIME AS OF '2010-01-01T00:00:00.0000000' AS [g]
LEFT JOIN (
    SELECT [w0].[Id], [w0].[AmmunitionType], [w0].[IsAutomatic], [w0].[Name], [w0].[OwnerFullName], [w0].[PeriodEnd], [w0].[PeriodStart], [w0].[SynergyWithId]
    FROM [Weapons] FOR SYSTEM_TIME AS OF '2010-01-01T00:00:00.0000000' AS [w]
    LEFT JOIN [Weapons] FOR SYSTEM_TIME AS OF '2010-01-01T00:00:00.0000000' AS [w0] ON [w].[SynergyWithId] = [w0].[Id]
) AS [t] ON [g].[FullName] <> [t].[OwnerFullName] OR [t].[OwnerFullName] IS NULL
ORDER BY [g].[Nickname], [t].[Id]");
    }

    public override async Task Project_collection_navigation_nested_composite_key(bool async)
    {
        await base.Project_collection_navigation_nested_composite_key(async);

        AssertSql(
            @"SELECT [t].[Id], [g].[Nickname], [g].[SquadId], [g0].[Nickname], [g0].[SquadId], [g0].[AssignedCityName], [g0].[CityOfBirthName], [g0].[Discriminator], [g0].[FullName], [g0].[HasSoulPatch], [g0].[LeaderNickname], [g0].[LeaderSquadId], [g0].[PeriodEnd], [g0].[PeriodStart], [g0].[Rank]
FROM [Tags] FOR SYSTEM_TIME AS OF '2010-01-01T00:00:00.0000000' AS [t]
LEFT JOIN [Gears] FOR SYSTEM_TIME AS OF '2010-01-01T00:00:00.0000000' AS [g] ON [t].[GearNickName] = [g].[Nickname] AND [t].[GearSquadId] = [g].[SquadId]
LEFT JOIN [Gears] FOR SYSTEM_TIME AS OF '2010-01-01T00:00:00.0000000' AS [g0] ON ([g].[Nickname] = [g0].[LeaderNickname] OR ([g].[Nickname] IS NULL AND [g0].[LeaderNickname] IS NULL)) AND [g].[SquadId] = [g0].[LeaderSquadId]
WHERE [g].[Discriminator] = N'Officer'
ORDER BY [t].[Id], [g].[Nickname], [g].[SquadId], [g0].[Nickname]");
    }

    public override async Task Cast_to_derived_followed_by_multiple_includes(bool async)
    {
        await base.Cast_to_derived_followed_by_multiple_includes(async);

        AssertSql(
            @"SELECT [l].[Name], [l].[Discriminator], [l].[LocustHordeId], [l].[PeriodEnd], [l].[PeriodStart], [l].[ThreatLevel], [l].[ThreatLevelByte], [l].[ThreatLevelNullableByte], [l].[DefeatedByNickname], [l].[DefeatedBySquadId], [l].[HighCommandId], [g].[Nickname], [g].[SquadId], [g].[AssignedCityName], [g].[CityOfBirthName], [g].[Discriminator], [g].[FullName], [g].[HasSoulPatch], [g].[LeaderNickname], [g].[LeaderSquadId], [g].[PeriodEnd], [g].[PeriodStart], [g].[Rank], [w].[Id], [w].[AmmunitionType], [w].[IsAutomatic], [w].[Name], [w].[OwnerFullName], [w].[PeriodEnd], [w].[PeriodStart], [w].[SynergyWithId]
FROM [LocustLeaders] FOR SYSTEM_TIME AS OF '2010-01-01T00:00:00.0000000' AS [l]
LEFT JOIN [Gears] FOR SYSTEM_TIME AS OF '2010-01-01T00:00:00.0000000' AS [g] ON [l].[DefeatedByNickname] = [g].[Nickname] AND [l].[DefeatedBySquadId] = [g].[SquadId]
LEFT JOIN [Weapons] FOR SYSTEM_TIME AS OF '2010-01-01T00:00:00.0000000' AS [w] ON [g].[FullName] = [w].[OwnerFullName]
WHERE [l].[Name] LIKE N'%Queen%'
ORDER BY [l].[Name], [g].[Nickname], [g].[SquadId]");
    }

    public override async Task Where_any_subquery_without_collision(bool async)
    {
        await base.Where_any_subquery_without_collision(async);

        AssertSql(
            @"SELECT [g].[Nickname], [g].[SquadId], [g].[AssignedCityName], [g].[CityOfBirthName], [g].[Discriminator], [g].[FullName], [g].[HasSoulPatch], [g].[LeaderNickname], [g].[LeaderSquadId], [g].[PeriodEnd], [g].[PeriodStart], [g].[Rank]
FROM [Gears] FOR SYSTEM_TIME AS OF '2010-01-01T00:00:00.0000000' AS [g]
WHERE EXISTS (
    SELECT 1
    FROM [Weapons] FOR SYSTEM_TIME AS OF '2010-01-01T00:00:00.0000000' AS [w]
    WHERE [g].[FullName] = [w].[OwnerFullName])");
    }

    public override async Task Select_subquery_int_with_pushdown_and_coalesce(bool async)
    {
        await base.Select_subquery_int_with_pushdown_and_coalesce(async);

        AssertSql(
            @"SELECT COALESCE((
    SELECT TOP(1) [w].[Id]
    FROM [Weapons] FOR SYSTEM_TIME AS OF '2010-01-01T00:00:00.0000000' AS [w]
    WHERE [g].[FullName] = [w].[OwnerFullName]
    ORDER BY [w].[Id]), 42)
FROM [Gears] FOR SYSTEM_TIME AS OF '2010-01-01T00:00:00.0000000' AS [g]");
    }

    public override async Task Select_subquery_distinct_singleordefault_boolean_empty2(bool async)
    {
        await base.Select_subquery_distinct_singleordefault_boolean_empty2(async);

        AssertSql(
            @"SELECT COALESCE((
    SELECT DISTINCT TOP(1) [w].[IsAutomatic]
    FROM [Weapons] FOR SYSTEM_TIME AS OF '2010-01-01T00:00:00.0000000' AS [w]
    WHERE [g].[FullName] = [w].[OwnerFullName] AND [w].[Name] = N'BFG'), CAST(0 AS bit))
FROM [Gears] FOR SYSTEM_TIME AS OF '2010-01-01T00:00:00.0000000' AS [g]
WHERE [g].[HasSoulPatch] = CAST(1 AS bit)");
    }

    public override async Task DateTimeOffset_DateAdd_AddYears(bool async)
    {
        await base.DateTimeOffset_DateAdd_AddYears(async);

        AssertSql(
            @"SELECT DATEADD(year, CAST(1 AS int), [m].[Timeline])
FROM [Missions] FOR SYSTEM_TIME AS OF '2010-01-01T00:00:00.0000000' AS [m]");
    }

    public override async Task Logical_operation_with_non_null_parameter_optimizes_null_checks(bool async)
    {
        await base.Logical_operation_with_non_null_parameter_optimizes_null_checks(async);

        AssertSql(
            @"@__prm_0='True'

SELECT [g].[Nickname], [g].[SquadId], [g].[AssignedCityName], [g].[CityOfBirthName], [g].[Discriminator], [g].[FullName], [g].[HasSoulPatch], [g].[LeaderNickname], [g].[LeaderSquadId], [g].[PeriodEnd], [g].[PeriodStart], [g].[Rank]
FROM [Gears] FOR SYSTEM_TIME AS OF '2010-01-01T00:00:00.0000000' AS [g]
WHERE [g].[HasSoulPatch] <> @__prm_0",
            //
            @"@__prm_0='False'

SELECT [g].[Nickname], [g].[SquadId], [g].[AssignedCityName], [g].[CityOfBirthName], [g].[Discriminator], [g].[FullName], [g].[HasSoulPatch], [g].[LeaderNickname], [g].[LeaderSquadId], [g].[PeriodEnd], [g].[PeriodStart], [g].[Rank]
FROM [Gears] FOR SYSTEM_TIME AS OF '2010-01-01T00:00:00.0000000' AS [g]
WHERE [g].[HasSoulPatch] <> @__prm_0");
    }

    public override async Task Include_collection_with_Cast_to_base(bool async)
    {
        await base.Include_collection_with_Cast_to_base(async);

        AssertSql(
            @"SELECT [g].[Nickname], [g].[SquadId], [g].[AssignedCityName], [g].[CityOfBirthName], [g].[Discriminator], [g].[FullName], [g].[HasSoulPatch], [g].[LeaderNickname], [g].[LeaderSquadId], [g].[PeriodEnd], [g].[PeriodStart], [g].[Rank], [w].[Id], [w].[AmmunitionType], [w].[IsAutomatic], [w].[Name], [w].[OwnerFullName], [w].[PeriodEnd], [w].[PeriodStart], [w].[SynergyWithId]
FROM [Gears] FOR SYSTEM_TIME AS OF '2010-01-01T00:00:00.0000000' AS [g]
LEFT JOIN [Weapons] FOR SYSTEM_TIME AS OF '2010-01-01T00:00:00.0000000' AS [w] ON [g].[FullName] = [w].[OwnerFullName]
WHERE [g].[Discriminator] = N'Officer'
ORDER BY [g].[Nickname], [g].[SquadId]");
    }

    public override async Task Select_Where_Navigation_Scalar_Equals_Navigation_Scalar(bool async)
    {
        await base.Select_Where_Navigation_Scalar_Equals_Navigation_Scalar(async);

        AssertSql(
            @"SELECT [t].[Id], [t].[GearNickName], [t].[GearSquadId], [t].[IssueDate], [t].[Note], [t].[PeriodEnd], [t].[PeriodStart], [t0].[Id], [t0].[GearNickName], [t0].[GearSquadId], [t0].[IssueDate], [t0].[Note], [t0].[PeriodEnd], [t0].[PeriodStart]
FROM [Tags] FOR SYSTEM_TIME AS OF '2010-01-01T00:00:00.0000000' AS [t]
CROSS JOIN [Tags] FOR SYSTEM_TIME AS OF '2010-01-01T00:00:00.0000000' AS [t0]
LEFT JOIN [Gears] FOR SYSTEM_TIME AS OF '2010-01-01T00:00:00.0000000' AS [g] ON [t].[GearNickName] = [g].[Nickname] AND [t].[GearSquadId] = [g].[SquadId]
LEFT JOIN [Gears] FOR SYSTEM_TIME AS OF '2010-01-01T00:00:00.0000000' AS [g0] ON [t0].[GearNickName] = [g0].[Nickname] AND [t0].[GearSquadId] = [g0].[SquadId]
WHERE [g].[Nickname] = [g0].[Nickname] OR ([g].[Nickname] IS NULL AND [g0].[Nickname] IS NULL)");
    }

    public override async Task Left_join_projection_using_conditional_tracking(bool async)
    {
        await base.Left_join_projection_using_conditional_tracking(async);

        AssertSql(
            @"SELECT CASE
    WHEN [g0].[Nickname] IS NULL OR [g0].[SquadId] IS NULL THEN CAST(1 AS bit)
    ELSE CAST(0 AS bit)
END, [g].[Nickname], [g].[SquadId], [g].[AssignedCityName], [g].[CityOfBirthName], [g].[Discriminator], [g].[FullName], [g].[HasSoulPatch], [g].[LeaderNickname], [g].[LeaderSquadId], [g].[PeriodEnd], [g].[PeriodStart], [g].[Rank], [g0].[Nickname], [g0].[SquadId], [g0].[AssignedCityName], [g0].[CityOfBirthName], [g0].[Discriminator], [g0].[FullName], [g0].[HasSoulPatch], [g0].[LeaderNickname], [g0].[LeaderSquadId], [g0].[PeriodEnd], [g0].[PeriodStart], [g0].[Rank]
FROM [Gears] FOR SYSTEM_TIME AS OF '2010-01-01T00:00:00.0000000' AS [g]
LEFT JOIN [Gears] FOR SYSTEM_TIME AS OF '2010-01-01T00:00:00.0000000' AS [g0] ON [g].[LeaderNickname] = [g0].[Nickname]");
    }

    public override async Task GroupBy_with_boolean_grouping_key(bool async)
    {
        await base.GroupBy_with_boolean_grouping_key(async);

        AssertSql(
            @"SELECT [g].[CityOfBirthName], [g].[HasSoulPatch], CASE
    WHEN [g].[Nickname] = N'Marcus' THEN CAST(1 AS bit)
    ELSE CAST(0 AS bit)
END AS [IsMarcus], COUNT(*) AS [Count]
FROM [Gears] FOR SYSTEM_TIME AS OF '2010-01-01T00:00:00.0000000' AS [g]
GROUP BY [g].[CityOfBirthName], [g].[HasSoulPatch], CASE
    WHEN [g].[Nickname] = N'Marcus' THEN CAST(1 AS bit)
    ELSE CAST(0 AS bit)
END");
    }

    public override async Task Correlated_collections_with_Distinct(bool async)
    {
        await base.Correlated_collections_with_Distinct(async);

        AssertSql(
            @"SELECT [s].[Id], [t0].[Nickname], [t0].[SquadId], [t0].[AssignedCityName], [t0].[CityOfBirthName], [t0].[Discriminator], [t0].[FullName], [t0].[HasSoulPatch], [t0].[LeaderNickname], [t0].[LeaderSquadId], [t0].[PeriodEnd], [t0].[PeriodStart], [t0].[Rank]
FROM [Squads] FOR SYSTEM_TIME AS OF '2010-01-01T00:00:00.0000000' AS [s]
OUTER APPLY (
    SELECT DISTINCT [t].[Nickname], [t].[SquadId], [t].[AssignedCityName], [t].[CityOfBirthName], [t].[Discriminator], [t].[FullName], [t].[HasSoulPatch], [t].[LeaderNickname], [t].[LeaderSquadId], [t].[PeriodEnd], [t].[PeriodStart], [t].[Rank]
    FROM (
        SELECT [g].[Nickname], [g].[SquadId], [g].[AssignedCityName], [g].[CityOfBirthName], [g].[Discriminator], [g].[FullName], [g].[HasSoulPatch], [g].[LeaderNickname], [g].[LeaderSquadId], [g].[PeriodEnd], [g].[PeriodStart], [g].[Rank]
        FROM [Gears] FOR SYSTEM_TIME AS OF '2010-01-01T00:00:00.0000000' AS [g]
        WHERE [s].[Id] = [g].[SquadId]
        ORDER BY [g].[Nickname]
        OFFSET 0 ROWS
    ) AS [t]
) AS [t0]
ORDER BY [s].[Name], [s].[Id], [t0].[Nickname]");
    }

    public override async Task Correlated_collections_basic_projecting_single_property(bool async)
    {
        await base.Correlated_collections_basic_projecting_single_property(async);

        AssertSql(
            @"SELECT [g].[Nickname], [g].[SquadId], [t].[Name], [t].[Id]
FROM [Gears] FOR SYSTEM_TIME AS OF '2010-01-01T00:00:00.0000000' AS [g]
LEFT JOIN (
    SELECT [w].[Name], [w].[Id], [w].[OwnerFullName]
    FROM [Weapons] FOR SYSTEM_TIME AS OF '2010-01-01T00:00:00.0000000' AS [w]
    WHERE [w].[IsAutomatic] = CAST(1 AS bit) OR [w].[Name] <> N'foo' OR [w].[Name] IS NULL
) AS [t] ON [g].[FullName] = [t].[OwnerFullName]
WHERE [g].[Nickname] <> N'Marcus'
ORDER BY [g].[Nickname], [g].[SquadId]");
    }

    public override async Task Select_null_propagation_negative1(bool async)
    {
        await base.Select_null_propagation_negative1(async);

        AssertSql(
            @"SELECT CASE
    WHEN [g].[LeaderNickname] IS NOT NULL THEN CASE
        WHEN CAST(LEN([g].[Nickname]) AS int) = 5 THEN CAST(1 AS bit)
        ELSE CAST(0 AS bit)
    END
    ELSE NULL
END
FROM [Gears] FOR SYSTEM_TIME AS OF '2010-01-01T00:00:00.0000000' AS [g]");
    }

    public override async Task Join_inner_source_custom_projection_followed_by_filter(bool async)
    {
        await base.Join_inner_source_custom_projection_followed_by_filter(async);

        AssertSql(
            @"SELECT CASE
    WHEN [f].[Name] = N'Locust' THEN CAST(1 AS bit)
    ELSE NULL
END AS [IsEradicated], [f].[CommanderName], [f].[Name]
FROM [LocustLeaders] FOR SYSTEM_TIME AS OF '2010-01-01T00:00:00.0000000' AS [l]
INNER JOIN [Factions] FOR SYSTEM_TIME AS OF '2010-01-01T00:00:00.0000000' AS [f] ON [l].[Name] = [f].[CommanderName]
WHERE CASE
    WHEN [f].[Name] = N'Locust' THEN CAST(1 AS bit)
    ELSE NULL
END <> CAST(1 AS bit) OR (CASE
    WHEN [f].[Name] = N'Locust' THEN CAST(1 AS bit)
    ELSE NULL
END IS NULL)");
    }

    public override async Task Collection_navigation_ofType_filter_works(bool async)
    {
        await base.Collection_navigation_ofType_filter_works(async);

        AssertSql(
            @"SELECT [c].[Name], [c].[Location], [c].[Nation], [c].[PeriodEnd], [c].[PeriodStart]
FROM [Cities] FOR SYSTEM_TIME AS OF '2010-01-01T00:00:00.0000000' AS [c]
WHERE EXISTS (
    SELECT 1
    FROM [Gears] FOR SYSTEM_TIME AS OF '2010-01-01T00:00:00.0000000' AS [g]
    WHERE [c].[Name] = [g].[CityOfBirthName] AND [g].[Discriminator] = N'Officer' AND [g].[Nickname] = N'Marcus')");
    }

    public override async Task DateTimeOffset_DateAdd_AddMinutes(bool async)
    {
        await base.DateTimeOffset_DateAdd_AddMinutes(async);

        AssertSql(
            @"SELECT DATEADD(minute, CAST(1.0E0 AS int), [m].[Timeline])
FROM [Missions] FOR SYSTEM_TIME AS OF '2010-01-01T00:00:00.0000000' AS [m]");
    }

    public override async Task Where_with_enum_flags_parameter(bool async)
    {
        await base.Where_with_enum_flags_parameter(async);

        AssertSql(
            @"@__rank_0='1' (Nullable = true)

SELECT [g].[Nickname], [g].[SquadId], [g].[AssignedCityName], [g].[CityOfBirthName], [g].[Discriminator], [g].[FullName], [g].[HasSoulPatch], [g].[LeaderNickname], [g].[LeaderSquadId], [g].[PeriodEnd], [g].[PeriodStart], [g].[Rank]
FROM [Gears] FOR SYSTEM_TIME AS OF '2010-01-01T00:00:00.0000000' AS [g]
WHERE ([g].[Rank] & @__rank_0) = @__rank_0",
            //
            @"SELECT [g].[Nickname], [g].[SquadId], [g].[AssignedCityName], [g].[CityOfBirthName], [g].[Discriminator], [g].[FullName], [g].[HasSoulPatch], [g].[LeaderNickname], [g].[LeaderSquadId], [g].[PeriodEnd], [g].[PeriodStart], [g].[Rank]
FROM [Gears] FOR SYSTEM_TIME AS OF '2010-01-01T00:00:00.0000000' AS [g]",
            //
            @"@__rank_0='2' (Nullable = true)

SELECT [g].[Nickname], [g].[SquadId], [g].[AssignedCityName], [g].[CityOfBirthName], [g].[Discriminator], [g].[FullName], [g].[HasSoulPatch], [g].[LeaderNickname], [g].[LeaderSquadId], [g].[PeriodEnd], [g].[PeriodStart], [g].[Rank]
FROM [Gears] FOR SYSTEM_TIME AS OF '2010-01-01T00:00:00.0000000' AS [g]
WHERE ([g].[Rank] | @__rank_0) <> @__rank_0",
            //
            @"SELECT [g].[Nickname], [g].[SquadId], [g].[AssignedCityName], [g].[CityOfBirthName], [g].[Discriminator], [g].[FullName], [g].[HasSoulPatch], [g].[LeaderNickname], [g].[LeaderSquadId], [g].[PeriodEnd], [g].[PeriodStart], [g].[Rank]
FROM [Gears] FOR SYSTEM_TIME AS OF '2010-01-01T00:00:00.0000000' AS [g]
WHERE 0 = 1");
    }

    public override async Task Select_null_propagation_negative9(bool async)
    {
        await base.Select_null_propagation_negative9(async);

        AssertSql(
            @"SELECT CASE
    WHEN [g].[LeaderNickname] IS NOT NULL THEN COALESCE(CASE
        WHEN CAST(LEN([g].[Nickname]) AS int) = 5 THEN CAST(1 AS bit)
        ELSE CAST(0 AS bit)
    END, CAST(0 AS bit))
    ELSE NULL
END
FROM [Gears] FOR SYSTEM_TIME AS OF '2010-01-01T00:00:00.0000000' AS [g]");
    }

    public override async Task Comparing_two_collection_navigations_composite_key(bool async)
    {
        await base.Comparing_two_collection_navigations_composite_key(async);

        AssertSql(
            @"SELECT [g].[Nickname] AS [Nickname1], [g0].[Nickname] AS [Nickname2]
FROM [Gears] FOR SYSTEM_TIME AS OF '2010-01-01T00:00:00.0000000' AS [g]
CROSS JOIN [Gears] FOR SYSTEM_TIME AS OF '2010-01-01T00:00:00.0000000' AS [g0]
WHERE [g].[Nickname] = [g0].[Nickname] AND [g].[SquadId] = [g0].[SquadId]
ORDER BY [g].[Nickname]");
    }

    public override async Task Projecting_property_converted_to_nullable_with_addition(bool async)
    {
        await base.Projecting_property_converted_to_nullable_with_addition(async);

        AssertSql(
            @"SELECT [t].[Note], CASE
    WHEN [t].[GearNickName] IS NOT NULL THEN CAST(1 AS bit)
    ELSE CAST(0 AS bit)
END, [g].[Nickname], [g].[SquadId], [g].[HasSoulPatch]
FROM [Tags] FOR SYSTEM_TIME AS OF '2010-01-01T00:00:00.0000000' AS [t]
LEFT JOIN [Gears] FOR SYSTEM_TIME AS OF '2010-01-01T00:00:00.0000000' AS [g] ON [t].[GearNickName] = [g].[Nickname] AND [t].[GearSquadId] = [g].[SquadId]
WHERE (CASE
    WHEN [t].[GearNickName] IS NOT NULL THEN [g].[SquadId]
    ELSE NULL
END + 1) = 2");
    }

    public override async Task Correlated_collections_nested(bool async)
    {
        await base.Correlated_collections_nested(async);

        AssertSql(
            @"SELECT [s].[Id], [t0].[SquadId], [t0].[MissionId], [t0].[Id], [t0].[SquadId0], [t0].[MissionId0], [t0].[PeriodEnd], [t0].[PeriodStart]
FROM [Squads] FOR SYSTEM_TIME AS OF '2010-01-01T00:00:00.0000000' AS [s]
LEFT JOIN (
    SELECT [s0].[SquadId], [s0].[MissionId], [m].[Id], [t].[SquadId] AS [SquadId0], [t].[MissionId] AS [MissionId0], [t].[PeriodEnd], [t].[PeriodStart]
    FROM [SquadMissions] FOR SYSTEM_TIME AS OF '2010-01-01T00:00:00.0000000' AS [s0]
    INNER JOIN [Missions] FOR SYSTEM_TIME AS OF '2010-01-01T00:00:00.0000000' AS [m] ON [s0].[MissionId] = [m].[Id]
    LEFT JOIN (
        SELECT [s1].[SquadId], [s1].[MissionId], [s1].[PeriodEnd], [s1].[PeriodStart]
        FROM [SquadMissions] FOR SYSTEM_TIME AS OF '2010-01-01T00:00:00.0000000' AS [s1]
        WHERE [s1].[SquadId] < 7
    ) AS [t] ON [m].[Id] = [t].[MissionId]
    WHERE [s0].[MissionId] < 42
) AS [t0] ON [s].[Id] = [t0].[SquadId]
ORDER BY [s].[Id], [t0].[SquadId], [t0].[MissionId], [t0].[Id], [t0].[SquadId0]");
    }

    public override async Task Where_subquery_concat_firstordefault_boolean(bool async)
    {
        await base.Where_subquery_concat_firstordefault_boolean(async);

        AssertSql(
            @"SELECT [g].[Nickname], [g].[SquadId], [g].[AssignedCityName], [g].[CityOfBirthName], [g].[Discriminator], [g].[FullName], [g].[HasSoulPatch], [g].[LeaderNickname], [g].[LeaderSquadId], [g].[PeriodEnd], [g].[PeriodStart], [g].[Rank]
FROM [Gears] FOR SYSTEM_TIME AS OF '2010-01-01T00:00:00.0000000' AS [g]
WHERE [g].[HasSoulPatch] = CAST(1 AS bit) AND (
    SELECT TOP(1) [t].[IsAutomatic]
    FROM (
        SELECT [w].[Id], [w].[AmmunitionType], [w].[IsAutomatic], [w].[Name], [w].[OwnerFullName], [w].[PeriodEnd], [w].[PeriodStart], [w].[SynergyWithId]
        FROM [Weapons] FOR SYSTEM_TIME AS OF '2010-01-01T00:00:00.0000000' AS [w]
        WHERE [g].[FullName] = [w].[OwnerFullName]
        UNION ALL
        SELECT [w0].[Id], [w0].[AmmunitionType], [w0].[IsAutomatic], [w0].[Name], [w0].[OwnerFullName], [w0].[PeriodEnd], [w0].[PeriodStart], [w0].[SynergyWithId]
        FROM [Weapons] FOR SYSTEM_TIME AS OF '2010-01-01T00:00:00.0000000' AS [w0]
        WHERE [g].[FullName] = [w0].[OwnerFullName]
    ) AS [t]
    ORDER BY [t].[Id]) = CAST(1 AS bit)");
    }

    public override async Task Where_subquery_distinct_lastordefault_boolean(bool async)
    {
        await base.Where_subquery_distinct_lastordefault_boolean(async);

        AssertSql(
            @"SELECT [g].[Nickname], [g].[SquadId], [g].[AssignedCityName], [g].[CityOfBirthName], [g].[Discriminator], [g].[FullName], [g].[HasSoulPatch], [g].[LeaderNickname], [g].[LeaderSquadId], [g].[PeriodEnd], [g].[PeriodStart], [g].[Rank]
FROM [Gears] FOR SYSTEM_TIME AS OF '2010-01-01T00:00:00.0000000' AS [g]
WHERE (
    SELECT TOP(1) [t].[IsAutomatic]
    FROM (
        SELECT DISTINCT [w].[Id], [w].[AmmunitionType], [w].[IsAutomatic], [w].[Name], [w].[OwnerFullName], [w].[PeriodEnd], [w].[PeriodStart], [w].[SynergyWithId]
        FROM [Weapons] FOR SYSTEM_TIME AS OF '2010-01-01T00:00:00.0000000' AS [w]
        WHERE [g].[FullName] = [w].[OwnerFullName]
    ) AS [t]
    ORDER BY [t].[Id] DESC) = CAST(0 AS bit)
ORDER BY [g].[Nickname]");
    }

    public override async Task Concat_with_collection_navigations(bool async)
    {
        await base.Concat_with_collection_navigations(async);

        AssertSql(
            @"SELECT (
    SELECT COUNT(*)
    FROM (
        SELECT [w].[Id], [w].[AmmunitionType], [w].[IsAutomatic], [w].[Name], [w].[OwnerFullName], [w].[PeriodEnd], [w].[PeriodStart], [w].[SynergyWithId]
        FROM [Weapons] FOR SYSTEM_TIME AS OF '2010-01-01T00:00:00.0000000' AS [w]
        WHERE [g].[FullName] = [w].[OwnerFullName]
        UNION
        SELECT [w0].[Id], [w0].[AmmunitionType], [w0].[IsAutomatic], [w0].[Name], [w0].[OwnerFullName], [w0].[PeriodEnd], [w0].[PeriodStart], [w0].[SynergyWithId]
        FROM [Weapons] FOR SYSTEM_TIME AS OF '2010-01-01T00:00:00.0000000' AS [w0]
        WHERE [g].[FullName] = [w0].[OwnerFullName]
    ) AS [t])
FROM [Gears] FOR SYSTEM_TIME AS OF '2010-01-01T00:00:00.0000000' AS [g]
WHERE [g].[HasSoulPatch] = CAST(1 AS bit)");
    }

    public override async Task Join_on_entity_qsre_keys(bool async)
    {
        await base.Join_on_entity_qsre_keys(async);

        AssertSql(
            @"SELECT [w].[Name] AS [Name1], [w0].[Name] AS [Name2]
FROM [Weapons] FOR SYSTEM_TIME AS OF '2010-01-01T00:00:00.0000000' AS [w]
INNER JOIN [Weapons] FOR SYSTEM_TIME AS OF '2010-01-01T00:00:00.0000000' AS [w0] ON [w].[Id] = [w0].[Id]");
    }

    public override async Task Projecting_property_converted_to_nullable_with_comparison(bool async)
    {
        await base.Projecting_property_converted_to_nullable_with_comparison(async);

        AssertSql(
            @"SELECT [t].[Note], CASE
    WHEN [t].[GearNickName] IS NOT NULL THEN CAST(1 AS bit)
    ELSE CAST(0 AS bit)
END, [g].[Nickname], [g].[SquadId], [g].[HasSoulPatch]
FROM [Tags] FOR SYSTEM_TIME AS OF '2010-01-01T00:00:00.0000000' AS [t]
LEFT JOIN [Gears] FOR SYSTEM_TIME AS OF '2010-01-01T00:00:00.0000000' AS [g] ON [t].[GearNickName] = [g].[Nickname] AND [t].[GearSquadId] = [g].[SquadId]
WHERE CASE
    WHEN [t].[GearNickName] IS NOT NULL THEN [g].[SquadId]
    ELSE NULL
END = 1");
    }

    public override async Task Distinct_with_optional_navigation_is_translated_to_sql(bool async)
    {
        await base.Distinct_with_optional_navigation_is_translated_to_sql(async);

        AssertSql(
            @"SELECT DISTINCT [g].[HasSoulPatch]
FROM [Gears] FOR SYSTEM_TIME AS OF '2010-01-01T00:00:00.0000000' AS [g]
LEFT JOIN [Tags] FOR SYSTEM_TIME AS OF '2010-01-01T00:00:00.0000000' AS [t] ON [g].[Nickname] = [t].[GearNickName] AND [g].[SquadId] = [t].[GearSquadId]
WHERE [t].[Note] <> N'Foo' OR [t].[Note] IS NULL");
    }

    public override async Task Where_member_access_on_anonymous_type(bool async)
    {
        await base.Where_member_access_on_anonymous_type(async);

        AssertSql(
            @"SELECT [g].[Nickname]
FROM [Gears] FOR SYSTEM_TIME AS OF '2010-01-01T00:00:00.0000000' AS [g]
WHERE [g].[LeaderNickname] = N'Marcus'");
    }

    public override async Task Include_on_GroupJoin_SelectMany_DefaultIfEmpty_with_complex_projection_result(bool async)
    {
        await base.Include_on_GroupJoin_SelectMany_DefaultIfEmpty_with_complex_projection_result(async);

        AssertSql(
            @"SELECT [g].[Nickname], [g].[SquadId], [g].[AssignedCityName], [g].[CityOfBirthName], [g].[Discriminator], [g].[FullName], [g].[HasSoulPatch], [g].[LeaderNickname], [g].[LeaderSquadId], [g].[PeriodEnd], [g].[PeriodStart], [g].[Rank], [g0].[Nickname], [g0].[SquadId], [w].[Id], [w].[AmmunitionType], [w].[IsAutomatic], [w].[Name], [w].[OwnerFullName], [w].[PeriodEnd], [w].[PeriodStart], [w].[SynergyWithId], [g0].[AssignedCityName], [g0].[CityOfBirthName], [g0].[Discriminator], [g0].[FullName], [g0].[HasSoulPatch], [g0].[LeaderNickname], [g0].[LeaderSquadId], [g0].[PeriodEnd], [g0].[PeriodStart], [g0].[Rank], [w0].[Id], [w0].[AmmunitionType], [w0].[IsAutomatic], [w0].[Name], [w0].[OwnerFullName], [w0].[PeriodEnd], [w0].[PeriodStart], [w0].[SynergyWithId], [w1].[Id], [w1].[AmmunitionType], [w1].[IsAutomatic], [w1].[Name], [w1].[OwnerFullName], [w1].[PeriodEnd], [w1].[PeriodStart], [w1].[SynergyWithId], [w2].[Id], [w2].[AmmunitionType], [w2].[IsAutomatic], [w2].[Name], [w2].[OwnerFullName], [w2].[PeriodEnd], [w2].[PeriodStart], [w2].[SynergyWithId], CASE
    WHEN [g0].[Nickname] IS NOT NULL AND [g0].[SquadId] IS NOT NULL THEN CAST(1 AS bit)
    ELSE CAST(0 AS bit)
END, [w3].[Id], [w3].[AmmunitionType], [w3].[IsAutomatic], [w3].[Name], [w3].[OwnerFullName], [w3].[PeriodEnd], [w3].[PeriodStart], [w3].[SynergyWithId], [w4].[Id], [w4].[AmmunitionType], [w4].[IsAutomatic], [w4].[Name], [w4].[OwnerFullName], [w4].[PeriodEnd], [w4].[PeriodStart], [w4].[SynergyWithId]
FROM [Gears] FOR SYSTEM_TIME AS OF '2010-01-01T00:00:00.0000000' AS [g]
LEFT JOIN [Gears] FOR SYSTEM_TIME AS OF '2010-01-01T00:00:00.0000000' AS [g0] ON [g].[LeaderNickname] = [g0].[Nickname]
LEFT JOIN [Weapons] FOR SYSTEM_TIME AS OF '2010-01-01T00:00:00.0000000' AS [w] ON [g].[FullName] = [w].[OwnerFullName]
LEFT JOIN [Weapons] FOR SYSTEM_TIME AS OF '2010-01-01T00:00:00.0000000' AS [w0] ON [g0].[FullName] = [w0].[OwnerFullName]
LEFT JOIN [Weapons] FOR SYSTEM_TIME AS OF '2010-01-01T00:00:00.0000000' AS [w1] ON [g0].[FullName] = [w1].[OwnerFullName]
LEFT JOIN [Weapons] FOR SYSTEM_TIME AS OF '2010-01-01T00:00:00.0000000' AS [w2] ON [g].[FullName] = [w2].[OwnerFullName]
LEFT JOIN [Weapons] FOR SYSTEM_TIME AS OF '2010-01-01T00:00:00.0000000' AS [w3] ON [g0].[FullName] = [w3].[OwnerFullName]
LEFT JOIN [Weapons] FOR SYSTEM_TIME AS OF '2010-01-01T00:00:00.0000000' AS [w4] ON [g].[FullName] = [w4].[OwnerFullName]
ORDER BY [g].[Nickname], [g].[SquadId], [g0].[Nickname], [g0].[SquadId], [w].[Id], [w0].[Id], [w1].[Id], [w2].[Id], [w3].[Id]");
    }

    public override async Task Left_join_predicate_value_equals_condition(bool async)
    {
        await base.Left_join_predicate_value_equals_condition(async);

        AssertSql(
            @"SELECT [g].[Nickname], [g].[SquadId], [g].[AssignedCityName], [g].[CityOfBirthName], [g].[Discriminator], [g].[FullName], [g].[HasSoulPatch], [g].[LeaderNickname], [g].[LeaderSquadId], [g].[PeriodEnd], [g].[PeriodStart], [g].[Rank]
FROM [Gears] FOR SYSTEM_TIME AS OF '2010-01-01T00:00:00.0000000' AS [g]
LEFT JOIN [Weapons] FOR SYSTEM_TIME AS OF '2010-01-01T00:00:00.0000000' AS [w] ON [w].[SynergyWithId] IS NOT NULL");
    }

    public override async Task GetValueOrDefault_in_order_by(bool async)
    {
        await base.GetValueOrDefault_in_order_by(async);

        AssertSql(
            @"SELECT [w].[Id], [w].[AmmunitionType], [w].[IsAutomatic], [w].[Name], [w].[OwnerFullName], [w].[PeriodEnd], [w].[PeriodStart], [w].[SynergyWithId]
FROM [Weapons] FOR SYSTEM_TIME AS OF '2010-01-01T00:00:00.0000000' AS [w]
ORDER BY COALESCE([w].[SynergyWithId], 0), [w].[Id]");
    }

    public override async Task GroupBy_Property_Include_Select_Sum(bool async)
    {
        await base.GroupBy_Property_Include_Select_Sum(async);

        AssertSql(
            @"SELECT COALESCE(SUM([g].[SquadId]), 0)
FROM [Gears] FOR SYSTEM_TIME AS OF '2010-01-01T00:00:00.0000000' AS [g]
GROUP BY [g].[Rank]");
    }

    public override async Task Where_enum_has_flag_with_non_nullable_parameter(bool async)
    {
        await base.Where_enum_has_flag_with_non_nullable_parameter(async);

        AssertSql(
            @"@__parameter_0='2'

SELECT [g].[Nickname], [g].[SquadId], [g].[AssignedCityName], [g].[CityOfBirthName], [g].[Discriminator], [g].[FullName], [g].[HasSoulPatch], [g].[LeaderNickname], [g].[LeaderSquadId], [g].[PeriodEnd], [g].[PeriodStart], [g].[Rank]
FROM [Gears] FOR SYSTEM_TIME AS OF '2010-01-01T00:00:00.0000000' AS [g]
WHERE ([g].[Rank] & @__parameter_0) = @__parameter_0");
    }

    public override async Task Where_TimeSpan_Seconds(bool async)
    {
        await base.Where_TimeSpan_Seconds(async);

        AssertSql(
            @"SELECT [m].[Id], [m].[BriefingDocument], [m].[BriefingDocumentFileExtension], [m].[CodeName], [m].[Duration], [m].[PeriodEnd], [m].[PeriodStart], [m].[Rating], [m].[Timeline]
FROM [Missions] FOR SYSTEM_TIME AS OF '2010-01-01T00:00:00.0000000' AS [m]
WHERE DATEPART(second, [m].[Duration]) = 1");
    }

    public override async Task Query_reusing_parameter_doesnt_declare_duplicate_parameter(bool async)
    {
        await base.Query_reusing_parameter_doesnt_declare_duplicate_parameter(async);

        AssertSql(
            @"@__prm_Inner_Nickname_0='Marcus' (Size = 450)

SELECT [t].[Nickname], [t].[SquadId], [t].[AssignedCityName], [t].[CityOfBirthName], [t].[Discriminator], [t].[FullName], [t].[HasSoulPatch], [t].[LeaderNickname], [t].[LeaderSquadId], [t].[PeriodEnd], [t].[PeriodStart], [t].[Rank]
FROM (
    SELECT DISTINCT [g].[Nickname], [g].[SquadId], [g].[AssignedCityName], [g].[CityOfBirthName], [g].[Discriminator], [g].[FullName], [g].[HasSoulPatch], [g].[LeaderNickname], [g].[LeaderSquadId], [g].[PeriodEnd], [g].[PeriodStart], [g].[Rank]
    FROM [Gears] FOR SYSTEM_TIME AS OF '2010-01-01T00:00:00.0000000' AS [g]
    WHERE [g].[Nickname] <> @__prm_Inner_Nickname_0 AND [g].[Nickname] <> @__prm_Inner_Nickname_0
) AS [t]
ORDER BY [t].[FullName]");
    }

    public override async Task Correlated_collections_on_left_join_with_null_value(bool async)
    {
        await base.Correlated_collections_on_left_join_with_null_value(async);

        AssertSql(
            @"SELECT [t].[Id], [g].[Nickname], [g].[SquadId], [w].[Name], [w].[Id]
FROM [Tags] FOR SYSTEM_TIME AS OF '2010-01-01T00:00:00.0000000' AS [t]
LEFT JOIN [Gears] FOR SYSTEM_TIME AS OF '2010-01-01T00:00:00.0000000' AS [g] ON [t].[GearNickName] = [g].[Nickname]
LEFT JOIN [Weapons] FOR SYSTEM_TIME AS OF '2010-01-01T00:00:00.0000000' AS [w] ON [g].[FullName] = [w].[OwnerFullName]
ORDER BY [t].[Note], [t].[Id], [g].[Nickname], [g].[SquadId]");
    }

    public override async Task Negate_on_binary_expression(bool async)
    {
        await base.Negate_on_binary_expression(async);

        AssertSql(
            @"SELECT [s].[Id], [s].[Banner], [s].[Banner5], [s].[InternalNumber], [s].[Name], [s].[PeriodEnd], [s].[PeriodStart]
FROM [Squads] FOR SYSTEM_TIME AS OF '2010-01-01T00:00:00.0000000' AS [s]
WHERE [s].[Id] = -([s].[Id] + [s].[Id])");
    }

    public override async Task Include_on_derived_entity_using_OfType(bool async)
    {
        await base.Include_on_derived_entity_using_OfType(async);

        AssertSql(
            @"SELECT [f].[Id], [f].[CapitalName], [f].[Discriminator], [f].[Name], [f].[PeriodEnd], [f].[PeriodStart], [f].[ServerAddress], [f].[CommanderName], [f].[Eradicated], [t].[Name], [t].[Discriminator], [t].[LocustHordeId], [t].[PeriodEnd], [t].[PeriodStart], [t].[ThreatLevel], [t].[ThreatLevelByte], [t].[ThreatLevelNullableByte], [t].[DefeatedByNickname], [t].[DefeatedBySquadId], [t].[HighCommandId], [l0].[Name], [l0].[Discriminator], [l0].[LocustHordeId], [l0].[PeriodEnd], [l0].[PeriodStart], [l0].[ThreatLevel], [l0].[ThreatLevelByte], [l0].[ThreatLevelNullableByte], [l0].[DefeatedByNickname], [l0].[DefeatedBySquadId], [l0].[HighCommandId]
FROM [Factions] FOR SYSTEM_TIME AS OF '2010-01-01T00:00:00.0000000' AS [f]
LEFT JOIN (
    SELECT [l].[Name], [l].[Discriminator], [l].[LocustHordeId], [l].[PeriodEnd], [l].[PeriodStart], [l].[ThreatLevel], [l].[ThreatLevelByte], [l].[ThreatLevelNullableByte], [l].[DefeatedByNickname], [l].[DefeatedBySquadId], [l].[HighCommandId]
    FROM [LocustLeaders] FOR SYSTEM_TIME AS OF '2010-01-01T00:00:00.0000000' AS [l]
    WHERE [l].[Discriminator] = N'LocustCommander'
) AS [t] ON [f].[CommanderName] = [t].[Name]
LEFT JOIN [LocustLeaders] FOR SYSTEM_TIME AS OF '2010-01-01T00:00:00.0000000' AS [l0] ON [f].[Id] = [l0].[LocustHordeId]
ORDER BY [f].[Name], [f].[Id], [t].[Name]");
    }

    public override async Task Select_Singleton_Navigation_With_Member_Access(bool async)
    {
        await base.Select_Singleton_Navigation_With_Member_Access(async);

        AssertSql(
            @"SELECT [g].[Nickname], [g].[SquadId], [g].[AssignedCityName], [g].[CityOfBirthName], [g].[Discriminator], [g].[FullName], [g].[HasSoulPatch], [g].[LeaderNickname], [g].[LeaderSquadId], [g].[PeriodEnd], [g].[PeriodStart], [g].[Rank]
FROM [Tags] FOR SYSTEM_TIME AS OF '2010-01-01T00:00:00.0000000' AS [t]
LEFT JOIN [Gears] FOR SYSTEM_TIME AS OF '2010-01-01T00:00:00.0000000' AS [g] ON [t].[GearNickName] = [g].[Nickname] AND [t].[GearSquadId] = [g].[SquadId]
WHERE [g].[Nickname] = N'Marcus' AND ([g].[CityOfBirthName] <> N'Ephyra' OR [g].[CityOfBirthName] IS NULL)");
    }

    public override async Task GroupBy_Property_Include_Select_Min(bool async)
    {
        await base.GroupBy_Property_Include_Select_Min(async);

        AssertSql(
            @"SELECT MIN([g].[SquadId])
FROM [Gears] FOR SYSTEM_TIME AS OF '2010-01-01T00:00:00.0000000' AS [g]
GROUP BY [g].[Rank]");
    }

    public override async Task Select_inverted_boolean(bool async)
    {
        await base.Select_inverted_boolean(async);

        AssertSql(
            @"SELECT [w].[Id], CASE
    WHEN [w].[IsAutomatic] = CAST(0 AS bit) THEN CAST(1 AS bit)
    ELSE CAST(0 AS bit)
END AS [Manual]
FROM [Weapons] FOR SYSTEM_TIME AS OF '2010-01-01T00:00:00.0000000' AS [w]
WHERE [w].[IsAutomatic] = CAST(1 AS bit)");
    }

    public override async Task Where_datetimeoffset_millisecond_component(bool async)
    {
        await base.Where_datetimeoffset_millisecond_component(async);

        AssertSql(
            @"SELECT [m].[Id], [m].[BriefingDocument], [m].[BriefingDocumentFileExtension], [m].[CodeName], [m].[Duration], [m].[PeriodEnd], [m].[PeriodStart], [m].[Rating], [m].[Timeline]
FROM [Missions] FOR SYSTEM_TIME AS OF '2010-01-01T00:00:00.0000000' AS [m]
WHERE DATEPART(millisecond, [m].[Timeline]) = 0");
    }

    public override async Task Subquery_projecting_non_nullable_scalar_contains_non_nullable_value_doesnt_need_null_expansion_negated(
        bool async)
    {
        await base.Subquery_projecting_non_nullable_scalar_contains_non_nullable_value_doesnt_need_null_expansion_negated(async);

        AssertSql(
            @"SELECT [t].[Nickname], [t].[SquadId], [t].[AssignedCityName], [t].[CityOfBirthName], [t].[Discriminator], [t].[FullName], [t].[HasSoulPatch], [t].[LeaderNickname], [t].[LeaderSquadId], [t].[PeriodEnd], [t].[PeriodStart], [t].[Rank]
FROM [LocustLeaders] FOR SYSTEM_TIME AS OF '2010-01-01T00:00:00.0000000' AS [l]
CROSS APPLY (
    SELECT [g].[Nickname], [g].[SquadId], [g].[AssignedCityName], [g].[CityOfBirthName], [g].[Discriminator], [g].[FullName], [g].[HasSoulPatch], [g].[LeaderNickname], [g].[LeaderSquadId], [g].[PeriodEnd], [g].[PeriodStart], [g].[Rank]
    FROM [Gears] FOR SYSTEM_TIME AS OF '2010-01-01T00:00:00.0000000' AS [g]
    WHERE NOT (EXISTS (
        SELECT 1
        FROM [LocustLeaders] FOR SYSTEM_TIME AS OF '2010-01-01T00:00:00.0000000' AS [l0]
        WHERE [l0].[ThreatLevelByte] = [l].[ThreatLevelByte]))
) AS [t]");
    }

    public override async Task Correlated_collections_basic_projection_composite_key(bool async)
    {
        await base.Correlated_collections_basic_projection_composite_key(async);

        AssertSql(
            @"SELECT [g].[Nickname], [g].[SquadId], [t].[Nickname], [t].[FullName], [t].[SquadId]
FROM [Gears] FOR SYSTEM_TIME AS OF '2010-01-01T00:00:00.0000000' AS [g]
LEFT JOIN (
    SELECT [g0].[Nickname], [g0].[FullName], [g0].[SquadId], [g0].[LeaderNickname], [g0].[LeaderSquadId]
    FROM [Gears] FOR SYSTEM_TIME AS OF '2010-01-01T00:00:00.0000000' AS [g0]
    WHERE [g0].[HasSoulPatch] = CAST(0 AS bit)
) AS [t] ON [g].[Nickname] = [t].[LeaderNickname] AND [g].[SquadId] = [t].[LeaderSquadId]
WHERE [g].[Discriminator] = N'Officer' AND [g].[Nickname] <> N'Foo'
ORDER BY [g].[Nickname], [g].[SquadId], [t].[Nickname]");
    }

    public override async Task Contains_on_readonly_enumerable(bool async)
    {
        await base.Contains_on_readonly_enumerable(async);

        AssertSql(
            @"SELECT [w].[Id], [w].[AmmunitionType], [w].[IsAutomatic], [w].[Name], [w].[OwnerFullName], [w].[PeriodEnd], [w].[PeriodStart], [w].[SynergyWithId]
FROM [Weapons] FOR SYSTEM_TIME AS OF '2010-01-01T00:00:00.0000000' AS [w]
WHERE [w].[AmmunitionType] = 1");
    }

    public override async Task Projecting_property_converted_to_nullable_into_new_array(bool async)
    {
        await base.Projecting_property_converted_to_nullable_into_new_array(async);

        AssertSql(
            @"SELECT CASE
    WHEN [t].[GearNickName] IS NOT NULL THEN CAST(LEN([g].[Nickname]) AS int)
    ELSE NULL
END, CASE
    WHEN [t].[GearNickName] IS NOT NULL THEN [g].[SquadId]
    ELSE NULL
END, CASE
    WHEN [t].[GearNickName] IS NOT NULL THEN [g].[SquadId]
    ELSE NULL
END + 1
FROM [Tags] FOR SYSTEM_TIME AS OF '2010-01-01T00:00:00.0000000' AS [t]
LEFT JOIN [Gears] FOR SYSTEM_TIME AS OF '2010-01-01T00:00:00.0000000' AS [g] ON [t].[GearNickName] = [g].[Nickname] AND [t].[GearSquadId] = [g].[SquadId]
WHERE CASE
    WHEN [t].[GearNickName] IS NOT NULL THEN [g].[Nickname]
    ELSE NULL
END IS NOT NULL
ORDER BY [t].[Note]");
    }

    public override async Task Outer_parameter_in_join_key_inner_and_outer(bool async)
    {
        await base.Outer_parameter_in_join_key_inner_and_outer(async);

        AssertSql(
            @"SELECT [g].[Nickname], [g].[SquadId], [t0].[Note], [t0].[Id], [t0].[Nickname], [t0].[SquadId]
FROM [Gears] FOR SYSTEM_TIME AS OF '2010-01-01T00:00:00.0000000' AS [g]
OUTER APPLY (
    SELECT [t].[Note], [t].[Id], [g0].[Nickname], [g0].[SquadId]
    FROM [Tags] FOR SYSTEM_TIME AS OF '2010-01-01T00:00:00.0000000' AS [t]
    INNER JOIN [Gears] FOR SYSTEM_TIME AS OF '2010-01-01T00:00:00.0000000' AS [g0] ON [g].[FullName] = [g].[Nickname]
) AS [t0]
WHERE [g].[Discriminator] = N'Officer'
ORDER BY [g].[Nickname], [g].[SquadId], [t0].[Id], [t0].[Nickname]");
    }

    public override async Task Select_Where_Navigation_Included(bool async)
    {
        await base.Select_Where_Navigation_Included(async);

        AssertSql(
            @"SELECT [t].[Id], [t].[GearNickName], [t].[GearSquadId], [t].[IssueDate], [t].[Note], [t].[PeriodEnd], [t].[PeriodStart], [g].[Nickname], [g].[SquadId], [g].[AssignedCityName], [g].[CityOfBirthName], [g].[Discriminator], [g].[FullName], [g].[HasSoulPatch], [g].[LeaderNickname], [g].[LeaderSquadId], [g].[PeriodEnd], [g].[PeriodStart], [g].[Rank]
FROM [Tags] FOR SYSTEM_TIME AS OF '2010-01-01T00:00:00.0000000' AS [t]
LEFT JOIN [Gears] FOR SYSTEM_TIME AS OF '2010-01-01T00:00:00.0000000' AS [g] ON [t].[GearNickName] = [g].[Nickname] AND [t].[GearSquadId] = [g].[SquadId]
WHERE [g].[Nickname] = N'Marcus'");
    }

    public override async Task Correlated_collections_basic_projecting_constant(bool async)
    {
        await base.Correlated_collections_basic_projecting_constant(async);

        AssertSql(
            @"SELECT [g].[Nickname], [g].[SquadId], [t].[c], [t].[Id]
FROM [Gears] FOR SYSTEM_TIME AS OF '2010-01-01T00:00:00.0000000' AS [g]
LEFT JOIN (
    SELECT N'BFG' AS [c], [w].[Id], [w].[OwnerFullName]
    FROM [Weapons] FOR SYSTEM_TIME AS OF '2010-01-01T00:00:00.0000000' AS [w]
    WHERE [w].[IsAutomatic] = CAST(1 AS bit) OR [w].[Name] <> N'foo' OR [w].[Name] IS NULL
) AS [t] ON [g].[FullName] = [t].[OwnerFullName]
WHERE [g].[Nickname] <> N'Marcus'
ORDER BY [g].[Nickname], [g].[SquadId]");
    }

    public override async Task Select_subquery_projecting_single_constant_null_of_non_mapped_type(bool async)
    {
        await base.Select_subquery_projecting_single_constant_null_of_non_mapped_type(async);

        AssertSql(
            @"SELECT [s].[Name], [t0].[c]
FROM [Squads] FOR SYSTEM_TIME AS OF '2010-01-01T00:00:00.0000000' AS [s]
LEFT JOIN (
    SELECT [t].[c], [t].[SquadId]
    FROM (
        SELECT 1 AS [c], [g].[SquadId], ROW_NUMBER() OVER(PARTITION BY [g].[SquadId] ORDER BY [g].[Nickname], [g].[SquadId]) AS [row]
        FROM [Gears] FOR SYSTEM_TIME AS OF '2010-01-01T00:00:00.0000000' AS [g]
        WHERE [g].[HasSoulPatch] = CAST(1 AS bit)
    ) AS [t]
    WHERE [t].[row] <= 1
) AS [t0] ON [s].[Id] = [t0].[SquadId]");
    }

    public override async Task Include_with_client_method_and_member_access_still_applies_includes(bool async)
    {
        await base.Include_with_client_method_and_member_access_still_applies_includes(async);

        AssertSql(
            @"SELECT [g].[Nickname], [g].[SquadId], [g].[AssignedCityName], [g].[CityOfBirthName], [g].[Discriminator], [g].[FullName], [g].[HasSoulPatch], [g].[LeaderNickname], [g].[LeaderSquadId], [g].[PeriodEnd], [g].[PeriodStart], [g].[Rank], [t].[Id], [t].[GearNickName], [t].[GearSquadId], [t].[IssueDate], [t].[Note], [t].[PeriodEnd], [t].[PeriodStart]
FROM [Gears] FOR SYSTEM_TIME AS OF '2010-01-01T00:00:00.0000000' AS [g]
LEFT JOIN [Tags] FOR SYSTEM_TIME AS OF '2010-01-01T00:00:00.0000000' AS [t] ON [g].[Nickname] = [t].[GearNickName] AND [g].[SquadId] = [t].[GearSquadId]");
    }

    public override async Task Include_after_Select_throws(bool async)
    {
        await base.Include_after_Select_throws(async);

        AssertSql(
            @"SELECT [f].[Id], [f].[CapitalName], [f].[Discriminator], [f].[Name], [f].[PeriodEnd], [f].[PeriodStart], [f].[ServerAddress], [f].[CommanderName], [f].[Eradicated], [c].[Name], [c].[Location], [c].[Nation], [c].[PeriodEnd], [c].[PeriodStart]
FROM [Factions] FOR SYSTEM_TIME AS OF '2010-01-01T00:00:00.0000000' AS [f]
LEFT JOIN [Cities] FOR SYSTEM_TIME AS OF '2010-01-01T00:00:00.0000000' AS [c] ON [f].[CapitalName] = [c].[Name]");
    }

    public override async Task Enum_closure_typed_as_underlying_type_generates_correct_parameter_type(bool async)
    {
        await base.Enum_closure_typed_as_underlying_type_generates_correct_parameter_type(async);

        AssertSql(
            @"@__prm_0='1' (Nullable = true)

SELECT [w].[Id], [w].[AmmunitionType], [w].[IsAutomatic], [w].[Name], [w].[OwnerFullName], [w].[PeriodEnd], [w].[PeriodStart], [w].[SynergyWithId]
FROM [Weapons] FOR SYSTEM_TIME AS OF '2010-01-01T00:00:00.0000000' AS [w]
WHERE @__prm_0 = [w].[AmmunitionType]");
    }

    public override async Task FirstOrDefault_with_manually_created_groupjoin_is_translated_to_sql(bool async)
    {
        await base.FirstOrDefault_with_manually_created_groupjoin_is_translated_to_sql(async);

        AssertSql(
            @"SELECT TOP(1) [s].[Id], [s].[Banner], [s].[Banner5], [s].[InternalNumber], [s].[Name], [s].[PeriodEnd], [s].[PeriodStart]
FROM [Squads] FOR SYSTEM_TIME AS OF '2010-01-01T00:00:00.0000000' AS [s]
LEFT JOIN [Gears] FOR SYSTEM_TIME AS OF '2010-01-01T00:00:00.0000000' AS [g] ON [s].[Id] = [g].[SquadId]
WHERE [s].[Name] = N'Kilo'");
    }

    public override async Task Bitwise_operation_with_null_arguments(bool async)
    {
        await base.Bitwise_operation_with_null_arguments(async);

        AssertSql(
            @"SELECT [w].[Id], [w].[AmmunitionType], [w].[IsAutomatic], [w].[Name], [w].[OwnerFullName], [w].[PeriodEnd], [w].[PeriodStart], [w].[SynergyWithId]
FROM [Weapons] FOR SYSTEM_TIME AS OF '2010-01-01T00:00:00.0000000' AS [w]
WHERE [w].[AmmunitionType] IS NULL",
            //
            @"SELECT [w].[Id], [w].[AmmunitionType], [w].[IsAutomatic], [w].[Name], [w].[OwnerFullName], [w].[PeriodEnd], [w].[PeriodStart], [w].[SynergyWithId]
FROM [Weapons] FOR SYSTEM_TIME AS OF '2010-01-01T00:00:00.0000000' AS [w]
WHERE [w].[AmmunitionType] IS NULL",
            //
            @"SELECT [w].[Id], [w].[AmmunitionType], [w].[IsAutomatic], [w].[Name], [w].[OwnerFullName], [w].[PeriodEnd], [w].[PeriodStart], [w].[SynergyWithId]
FROM [Weapons] FOR SYSTEM_TIME AS OF '2010-01-01T00:00:00.0000000' AS [w]
WHERE [w].[AmmunitionType] IS NULL",
            //
            @"SELECT [w].[Id], [w].[AmmunitionType], [w].[IsAutomatic], [w].[Name], [w].[OwnerFullName], [w].[PeriodEnd], [w].[PeriodStart], [w].[SynergyWithId]
FROM [Weapons] FOR SYSTEM_TIME AS OF '2010-01-01T00:00:00.0000000' AS [w]",
            //
            @"@__prm_0='2' (Nullable = true)

SELECT [w].[Id], [w].[AmmunitionType], [w].[IsAutomatic], [w].[Name], [w].[OwnerFullName], [w].[PeriodEnd], [w].[PeriodStart], [w].[SynergyWithId]
FROM [Weapons] FOR SYSTEM_TIME AS OF '2010-01-01T00:00:00.0000000' AS [w]
WHERE ([w].[AmmunitionType] & @__prm_0) <> 0 OR [w].[AmmunitionType] IS NULL",
            //
            @"@__prm_0='1' (Nullable = true)

SELECT [w].[Id], [w].[AmmunitionType], [w].[IsAutomatic], [w].[Name], [w].[OwnerFullName], [w].[PeriodEnd], [w].[PeriodStart], [w].[SynergyWithId]
FROM [Weapons] FOR SYSTEM_TIME AS OF '2010-01-01T00:00:00.0000000' AS [w]
WHERE ([w].[AmmunitionType] & @__prm_0) = @__prm_0");
    }

    public override async Task Projecting_property_converted_to_nullable_with_function_call(bool async)
    {
        await base.Projecting_property_converted_to_nullable_with_function_call(async);

        AssertSql(
            @"SELECT SUBSTRING(CASE
    WHEN [t].[GearNickName] IS NOT NULL THEN [g].[Nickname]
    ELSE NULL
END, 0 + 1, 3)
FROM [Tags] FOR SYSTEM_TIME AS OF '2010-01-01T00:00:00.0000000' AS [t]
LEFT JOIN [Gears] FOR SYSTEM_TIME AS OF '2010-01-01T00:00:00.0000000' AS [g] ON [t].[GearNickName] = [g].[Nickname] AND [t].[GearSquadId] = [g].[SquadId]");
    }

    public override async Task Byte_array_filter_by_length_literal_does_not_cast_on_varbinary_n(bool async)
    {
        await base.Byte_array_filter_by_length_literal_does_not_cast_on_varbinary_n(async);

        AssertSql(
            @"SELECT [s].[Id], [s].[Banner], [s].[Banner5], [s].[InternalNumber], [s].[Name], [s].[PeriodEnd], [s].[PeriodStart]
FROM [Squads] FOR SYSTEM_TIME AS OF '2010-01-01T00:00:00.0000000' AS [s]
WHERE DATALENGTH([s].[Banner5]) = 5");
    }

    public override async Task Correlated_collection_with_distinct_not_projecting_identifier_column(bool async)
    {
        await base.Correlated_collection_with_distinct_not_projecting_identifier_column(async);

        AssertSql(
            @"SELECT [g].[Nickname], [g].[SquadId], [t].[Name], [t].[IsAutomatic]
FROM [Gears] FOR SYSTEM_TIME AS OF '2010-01-01T00:00:00.0000000' AS [g]
OUTER APPLY (
    SELECT DISTINCT [w].[Name], [w].[IsAutomatic]
    FROM [Weapons] FOR SYSTEM_TIME AS OF '2010-01-01T00:00:00.0000000' AS [w]
    WHERE [g].[FullName] = [w].[OwnerFullName]
) AS [t]
ORDER BY [g].[Nickname], [g].[SquadId], [t].[Name]");
    }

    public override async Task GetValueOrDefault_in_projection(bool async)
    {
        await base.GetValueOrDefault_in_projection(async);

        AssertSql(
            @"SELECT COALESCE([w].[SynergyWithId], 0)
FROM [Weapons] FOR SYSTEM_TIME AS OF '2010-01-01T00:00:00.0000000' AS [w]");
    }

    public override async Task Groupby_anonymous_type_with_navigations_followed_up_by_anonymous_projection_and_orderby(bool async)
    {
        await base.Groupby_anonymous_type_with_navigations_followed_up_by_anonymous_projection_and_orderby(async);

        AssertSql(
            @"SELECT [c].[Name], [c].[Location], COUNT(*) AS [Count]
FROM [Weapons] FOR SYSTEM_TIME AS OF '2010-01-01T00:00:00.0000000' AS [w]
LEFT JOIN [Gears] FOR SYSTEM_TIME AS OF '2010-01-01T00:00:00.0000000' AS [g] ON [w].[OwnerFullName] = [g].[FullName]
LEFT JOIN [Cities] FOR SYSTEM_TIME AS OF '2010-01-01T00:00:00.0000000' AS [c] ON [g].[CityOfBirthName] = [c].[Name]
GROUP BY [c].[Name], [c].[Location]
ORDER BY [c].[Location]");
    }

    public override async Task Select_conditional_with_anonymous_type_and_null_constant(bool async)
    {
        await base.Select_conditional_with_anonymous_type_and_null_constant(async);

        AssertSql(
            @"SELECT CASE
    WHEN [g].[LeaderNickname] IS NOT NULL THEN CAST(1 AS bit)
    ELSE CAST(0 AS bit)
END, [g].[HasSoulPatch]
FROM [Gears] FOR SYSTEM_TIME AS OF '2010-01-01T00:00:00.0000000' AS [g]
ORDER BY [g].[Nickname]");
    }

    public override async Task Left_join_with_GroupBy_with_composite_group_key(bool async)
    {
        await base.Left_join_with_GroupBy_with_composite_group_key(async);

        AssertSql(
            @"SELECT [g].[CityOfBirthName], [g].[HasSoulPatch]
FROM [Gears] FOR SYSTEM_TIME AS OF '2010-01-01T00:00:00.0000000' AS [g]
INNER JOIN [Squads] FOR SYSTEM_TIME AS OF '2010-01-01T00:00:00.0000000' AS [s] ON [g].[SquadId] = [s].[Id]
LEFT JOIN [Tags] FOR SYSTEM_TIME AS OF '2010-01-01T00:00:00.0000000' AS [t] ON [g].[Nickname] = [t].[GearNickName]
GROUP BY [g].[CityOfBirthName], [g].[HasSoulPatch]");
    }

    public override async Task Select_multiple_conditions(bool async)
    {
        await base.Select_multiple_conditions(async);

        AssertSql(
            @"SELECT [w].[Id], CASE
    WHEN [w].[IsAutomatic] = CAST(0 AS bit) AND [w].[SynergyWithId] = 1 AND [w].[SynergyWithId] IS NOT NULL THEN CAST(1 AS bit)
    ELSE CAST(0 AS bit)
END AS [IsCartridge]
FROM [Weapons] FOR SYSTEM_TIME AS OF '2010-01-01T00:00:00.0000000' AS [w]");
    }

    public override async Task Parameter_used_multiple_times_take_appropriate_inferred_type_mapping(bool async)
    {
        await base.Parameter_used_multiple_times_take_appropriate_inferred_type_mapping(async);

        AssertSql(
            @"@__place_0='Seattle' (Size = 4000)
@__place_0_1='Seattle' (Size = 100) (DbType = AnsiString)

SELECT [c].[Name], [c].[Location], [c].[Nation], [c].[PeriodEnd], [c].[PeriodStart]
FROM [Cities] FOR SYSTEM_TIME AS OF '2010-01-01T00:00:00.0000000' AS [c]
WHERE [c].[Nation] = @__place_0 OR [c].[Location] = @__place_0_1");
    }

    public override async Task Left_join_predicate_value(bool async)
    {
        await base.Left_join_predicate_value(async);

        AssertSql(
            @"SELECT [g].[Nickname], [g].[SquadId], [g].[AssignedCityName], [g].[CityOfBirthName], [g].[Discriminator], [g].[FullName], [g].[HasSoulPatch], [g].[LeaderNickname], [g].[LeaderSquadId], [g].[PeriodEnd], [g].[PeriodStart], [g].[Rank]
FROM [Gears] FOR SYSTEM_TIME AS OF '2010-01-01T00:00:00.0000000' AS [g]
LEFT JOIN [Weapons] FOR SYSTEM_TIME AS OF '2010-01-01T00:00:00.0000000' AS [w] ON [g].[HasSoulPatch] = CAST(1 AS bit)");
    }

    public override async Task Include_collection_with_complex_OrderBy3(bool async)
    {
        await base.Include_collection_with_complex_OrderBy3(async);

        AssertSql(
            @"SELECT [g].[Nickname], [g].[SquadId], [g].[AssignedCityName], [g].[CityOfBirthName], [g].[Discriminator], [g].[FullName], [g].[HasSoulPatch], [g].[LeaderNickname], [g].[LeaderSquadId], [g].[PeriodEnd], [g].[PeriodStart], [g].[Rank], [g0].[Nickname], [g0].[SquadId], [g0].[AssignedCityName], [g0].[CityOfBirthName], [g0].[Discriminator], [g0].[FullName], [g0].[HasSoulPatch], [g0].[LeaderNickname], [g0].[LeaderSquadId], [g0].[PeriodEnd], [g0].[PeriodStart], [g0].[Rank]
FROM [Gears] FOR SYSTEM_TIME AS OF '2010-01-01T00:00:00.0000000' AS [g]
LEFT JOIN [Gears] FOR SYSTEM_TIME AS OF '2010-01-01T00:00:00.0000000' AS [g0] ON [g].[Nickname] = [g0].[LeaderNickname] AND [g].[SquadId] = [g0].[LeaderSquadId]
WHERE [g].[Discriminator] = N'Officer'
ORDER BY COALESCE((
    SELECT TOP(1) [w].[IsAutomatic]
    FROM [Weapons] FOR SYSTEM_TIME AS OF '2010-01-01T00:00:00.0000000' AS [w]
    WHERE [g].[FullName] = [w].[OwnerFullName]
    ORDER BY [w].[Id]), CAST(0 AS bit)), [g].[Nickname], [g].[SquadId], [g0].[Nickname]");
    }

    public override async Task Correlated_collections_multiple_nested_complex_collections(bool async)
    {
        await base.Correlated_collections_multiple_nested_complex_collections(async);

        AssertSql(
            @"SELECT [g].[FullName], [g].[Nickname], [g].[SquadId], [t].[Id], [g1].[Nickname], [g1].[SquadId], [t0].[FullName], [t0].[Nickname], [t0].[SquadId], [t0].[Id], [t0].[Nickname0], [t0].[SquadId0], [t0].[Id0], [t0].[Name], [t0].[IsAutomatic], [t0].[Id1], [t0].[Nickname00], [t0].[HasSoulPatch], [t0].[SquadId00], [t2].[Id], [t2].[AmmunitionType], [t2].[IsAutomatic], [t2].[Name], [t2].[OwnerFullName], [t2].[PeriodEnd], [t2].[PeriodStart], [t2].[SynergyWithId], [t2].[Nickname], [t2].[SquadId]
FROM [Gears] FOR SYSTEM_TIME AS OF '2010-01-01T00:00:00.0000000' AS [g]
LEFT JOIN [Tags] FOR SYSTEM_TIME AS OF '2010-01-01T00:00:00.0000000' AS [t] ON [g].[Nickname] = [t].[GearNickName] AND [g].[SquadId] = [t].[GearSquadId]
LEFT JOIN [Gears] FOR SYSTEM_TIME AS OF '2010-01-01T00:00:00.0000000' AS [g1] ON [t].[GearNickName] = [g1].[Nickname] AND [t].[GearSquadId] = [g1].[SquadId]
LEFT JOIN (
    SELECT [g2].[FullName], [g2].[Nickname], [g2].[SquadId], [t1].[Id], [t1].[Nickname] AS [Nickname0], [t1].[SquadId] AS [SquadId0], [t1].[Id0], [t1].[Name], [t1].[IsAutomatic], [t1].[Id1], [t1].[Nickname0] AS [Nickname00], [t1].[HasSoulPatch], [t1].[SquadId0] AS [SquadId00], [g2].[Rank], [t1].[IsAutomatic0], [g2].[LeaderNickname], [g2].[LeaderSquadId]
    FROM [Gears] FOR SYSTEM_TIME AS OF '2010-01-01T00:00:00.0000000' AS [g2]
    LEFT JOIN (
        SELECT [w].[Id], [g3].[Nickname], [g3].[SquadId], [s].[Id] AS [Id0], [w0].[Name], [w0].[IsAutomatic], [w0].[Id] AS [Id1], [g4].[Nickname] AS [Nickname0], [g4].[HasSoulPatch], [g4].[SquadId] AS [SquadId0], [w].[IsAutomatic] AS [IsAutomatic0], [w].[OwnerFullName]
        FROM [Weapons] FOR SYSTEM_TIME AS OF '2010-01-01T00:00:00.0000000' AS [w]
        LEFT JOIN [Gears] FOR SYSTEM_TIME AS OF '2010-01-01T00:00:00.0000000' AS [g3] ON [w].[OwnerFullName] = [g3].[FullName]
        LEFT JOIN [Squads] FOR SYSTEM_TIME AS OF '2010-01-01T00:00:00.0000000' AS [s] ON [g3].[SquadId] = [s].[Id]
        LEFT JOIN [Weapons] FOR SYSTEM_TIME AS OF '2010-01-01T00:00:00.0000000' AS [w0] ON [g3].[FullName] = [w0].[OwnerFullName]
        LEFT JOIN [Gears] FOR SYSTEM_TIME AS OF '2010-01-01T00:00:00.0000000' AS [g4] ON [s].[Id] = [g4].[SquadId]
        WHERE [w].[Name] <> N'Bar' OR [w].[Name] IS NULL
    ) AS [t1] ON [g2].[FullName] = [t1].[OwnerFullName]
    WHERE [g2].[FullName] <> N'Foo'
) AS [t0] ON [g].[Nickname] = [t0].[LeaderNickname] AND [g].[SquadId] = [t0].[LeaderSquadId]
LEFT JOIN (
    SELECT [w1].[Id], [w1].[AmmunitionType], [w1].[IsAutomatic], [w1].[Name], [w1].[OwnerFullName], [w1].[PeriodEnd], [w1].[PeriodStart], [w1].[SynergyWithId], [g5].[Nickname], [g5].[SquadId]
    FROM [Weapons] FOR SYSTEM_TIME AS OF '2010-01-01T00:00:00.0000000' AS [w1]
    LEFT JOIN [Gears] FOR SYSTEM_TIME AS OF '2010-01-01T00:00:00.0000000' AS [g5] ON [w1].[OwnerFullName] = [g5].[FullName]
) AS [t2] ON [g1].[FullName] = [t2].[OwnerFullName]
WHERE [g].[Discriminator] = N'Officer' AND EXISTS (
    SELECT 1
    FROM [Gears] FOR SYSTEM_TIME AS OF '2010-01-01T00:00:00.0000000' AS [g0]
    WHERE [g].[Nickname] = [g0].[LeaderNickname] AND [g].[SquadId] = [g0].[LeaderSquadId])
ORDER BY [g].[HasSoulPatch] DESC, [t].[Note], [g].[Nickname], [g].[SquadId], [t].[Id], [g1].[Nickname], [g1].[SquadId], [t0].[Rank], [t0].[Nickname], [t0].[SquadId], [t0].[IsAutomatic0], [t0].[Id], [t0].[Nickname0], [t0].[SquadId0], [t0].[Id0], [t0].[Id1], [t0].[Nickname00], [t0].[SquadId00], [t2].[IsAutomatic], [t2].[Nickname] DESC, [t2].[Id]");
    }

    public override async Task Byte_array_contains_parameter(bool async)
    {
        await base.Byte_array_contains_parameter(async);

        AssertSql(
            @"@__someByte_0='1' (Size = 1)

SELECT [s].[Id], [s].[Banner], [s].[Banner5], [s].[InternalNumber], [s].[Name], [s].[PeriodEnd], [s].[PeriodStart]
FROM [Squads] FOR SYSTEM_TIME AS OF '2010-01-01T00:00:00.0000000' AS [s]
WHERE CHARINDEX(CAST(@__someByte_0 AS varbinary(max)), [s].[Banner]) > 0");
    }

    public override async Task GroupBy_Property_Include_Select_Count(bool async)
    {
        await base.GroupBy_Property_Include_Select_Count(async);

        AssertSql(
            @"SELECT COUNT(*)
FROM [Gears] FOR SYSTEM_TIME AS OF '2010-01-01T00:00:00.0000000' AS [g]
GROUP BY [g].[Rank]");
    }

    public override async Task Where_TimeSpan_Hours(bool async)
    {
        await base.Where_TimeSpan_Hours(async);

        AssertSql(
            @"SELECT [m].[Id], [m].[BriefingDocument], [m].[BriefingDocumentFileExtension], [m].[CodeName], [m].[Duration], [m].[PeriodEnd], [m].[PeriodStart], [m].[Rating], [m].[Timeline]
FROM [Missions] FOR SYSTEM_TIME AS OF '2010-01-01T00:00:00.0000000' AS [m]
WHERE DATEPART(hour, [m].[Duration]) = 1");
    }

    public override async Task Select_comparison_with_null(bool async)
    {
        await base.Select_comparison_with_null(async);

        AssertSql(
            @"@__ammunitionType_0='1' (Nullable = true)

SELECT [w].[Id], CASE
    WHEN [w].[AmmunitionType] = @__ammunitionType_0 AND [w].[AmmunitionType] IS NOT NULL THEN CAST(1 AS bit)
    ELSE CAST(0 AS bit)
END AS [Cartridge]
FROM [Weapons] FOR SYSTEM_TIME AS OF '2010-01-01T00:00:00.0000000' AS [w]
WHERE [w].[AmmunitionType] = @__ammunitionType_0",
            //
            @"SELECT [w].[Id], CASE
    WHEN [w].[AmmunitionType] IS NULL THEN CAST(1 AS bit)
    ELSE CAST(0 AS bit)
END AS [Cartridge]
FROM [Weapons] FOR SYSTEM_TIME AS OF '2010-01-01T00:00:00.0000000' AS [w]
WHERE [w].[AmmunitionType] IS NULL");
    }

    public override async Task Include_with_projection_of_unmapped_property_still_gets_applied(bool async)
    {
        await base.Include_with_projection_of_unmapped_property_still_gets_applied(async);

        AssertSql(
            @"SELECT [g].[Nickname], [g].[SquadId], [g].[AssignedCityName], [g].[CityOfBirthName], [g].[Discriminator], [g].[FullName], [g].[HasSoulPatch], [g].[LeaderNickname], [g].[LeaderSquadId], [g].[PeriodEnd], [g].[PeriodStart], [g].[Rank], [w].[Id], [w].[AmmunitionType], [w].[IsAutomatic], [w].[Name], [w].[OwnerFullName], [w].[PeriodEnd], [w].[PeriodStart], [w].[SynergyWithId]
FROM [Gears] FOR SYSTEM_TIME AS OF '2010-01-01T00:00:00.0000000' AS [g]
LEFT JOIN [Weapons] FOR SYSTEM_TIME AS OF '2010-01-01T00:00:00.0000000' AS [w] ON [g].[FullName] = [w].[OwnerFullName]
ORDER BY [g].[Nickname], [g].[SquadId]");
    }

    public override async Task OfTypeNav2(bool async)
    {
        await base.OfTypeNav2(async);

        AssertSql(
            @"SELECT [g].[Nickname], [g].[SquadId], [g].[AssignedCityName], [g].[CityOfBirthName], [g].[Discriminator], [g].[FullName], [g].[HasSoulPatch], [g].[LeaderNickname], [g].[LeaderSquadId], [g].[PeriodEnd], [g].[PeriodStart], [g].[Rank]
FROM [Gears] FOR SYSTEM_TIME AS OF '2010-01-01T00:00:00.0000000' AS [g]
LEFT JOIN [Tags] FOR SYSTEM_TIME AS OF '2010-01-01T00:00:00.0000000' AS [t] ON [g].[Nickname] = [t].[GearNickName] AND [g].[SquadId] = [t].[GearSquadId]
LEFT JOIN [Cities] FOR SYSTEM_TIME AS OF '2010-01-01T00:00:00.0000000' AS [c] ON [g].[AssignedCityName] = [c].[Name]
WHERE ([t].[Note] <> N'Foo' OR [t].[Note] IS NULL) AND [g].[Discriminator] = N'Officer' AND ([c].[Location] <> 'Bar' OR [c].[Location] IS NULL)");
    }

    public override async Task Enum_matching_take_value_gets_different_type_mapping(bool async)
    {
        await base.Enum_matching_take_value_gets_different_type_mapping(async);

        AssertSql(
            @"@__p_0='1'
@__value_1='1'

SELECT TOP(@__p_0) [g].[Rank] & @__value_1
FROM [Gears] FOR SYSTEM_TIME AS OF '2010-01-01T00:00:00.0000000' AS [g]
ORDER BY [g].[Nickname]");
    }

    public override async Task Include_with_join_collection1(bool async)
    {
        await base.Include_with_join_collection1(async);

        AssertSql(
            @"SELECT [g].[Nickname], [g].[SquadId], [g].[AssignedCityName], [g].[CityOfBirthName], [g].[Discriminator], [g].[FullName], [g].[HasSoulPatch], [g].[LeaderNickname], [g].[LeaderSquadId], [g].[PeriodEnd], [g].[PeriodStart], [g].[Rank], [t].[Id], [w].[Id], [w].[AmmunitionType], [w].[IsAutomatic], [w].[Name], [w].[OwnerFullName], [w].[PeriodEnd], [w].[PeriodStart], [w].[SynergyWithId]
FROM [Gears] FOR SYSTEM_TIME AS OF '2010-01-01T00:00:00.0000000' AS [g]
INNER JOIN [Tags] FOR SYSTEM_TIME AS OF '2010-01-01T00:00:00.0000000' AS [t] ON [g].[SquadId] = [t].[GearSquadId] AND [g].[Nickname] = [t].[GearNickName]
LEFT JOIN [Weapons] FOR SYSTEM_TIME AS OF '2010-01-01T00:00:00.0000000' AS [w] ON [g].[FullName] = [w].[OwnerFullName]
ORDER BY [g].[Nickname], [g].[SquadId], [t].[Id]");
    }

    public override async Task Optional_navigation_type_compensation_works_with_list_initializers(bool async)
    {
        await base.Optional_navigation_type_compensation_works_with_list_initializers(async);

        AssertSql(
            @"SELECT [g].[SquadId], [g].[SquadId] + 1
FROM [Tags] FOR SYSTEM_TIME AS OF '2010-01-01T00:00:00.0000000' AS [t]
LEFT JOIN [Gears] FOR SYSTEM_TIME AS OF '2010-01-01T00:00:00.0000000' AS [g] ON [t].[GearNickName] = [g].[Nickname] AND [t].[GearSquadId] = [g].[SquadId]
WHERE [t].[Note] <> N'K.I.A.' OR [t].[Note] IS NULL
ORDER BY [t].[Note]");
    }

    public override async Task Contains_on_collection_of_byte_subquery(bool async)
    {
        await base.Contains_on_collection_of_byte_subquery(async);

        AssertSql(
            @"SELECT [l].[Name], [l].[Discriminator], [l].[LocustHordeId], [l].[PeriodEnd], [l].[PeriodStart], [l].[ThreatLevel], [l].[ThreatLevelByte], [l].[ThreatLevelNullableByte], [l].[DefeatedByNickname], [l].[DefeatedBySquadId], [l].[HighCommandId]
FROM [LocustLeaders] FOR SYSTEM_TIME AS OF '2010-01-01T00:00:00.0000000' AS [l]
WHERE EXISTS (
    SELECT 1
    FROM [LocustLeaders] FOR SYSTEM_TIME AS OF '2010-01-01T00:00:00.0000000' AS [l0]
    WHERE [l0].[ThreatLevelByte] = [l].[ThreatLevelByte])");
    }

    public override async Task Left_join_predicate_condition_equals_condition(bool async)
    {
        await base.Left_join_predicate_condition_equals_condition(async);

        AssertSql(
            @"SELECT [g].[Nickname], [g].[SquadId], [g].[AssignedCityName], [g].[CityOfBirthName], [g].[Discriminator], [g].[FullName], [g].[HasSoulPatch], [g].[LeaderNickname], [g].[LeaderSquadId], [g].[PeriodEnd], [g].[PeriodStart], [g].[Rank]
FROM [Gears] FOR SYSTEM_TIME AS OF '2010-01-01T00:00:00.0000000' AS [g]
LEFT JOIN [Weapons] FOR SYSTEM_TIME AS OF '2010-01-01T00:00:00.0000000' AS [w] ON [w].[SynergyWithId] IS NOT NULL");
    }

    public override async Task Conditional_with_conditions_evaluating_to_true_gets_optimized(bool async)
    {
        await base.Conditional_with_conditions_evaluating_to_true_gets_optimized(async);

        AssertSql(
            @"SELECT [g].[CityOfBirthName]
FROM [Gears] FOR SYSTEM_TIME AS OF '2010-01-01T00:00:00.0000000' AS [g]");
    }

    public override async Task Correlated_collections_on_select_many(bool async)
    {
        await base.Correlated_collections_on_select_many(async);

        AssertSql(
            @"SELECT [g].[Nickname], [s].[Name], [g].[SquadId], [s].[Id], [t].[Id], [t].[AmmunitionType], [t].[IsAutomatic], [t].[Name], [t].[OwnerFullName], [t].[PeriodEnd], [t].[PeriodStart], [t].[SynergyWithId], [t0].[Nickname], [t0].[SquadId], [t0].[AssignedCityName], [t0].[CityOfBirthName], [t0].[Discriminator], [t0].[FullName], [t0].[HasSoulPatch], [t0].[LeaderNickname], [t0].[LeaderSquadId], [t0].[PeriodEnd], [t0].[PeriodStart], [t0].[Rank]
FROM [Gears] FOR SYSTEM_TIME AS OF '2010-01-01T00:00:00.0000000' AS [g]
CROSS JOIN [Squads] FOR SYSTEM_TIME AS OF '2010-01-01T00:00:00.0000000' AS [s]
LEFT JOIN (
    SELECT [w].[Id], [w].[AmmunitionType], [w].[IsAutomatic], [w].[Name], [w].[OwnerFullName], [w].[PeriodEnd], [w].[PeriodStart], [w].[SynergyWithId]
    FROM [Weapons] FOR SYSTEM_TIME AS OF '2010-01-01T00:00:00.0000000' AS [w]
    WHERE [w].[IsAutomatic] = CAST(1 AS bit) OR [w].[Name] <> N'foo' OR [w].[Name] IS NULL
) AS [t] ON [g].[FullName] = [t].[OwnerFullName]
LEFT JOIN (
    SELECT [g0].[Nickname], [g0].[SquadId], [g0].[AssignedCityName], [g0].[CityOfBirthName], [g0].[Discriminator], [g0].[FullName], [g0].[HasSoulPatch], [g0].[LeaderNickname], [g0].[LeaderSquadId], [g0].[PeriodEnd], [g0].[PeriodStart], [g0].[Rank]
    FROM [Gears] FOR SYSTEM_TIME AS OF '2010-01-01T00:00:00.0000000' AS [g0]
    WHERE [g0].[HasSoulPatch] = CAST(0 AS bit)
) AS [t0] ON [s].[Id] = [t0].[SquadId]
WHERE [g].[HasSoulPatch] = CAST(1 AS bit)
ORDER BY [g].[Nickname], [s].[Id] DESC, [g].[SquadId], [t].[Id], [t0].[Nickname]");
    }

    public override async Task Bitwise_operation_with_non_null_parameter_optimizes_null_checks(bool async)
    {
        await base.Bitwise_operation_with_non_null_parameter_optimizes_null_checks(async);

        AssertSql(
            @"@__ranks_0='134'

SELECT [g].[Nickname], [g].[SquadId], [g].[AssignedCityName], [g].[CityOfBirthName], [g].[Discriminator], [g].[FullName], [g].[HasSoulPatch], [g].[LeaderNickname], [g].[LeaderSquadId], [g].[PeriodEnd], [g].[PeriodStart], [g].[Rank]
FROM [Gears] FOR SYSTEM_TIME AS OF '2010-01-01T00:00:00.0000000' AS [g]
WHERE ([g].[Rank] & @__ranks_0) <> 0",
            //
            @"@__ranks_0='134'

SELECT CASE
    WHEN ([g].[Rank] | @__ranks_0) = @__ranks_0 THEN CAST(1 AS bit)
    ELSE CAST(0 AS bit)
END
FROM [Gears] FOR SYSTEM_TIME AS OF '2010-01-01T00:00:00.0000000' AS [g]",
            //
            @"@__ranks_0='134'

SELECT CASE
    WHEN ([g].[Rank] | ([g].[Rank] | (@__ranks_0 | ([g].[Rank] | @__ranks_0)))) = @__ranks_0 THEN CAST(1 AS bit)
    ELSE CAST(0 AS bit)
END
FROM [Gears] FOR SYSTEM_TIME AS OF '2010-01-01T00:00:00.0000000' AS [g]");
    }

    public override async Task Correlated_collections_project_anonymous_collection_result(bool async)
    {
        await base.Correlated_collections_project_anonymous_collection_result(async);

        AssertSql(
            @"SELECT [s].[Name], [s].[Id], [g].[FullName], [g].[Rank], [g].[Nickname], [g].[SquadId]
FROM [Squads] FOR SYSTEM_TIME AS OF '2010-01-01T00:00:00.0000000' AS [s]
LEFT JOIN [Gears] FOR SYSTEM_TIME AS OF '2010-01-01T00:00:00.0000000' AS [g] ON [s].[Id] = [g].[SquadId]
WHERE [s].[Id] < 20
ORDER BY [s].[Id], [g].[Nickname]");
    }

    public override async Task Navigation_based_on_complex_expression3(bool async)
    {
        await base.Navigation_based_on_complex_expression3(async);

        AssertSql(
            @"SELECT [t].[Name], [t].[Discriminator], [t].[LocustHordeId], [t].[PeriodEnd], [t].[PeriodStart], [t].[ThreatLevel], [t].[ThreatLevelByte], [t].[ThreatLevelNullableByte], [t].[DefeatedByNickname], [t].[DefeatedBySquadId], [t].[HighCommandId]
FROM [Factions] FOR SYSTEM_TIME AS OF '2010-01-01T00:00:00.0000000' AS [f]
LEFT JOIN (
    SELECT [l].[Name], [l].[Discriminator], [l].[LocustHordeId], [l].[PeriodEnd], [l].[PeriodStart], [l].[ThreatLevel], [l].[ThreatLevelByte], [l].[ThreatLevelNullableByte], [l].[DefeatedByNickname], [l].[DefeatedBySquadId], [l].[HighCommandId]
    FROM [LocustLeaders] FOR SYSTEM_TIME AS OF '2010-01-01T00:00:00.0000000' AS [l]
    WHERE [l].[Discriminator] = N'LocustCommander'
) AS [t] ON [f].[CommanderName] = [t].[Name]");
    }

    public override async Task Correlated_collection_order_by_constant(bool async)
    {
        await base.Correlated_collection_order_by_constant(async);

        AssertSql(
            @"SELECT [g].[Nickname], [g].[SquadId], [w].[Name], [w].[Id]
FROM [Gears] FOR SYSTEM_TIME AS OF '2010-01-01T00:00:00.0000000' AS [g]
LEFT JOIN [Weapons] FOR SYSTEM_TIME AS OF '2010-01-01T00:00:00.0000000' AS [w] ON [g].[FullName] = [w].[OwnerFullName]
ORDER BY [g].[Nickname], [g].[SquadId]");
    }

    public override async Task Join_predicate_value_equals_condition(bool async)
    {
        await base.Join_predicate_value_equals_condition(async);

        AssertSql(
            @"SELECT [g].[Nickname], [g].[SquadId], [g].[AssignedCityName], [g].[CityOfBirthName], [g].[Discriminator], [g].[FullName], [g].[HasSoulPatch], [g].[LeaderNickname], [g].[LeaderSquadId], [g].[PeriodEnd], [g].[PeriodStart], [g].[Rank]
FROM [Gears] FOR SYSTEM_TIME AS OF '2010-01-01T00:00:00.0000000' AS [g]
INNER JOIN [Weapons] FOR SYSTEM_TIME AS OF '2010-01-01T00:00:00.0000000' AS [w] ON [w].[SynergyWithId] IS NOT NULL");
    }

    public override async Task GetValueOrDefault_with_argument_complex(bool async)
    {
        await base.GetValueOrDefault_with_argument_complex(async);

        AssertSql(
            @"SELECT [w].[Id], [w].[AmmunitionType], [w].[IsAutomatic], [w].[Name], [w].[OwnerFullName], [w].[PeriodEnd], [w].[PeriodStart], [w].[SynergyWithId]
FROM [Weapons] FOR SYSTEM_TIME AS OF '2010-01-01T00:00:00.0000000' AS [w]
WHERE COALESCE([w].[SynergyWithId], CAST(LEN([w].[Name]) AS int) + 42) > 10");
    }

    public override async Task Non_unicode_string_literals_is_used_for_non_unicode_column_in_subquery(bool async)
    {
        await base.Non_unicode_string_literals_is_used_for_non_unicode_column_in_subquery(async);

        AssertSql(
            @"SELECT [g].[Nickname], [g].[SquadId], [g].[AssignedCityName], [g].[CityOfBirthName], [g].[Discriminator], [g].[FullName], [g].[HasSoulPatch], [g].[LeaderNickname], [g].[LeaderSquadId], [g].[PeriodEnd], [g].[PeriodStart], [g].[Rank]
FROM [Gears] FOR SYSTEM_TIME AS OF '2010-01-01T00:00:00.0000000' AS [g]
INNER JOIN [Cities] FOR SYSTEM_TIME AS OF '2010-01-01T00:00:00.0000000' AS [c] ON [g].[CityOfBirthName] = [c].[Name]
WHERE [g].[Nickname] = N'Marcus' AND [c].[Location] = 'Jacinto''s location'");
    }

    public override async Task Where_count_subquery_without_collision(bool async)
    {
        await base.Where_count_subquery_without_collision(async);

        AssertSql(
            @"SELECT [g].[Nickname], [g].[SquadId], [g].[AssignedCityName], [g].[CityOfBirthName], [g].[Discriminator], [g].[FullName], [g].[HasSoulPatch], [g].[LeaderNickname], [g].[LeaderSquadId], [g].[PeriodEnd], [g].[PeriodStart], [g].[Rank]
FROM [Gears] FOR SYSTEM_TIME AS OF '2010-01-01T00:00:00.0000000' AS [g]
WHERE (
    SELECT COUNT(*)
    FROM [Weapons] FOR SYSTEM_TIME AS OF '2010-01-01T00:00:00.0000000' AS [w]
    WHERE [g].[FullName] = [w].[OwnerFullName]) = 2");
    }

    public override async Task Select_null_parameter(bool async)
    {
        await base.Select_null_parameter(async);

        AssertSql(
            @"@__ammunitionType_0='1' (Nullable = true)

SELECT [w].[Id], @__ammunitionType_0 AS [AmmoType]
FROM [Weapons] FOR SYSTEM_TIME AS OF '2010-01-01T00:00:00.0000000' AS [w]",
            //
            @"SELECT [w].[Id], NULL AS [AmmoType]
FROM [Weapons] FOR SYSTEM_TIME AS OF '2010-01-01T00:00:00.0000000' AS [w]",
            //
            @"@__ammunitionType_0='2' (Nullable = true)

SELECT [w].[Id], @__ammunitionType_0 AS [AmmoType]
FROM [Weapons] FOR SYSTEM_TIME AS OF '2010-01-01T00:00:00.0000000' AS [w]",
            //
            @"SELECT [w].[Id], NULL AS [AmmoType]
FROM [Weapons] FOR SYSTEM_TIME AS OF '2010-01-01T00:00:00.0000000' AS [w]");
    }

    public override async Task Project_collection_navigation_nested_with_take_composite_key(bool async)
    {
        await base.Project_collection_navigation_nested_with_take_composite_key(async);

        AssertSql(
            @"SELECT [t].[Id], [g].[Nickname], [g].[SquadId], [t0].[Nickname], [t0].[SquadId], [t0].[AssignedCityName], [t0].[CityOfBirthName], [t0].[Discriminator], [t0].[FullName], [t0].[HasSoulPatch], [t0].[LeaderNickname], [t0].[LeaderSquadId], [t0].[PeriodEnd], [t0].[PeriodStart], [t0].[Rank]
FROM [Tags] FOR SYSTEM_TIME AS OF '2010-01-01T00:00:00.0000000' AS [t]
LEFT JOIN [Gears] FOR SYSTEM_TIME AS OF '2010-01-01T00:00:00.0000000' AS [g] ON [t].[GearNickName] = [g].[Nickname] AND [t].[GearSquadId] = [g].[SquadId]
LEFT JOIN (
    SELECT [t1].[Nickname], [t1].[SquadId], [t1].[AssignedCityName], [t1].[CityOfBirthName], [t1].[Discriminator], [t1].[FullName], [t1].[HasSoulPatch], [t1].[LeaderNickname], [t1].[LeaderSquadId], [t1].[PeriodEnd], [t1].[PeriodStart], [t1].[Rank]
    FROM (
        SELECT [g0].[Nickname], [g0].[SquadId], [g0].[AssignedCityName], [g0].[CityOfBirthName], [g0].[Discriminator], [g0].[FullName], [g0].[HasSoulPatch], [g0].[LeaderNickname], [g0].[LeaderSquadId], [g0].[PeriodEnd], [g0].[PeriodStart], [g0].[Rank], ROW_NUMBER() OVER(PARTITION BY [g0].[LeaderNickname], [g0].[LeaderSquadId] ORDER BY [g0].[Nickname], [g0].[SquadId]) AS [row]
        FROM [Gears] FOR SYSTEM_TIME AS OF '2010-01-01T00:00:00.0000000' AS [g0]
    ) AS [t1]
    WHERE [t1].[row] <= 50
) AS [t0] ON ([g].[Nickname] = [t0].[LeaderNickname] OR ([g].[Nickname] IS NULL AND [t0].[LeaderNickname] IS NULL)) AND [g].[SquadId] = [t0].[LeaderSquadId]
WHERE [g].[Discriminator] = N'Officer'
ORDER BY [t].[Id], [g].[Nickname], [g].[SquadId], [t0].[Nickname]");
    }

    public override async Task Filter_on_subquery_projecting_one_value_type_from_empty_collection(bool async)
    {
        await base.Filter_on_subquery_projecting_one_value_type_from_empty_collection(async);

        AssertSql(
            @"SELECT [s].[Name]
FROM [Squads] FOR SYSTEM_TIME AS OF '2010-01-01T00:00:00.0000000' AS [s]
WHERE [s].[Name] = N'Kilo' AND COALESCE((
    SELECT TOP(1) [g].[SquadId]
    FROM [Gears] FOR SYSTEM_TIME AS OF '2010-01-01T00:00:00.0000000' AS [g]
    WHERE [s].[Id] = [g].[SquadId] AND [g].[HasSoulPatch] = CAST(1 AS bit)), 0) <> 0");
    }

    public override async Task Correlated_collection_with_inner_collection_references_element_two_levels_up(bool async)
    {
        await base.Correlated_collection_with_inner_collection_references_element_two_levels_up(async);

        AssertSql(
            @"SELECT [g].[FullName], [g].[Nickname], [g].[SquadId], [t].[ReportName], [t].[OfficerName], [t].[Nickname], [t].[SquadId]
FROM [Gears] FOR SYSTEM_TIME AS OF '2010-01-01T00:00:00.0000000' AS [g]
OUTER APPLY (
    SELECT [g0].[FullName] AS [ReportName], [g].[FullName] AS [OfficerName], [g0].[Nickname], [g0].[SquadId]
    FROM [Gears] FOR SYSTEM_TIME AS OF '2010-01-01T00:00:00.0000000' AS [g0]
    WHERE [g].[Nickname] = [g0].[LeaderNickname] AND [g].[SquadId] = [g0].[LeaderSquadId]
) AS [t]
WHERE [g].[Discriminator] = N'Officer'
ORDER BY [g].[Nickname], [g].[SquadId], [t].[Nickname]");
    }

    public override async Task Where_subquery_distinct_first_boolean(bool async)
    {
        await base.Where_subquery_distinct_first_boolean(async);

        AssertSql(
            @"SELECT [g].[Nickname], [g].[SquadId], [g].[AssignedCityName], [g].[CityOfBirthName], [g].[Discriminator], [g].[FullName], [g].[HasSoulPatch], [g].[LeaderNickname], [g].[LeaderSquadId], [g].[PeriodEnd], [g].[PeriodStart], [g].[Rank]
FROM [Gears] FOR SYSTEM_TIME AS OF '2010-01-01T00:00:00.0000000' AS [g]
WHERE [g].[HasSoulPatch] = CAST(1 AS bit) AND (
    SELECT TOP(1) [t].[IsAutomatic]
    FROM (
        SELECT DISTINCT [w].[Id], [w].[AmmunitionType], [w].[IsAutomatic], [w].[Name], [w].[OwnerFullName], [w].[PeriodEnd], [w].[PeriodStart], [w].[SynergyWithId]
        FROM [Weapons] FOR SYSTEM_TIME AS OF '2010-01-01T00:00:00.0000000' AS [w]
        WHERE [g].[FullName] = [w].[OwnerFullName]
    ) AS [t]
    ORDER BY [t].[Id]) = CAST(1 AS bit)
ORDER BY [g].[Nickname]");
    }

    public override async Task GroupBy_Select_sum(bool async)
    {
        await base.GroupBy_Select_sum(async);

        AssertSql(
            @"SELECT COALESCE(SUM([m].[Rating]), 0.0E0)
FROM [Missions] FOR SYSTEM_TIME AS OF '2010-01-01T00:00:00.0000000' AS [m]
GROUP BY [m].[CodeName]");
    }

    public override async Task Group_by_with_include_with_entity_in_result_selector(bool async)
    {
        await base.Group_by_with_include_with_entity_in_result_selector(async);

        AssertSql(
            @"SELECT [t].[Rank], [t].[c], [t0].[Nickname], [t0].[SquadId], [t0].[AssignedCityName], [t0].[CityOfBirthName], [t0].[Discriminator], [t0].[FullName], [t0].[HasSoulPatch], [t0].[LeaderNickname], [t0].[LeaderSquadId], [t0].[PeriodEnd], [t0].[PeriodStart], [t0].[Rank], [t0].[Name], [t0].[Location], [t0].[Nation], [t0].[PeriodEnd0], [t0].[PeriodStart0]
FROM (
    SELECT [g].[Rank], COUNT(*) AS [c]
    FROM [Gears] FOR SYSTEM_TIME AS OF '2010-01-01T00:00:00.0000000' AS [g]
    GROUP BY [g].[Rank]
) AS [t]
LEFT JOIN (
    SELECT [t1].[Nickname], [t1].[SquadId], [t1].[AssignedCityName], [t1].[CityOfBirthName], [t1].[Discriminator], [t1].[FullName], [t1].[HasSoulPatch], [t1].[LeaderNickname], [t1].[LeaderSquadId], [t1].[PeriodEnd], [t1].[PeriodStart], [t1].[Rank], [t1].[Name], [t1].[Location], [t1].[Nation], [t1].[PeriodEnd0], [t1].[PeriodStart0]
    FROM (
        SELECT [g0].[Nickname], [g0].[SquadId], [g0].[AssignedCityName], [g0].[CityOfBirthName], [g0].[Discriminator], [g0].[FullName], [g0].[HasSoulPatch], [g0].[LeaderNickname], [g0].[LeaderSquadId], [g0].[PeriodEnd], [g0].[PeriodStart], [g0].[Rank], [c].[Name], [c].[Location], [c].[Nation], [c].[PeriodEnd] AS [PeriodEnd0], [c].[PeriodStart] AS [PeriodStart0], ROW_NUMBER() OVER(PARTITION BY [g0].[Rank] ORDER BY [g0].[Nickname]) AS [row]
        FROM [Gears] FOR SYSTEM_TIME AS OF '2010-01-01T00:00:00.0000000' AS [g0]
        INNER JOIN [Cities] FOR SYSTEM_TIME AS OF '2010-01-01T00:00:00.0000000' AS [c] ON [g0].[CityOfBirthName] = [c].[Name]
    ) AS [t1]
    WHERE [t1].[row] <= 1
) AS [t0] ON [t].[Rank] = [t0].[Rank]
ORDER BY [t].[Rank]");
    }

    public override async Task Select_subquery_boolean_empty(bool async)
    {
        await base.Select_subquery_boolean_empty(async);

        AssertSql(
            @"SELECT COALESCE((
    SELECT TOP(1) [w].[IsAutomatic]
    FROM [Weapons] FOR SYSTEM_TIME AS OF '2010-01-01T00:00:00.0000000' AS [w]
    WHERE [g].[FullName] = [w].[OwnerFullName] AND [w].[Name] = N'BFG'
    ORDER BY [w].[Id]), CAST(0 AS bit))
FROM [Gears] FOR SYSTEM_TIME AS OF '2010-01-01T00:00:00.0000000' AS [g]");
    }

    public override async Task Optional_navigation_type_compensation_works_with_orderby(bool async)
    {
        await base.Optional_navigation_type_compensation_works_with_orderby(async);

        AssertSql(
            @"SELECT [t].[Id], [t].[GearNickName], [t].[GearSquadId], [t].[IssueDate], [t].[Note], [t].[PeriodEnd], [t].[PeriodStart]
FROM [Tags] FOR SYSTEM_TIME AS OF '2010-01-01T00:00:00.0000000' AS [t]
LEFT JOIN [Gears] FOR SYSTEM_TIME AS OF '2010-01-01T00:00:00.0000000' AS [g] ON [t].[GearNickName] = [g].[Nickname] AND [t].[GearSquadId] = [g].[SquadId]
WHERE [t].[Note] <> N'K.I.A.' OR [t].[Note] IS NULL
ORDER BY [g].[SquadId]");
    }

    public override async Task Cast_OfType_works_correctly(bool async)
    {
        await base.Cast_OfType_works_correctly(async);

        AssertSql(
            @"SELECT [g].[FullName]
FROM [Gears] FOR SYSTEM_TIME AS OF '2010-01-01T00:00:00.0000000' AS [g]
WHERE [g].[Discriminator] = N'Officer'");
    }

    public override async Task Correlated_collections_basic_projecting_constant_bool(bool async)
    {
        await base.Correlated_collections_basic_projecting_constant_bool(async);

        AssertSql(
            @"SELECT [g].[Nickname], [g].[SquadId], [t].[c], [t].[Id]
FROM [Gears] FOR SYSTEM_TIME AS OF '2010-01-01T00:00:00.0000000' AS [g]
LEFT JOIN (
    SELECT CAST(1 AS bit) AS [c], [w].[Id], [w].[OwnerFullName]
    FROM [Weapons] FOR SYSTEM_TIME AS OF '2010-01-01T00:00:00.0000000' AS [w]
    WHERE [w].[IsAutomatic] = CAST(1 AS bit) OR [w].[Name] <> N'foo' OR [w].[Name] IS NULL
) AS [t] ON [g].[FullName] = [t].[OwnerFullName]
WHERE [g].[Nickname] <> N'Marcus'
ORDER BY [g].[Nickname], [g].[SquadId]");
    }

    public override async Task Correlated_collection_after_distinct_3_levels(bool async)
    {
        await base.Correlated_collection_after_distinct_3_levels(async);

        AssertSql(
            @"SELECT [t].[Id], [t].[Name], [t1].[Nickname], [t1].[FullName], [t1].[HasSoulPatch], [t1].[Id], [t1].[Name], [t1].[Nickname0], [t1].[FullName0], [t1].[HasSoulPatch0], [t1].[Id0]
FROM (
    SELECT DISTINCT [s].[Id], [s].[Name]
    FROM [Squads] FOR SYSTEM_TIME AS OF '2010-01-01T00:00:00.0000000' AS [s]
) AS [t]
OUTER APPLY (
    SELECT [t0].[Nickname], [t0].[FullName], [t0].[HasSoulPatch], [t2].[Id], [t2].[Name], [t2].[Nickname] AS [Nickname0], [t2].[FullName] AS [FullName0], [t2].[HasSoulPatch] AS [HasSoulPatch0], [t2].[Id0]
    FROM (
        SELECT DISTINCT [g].[Nickname], [g].[FullName], [g].[HasSoulPatch]
        FROM [Gears] FOR SYSTEM_TIME AS OF '2010-01-01T00:00:00.0000000' AS [g]
        WHERE [g].[SquadId] = [t].[Id]
    ) AS [t0]
    OUTER APPLY (
        SELECT [t].[Id], [t].[Name], [t0].[Nickname], [t0].[FullName], [t0].[HasSoulPatch], [w].[Id] AS [Id0]
        FROM [Weapons] FOR SYSTEM_TIME AS OF '2010-01-01T00:00:00.0000000' AS [w]
        WHERE [t0].[FullName] = [w].[OwnerFullName]
    ) AS [t2]
) AS [t1]
ORDER BY [t].[Id], [t1].[Nickname], [t1].[FullName], [t1].[HasSoulPatch]");
    }

    public override async Task Null_propagation_optimization5(bool async)
    {
        await base.Null_propagation_optimization5(async);

        AssertSql(
            @"SELECT [g].[Nickname], [g].[SquadId], [g].[AssignedCityName], [g].[CityOfBirthName], [g].[Discriminator], [g].[FullName], [g].[HasSoulPatch], [g].[LeaderNickname], [g].[LeaderSquadId], [g].[PeriodEnd], [g].[PeriodStart], [g].[Rank]
FROM [Gears] FOR SYSTEM_TIME AS OF '2010-01-01T00:00:00.0000000' AS [g]
WHERE CASE
    WHEN [g].[LeaderNickname] IS NOT NULL THEN CAST(LEN([g].[LeaderNickname]) AS int)
    ELSE NULL
END = 5 AND CASE
    WHEN [g].[LeaderNickname] IS NOT NULL THEN CAST(LEN([g].[LeaderNickname]) AS int)
    ELSE NULL
END IS NOT NULL");
    }

    public override async Task Navigation_access_fk_on_derived_entity_using_cast(bool async)
    {
        await base.Navigation_access_fk_on_derived_entity_using_cast(async);

        AssertSql(
            @"SELECT [f].[Name], [t].[Name] AS [CommanderName]
FROM [Factions] FOR SYSTEM_TIME AS OF '2010-01-01T00:00:00.0000000' AS [f]
LEFT JOIN (
    SELECT [l].[Name]
    FROM [LocustLeaders] FOR SYSTEM_TIME AS OF '2010-01-01T00:00:00.0000000' AS [l]
    WHERE [l].[Discriminator] = N'LocustCommander'
) AS [t] ON [f].[CommanderName] = [t].[Name]
ORDER BY [f].[Name]");
    }

    public override async Task First_on_byte_array(bool async)
    {
        await base.First_on_byte_array(async);

        AssertSql(
            @"SELECT [s].[Id], [s].[Banner], [s].[Banner5], [s].[InternalNumber], [s].[Name], [s].[PeriodEnd], [s].[PeriodStart]
FROM [Squads] FOR SYSTEM_TIME AS OF '2010-01-01T00:00:00.0000000' AS [s]
WHERE CAST(SUBSTRING([s].[Banner], 1, 1) AS tinyint) = CAST(2 AS tinyint)");
    }

    public override async Task
        Null_semantics_is_correctly_applied_for_function_comparisons_that_take_arguments_from_optional_navigation_complex(bool async)
    {
        await base.Null_semantics_is_correctly_applied_for_function_comparisons_that_take_arguments_from_optional_navigation_complex(async);

        AssertSql(
            @"SELECT [t].[Id], [t].[GearNickName], [t].[GearSquadId], [t].[IssueDate], [t].[Note], [t].[PeriodEnd], [t].[PeriodStart]
FROM [Tags] FOR SYSTEM_TIME AS OF '2010-01-01T00:00:00.0000000' AS [t]
LEFT JOIN [Gears] FOR SYSTEM_TIME AS OF '2010-01-01T00:00:00.0000000' AS [g] ON [t].[GearNickName] = [g].[Nickname] AND [t].[GearSquadId] = [g].[SquadId]
LEFT JOIN [Squads] FOR SYSTEM_TIME AS OF '2010-01-01T00:00:00.0000000' AS [s] ON [g].[SquadId] = [s].[Id]
WHERE SUBSTRING([t].[Note], 0 + 1, CAST(LEN([s].[Name]) AS int)) = [t].[GearNickName] OR (([t].[Note] IS NULL OR [s].[Name] IS NULL) AND [t].[GearNickName] IS NULL)");
    }

    public override async Task Project_one_value_type_with_client_projection_from_empty_collection(bool async)
    {
        await base.Project_one_value_type_with_client_projection_from_empty_collection(async);

        AssertSql(
            @"SELECT [s].[Name], [t0].[SquadId], [t0].[LeaderSquadId], [t0].[c]
FROM [Squads] FOR SYSTEM_TIME AS OF '2010-01-01T00:00:00.0000000' AS [s]
LEFT JOIN (
    SELECT [t].[SquadId], [t].[LeaderSquadId], [t].[c]
    FROM (
        SELECT [g].[SquadId], [g].[LeaderSquadId], 1 AS [c], ROW_NUMBER() OVER(PARTITION BY [g].[SquadId] ORDER BY [g].[Nickname], [g].[SquadId]) AS [row]
        FROM [Gears] FOR SYSTEM_TIME AS OF '2010-01-01T00:00:00.0000000' AS [g]
        WHERE [g].[HasSoulPatch] = CAST(1 AS bit)
    ) AS [t]
    WHERE [t].[row] <= 1
) AS [t0] ON [s].[Id] = [t0].[SquadId]
WHERE [s].[Name] = N'Kilo'");
    }

    public override async Task Optional_Navigation_Null_Coalesce_To_Clr_Type(bool async)
    {
        await base.Optional_Navigation_Null_Coalesce_To_Clr_Type(async);

        AssertSql(
            @"SELECT TOP(1) COALESCE([w0].[IsAutomatic], CAST(0 AS bit)) AS [IsAutomatic]
FROM [Weapons] FOR SYSTEM_TIME AS OF '2010-01-01T00:00:00.0000000' AS [w]
LEFT JOIN [Weapons] FOR SYSTEM_TIME AS OF '2010-01-01T00:00:00.0000000' AS [w0] ON [w].[SynergyWithId] = [w0].[Id]
ORDER BY [w].[Id]");
    }

    public override async Task Where_datetimeoffset_utcnow(bool async)
    {
        await base.Where_datetimeoffset_utcnow(async);

        AssertSql(
            @"SELECT [m].[Id], [m].[BriefingDocument], [m].[BriefingDocumentFileExtension], [m].[CodeName], [m].[Duration], [m].[PeriodEnd], [m].[PeriodStart], [m].[Rating], [m].[Timeline]
FROM [Missions] FOR SYSTEM_TIME AS OF '2010-01-01T00:00:00.0000000' AS [m]
WHERE [m].[Timeline] <> CAST(SYSUTCDATETIME() AS datetimeoffset)");
    }

    public override async Task Nav_rewrite_with_convert3(bool async)
    {
        await base.Nav_rewrite_with_convert3(async);

        AssertSql(
            @"SELECT [f].[Id], [f].[CapitalName], [f].[Discriminator], [f].[Name], [f].[PeriodEnd], [f].[PeriodStart], [f].[ServerAddress], [f].[CommanderName], [f].[Eradicated]
FROM [Factions] FOR SYSTEM_TIME AS OF '2010-01-01T00:00:00.0000000' AS [f]
LEFT JOIN [Cities] FOR SYSTEM_TIME AS OF '2010-01-01T00:00:00.0000000' AS [c] ON [f].[CapitalName] = [c].[Name]
LEFT JOIN (
    SELECT [l].[Name]
    FROM [LocustLeaders] FOR SYSTEM_TIME AS OF '2010-01-01T00:00:00.0000000' AS [l]
    WHERE [l].[Discriminator] = N'LocustCommander'
) AS [t] ON [f].[CommanderName] = [t].[Name]
WHERE ([c].[Name] <> N'Foo' OR [c].[Name] IS NULL) AND ([t].[Name] <> N'Bar' OR [t].[Name] IS NULL)");
    }

    public override async Task Subquery_projecting_non_nullable_scalar_contains_non_nullable_value_doesnt_need_null_expansion(bool async)
    {
        await base.Subquery_projecting_non_nullable_scalar_contains_non_nullable_value_doesnt_need_null_expansion(async);

        AssertSql(
            @"SELECT [t].[Nickname], [t].[SquadId], [t].[AssignedCityName], [t].[CityOfBirthName], [t].[Discriminator], [t].[FullName], [t].[HasSoulPatch], [t].[LeaderNickname], [t].[LeaderSquadId], [t].[PeriodEnd], [t].[PeriodStart], [t].[Rank]
FROM [LocustLeaders] FOR SYSTEM_TIME AS OF '2010-01-01T00:00:00.0000000' AS [l]
CROSS APPLY (
    SELECT [g].[Nickname], [g].[SquadId], [g].[AssignedCityName], [g].[CityOfBirthName], [g].[Discriminator], [g].[FullName], [g].[HasSoulPatch], [g].[LeaderNickname], [g].[LeaderSquadId], [g].[PeriodEnd], [g].[PeriodStart], [g].[Rank]
    FROM [Gears] FOR SYSTEM_TIME AS OF '2010-01-01T00:00:00.0000000' AS [g]
    WHERE EXISTS (
        SELECT 1
        FROM [LocustLeaders] FOR SYSTEM_TIME AS OF '2010-01-01T00:00:00.0000000' AS [l0]
        WHERE [l0].[ThreatLevelByte] = [l].[ThreatLevelByte])
) AS [t]");
    }

    public override async Task Correlated_collections_with_funky_orderby_complex_scenario1(bool async)
    {
        await base.Correlated_collections_with_funky_orderby_complex_scenario1(async);

        AssertSql(
            @"SELECT [g].[FullName], [g].[Nickname], [g].[SquadId], [t].[Id], [t].[Nickname], [t].[SquadId], [t].[Id0], [t].[Nickname0], [t].[HasSoulPatch], [t].[SquadId0]
FROM [Gears] FOR SYSTEM_TIME AS OF '2010-01-01T00:00:00.0000000' AS [g]
LEFT JOIN (
    SELECT [w].[Id], [g0].[Nickname], [g0].[SquadId], [s].[Id] AS [Id0], [g1].[Nickname] AS [Nickname0], [g1].[HasSoulPatch], [g1].[SquadId] AS [SquadId0], [w].[OwnerFullName]
    FROM [Weapons] FOR SYSTEM_TIME AS OF '2010-01-01T00:00:00.0000000' AS [w]
    LEFT JOIN [Gears] FOR SYSTEM_TIME AS OF '2010-01-01T00:00:00.0000000' AS [g0] ON [w].[OwnerFullName] = [g0].[FullName]
    LEFT JOIN [Squads] FOR SYSTEM_TIME AS OF '2010-01-01T00:00:00.0000000' AS [s] ON [g0].[SquadId] = [s].[Id]
    LEFT JOIN [Gears] FOR SYSTEM_TIME AS OF '2010-01-01T00:00:00.0000000' AS [g1] ON [s].[Id] = [g1].[SquadId]
) AS [t] ON [g].[FullName] = [t].[OwnerFullName]
ORDER BY [g].[FullName], [g].[Nickname] DESC, [g].[SquadId], [t].[Id], [t].[Nickname], [t].[SquadId], [t].[Id0], [t].[Nickname0]");
    }

    public override async Task Contains_on_collection_of_nullable_byte_subquery(bool async)
    {
        await base.Contains_on_collection_of_nullable_byte_subquery(async);

        AssertSql(
            @"SELECT [l].[Name], [l].[Discriminator], [l].[LocustHordeId], [l].[PeriodEnd], [l].[PeriodStart], [l].[ThreatLevel], [l].[ThreatLevelByte], [l].[ThreatLevelNullableByte], [l].[DefeatedByNickname], [l].[DefeatedBySquadId], [l].[HighCommandId]
FROM [LocustLeaders] FOR SYSTEM_TIME AS OF '2010-01-01T00:00:00.0000000' AS [l]
WHERE EXISTS (
    SELECT 1
    FROM [LocustLeaders] FOR SYSTEM_TIME AS OF '2010-01-01T00:00:00.0000000' AS [l0]
    WHERE [l0].[ThreatLevelNullableByte] = [l].[ThreatLevelNullableByte] OR ([l0].[ThreatLevelNullableByte] IS NULL AND [l].[ThreatLevelNullableByte] IS NULL))");
    }

    public override async Task Where_datetimeoffset_now(bool async)
    {
        await base.Where_datetimeoffset_now(async);

        AssertSql(
            @"SELECT [m].[Id], [m].[BriefingDocument], [m].[BriefingDocumentFileExtension], [m].[CodeName], [m].[Duration], [m].[PeriodEnd], [m].[PeriodStart], [m].[Rating], [m].[Timeline]
FROM [Missions] FOR SYSTEM_TIME AS OF '2010-01-01T00:00:00.0000000' AS [m]
WHERE [m].[Timeline] <> SYSDATETIMEOFFSET()");
    }

    public override async Task Select_subquery_int_with_inside_cast_and_coalesce(bool async)
    {
        await base.Select_subquery_int_with_inside_cast_and_coalesce(async);

        AssertSql(
            @"SELECT COALESCE((
    SELECT TOP(1) [w].[Id]
    FROM [Weapons] FOR SYSTEM_TIME AS OF '2010-01-01T00:00:00.0000000' AS [w]
    WHERE [g].[FullName] = [w].[OwnerFullName]
    ORDER BY [w].[Id]), 42)
FROM [Gears] FOR SYSTEM_TIME AS OF '2010-01-01T00:00:00.0000000' AS [g]");
    }

    public override async Task String_compare_with_null_conditional_argument(bool async)
    {
        await base.String_compare_with_null_conditional_argument(async);

        AssertSql(
            @"SELECT [w0].[Id], [w0].[AmmunitionType], [w0].[IsAutomatic], [w0].[Name], [w0].[OwnerFullName], [w0].[PeriodEnd], [w0].[PeriodStart], [w0].[SynergyWithId]
FROM [Weapons] FOR SYSTEM_TIME AS OF '2010-01-01T00:00:00.0000000' AS [w]
LEFT JOIN [Weapons] FOR SYSTEM_TIME AS OF '2010-01-01T00:00:00.0000000' AS [w0] ON [w].[SynergyWithId] = [w0].[Id]
ORDER BY CASE
    WHEN [w0].[Name] = N'Marcus'' Lancer' AND [w0].[Name] IS NOT NULL THEN CAST(1 AS bit)
    ELSE CAST(0 AS bit)
END");
    }

    public override async Task Correlated_collections_basic_projection_explicit_to_array(bool async)
    {
        await base.Correlated_collections_basic_projection_explicit_to_array(async);

        AssertSql(
            @"SELECT [g].[Nickname], [g].[SquadId], [t].[Id], [t].[AmmunitionType], [t].[IsAutomatic], [t].[Name], [t].[OwnerFullName], [t].[PeriodEnd], [t].[PeriodStart], [t].[SynergyWithId]
FROM [Gears] FOR SYSTEM_TIME AS OF '2010-01-01T00:00:00.0000000' AS [g]
LEFT JOIN (
    SELECT [w].[Id], [w].[AmmunitionType], [w].[IsAutomatic], [w].[Name], [w].[OwnerFullName], [w].[PeriodEnd], [w].[PeriodStart], [w].[SynergyWithId]
    FROM [Weapons] FOR SYSTEM_TIME AS OF '2010-01-01T00:00:00.0000000' AS [w]
    WHERE [w].[IsAutomatic] = CAST(1 AS bit) OR [w].[Name] <> N'foo' OR [w].[Name] IS NULL
) AS [t] ON [g].[FullName] = [t].[OwnerFullName]
WHERE [g].[Nickname] <> N'Marcus'
ORDER BY [g].[Nickname], [g].[SquadId]");
    }

    public override async Task Subquery_is_lifted_from_additional_from_clause(bool async)
    {
        await base.Subquery_is_lifted_from_additional_from_clause(async);

        AssertSql(
            @"SELECT [g].[FullName] AS [Name1], [g0].[FullName] AS [Name2]
FROM [Gears] FOR SYSTEM_TIME AS OF '2010-01-01T00:00:00.0000000' AS [g]
CROSS JOIN [Gears] FOR SYSTEM_TIME AS OF '2010-01-01T00:00:00.0000000' AS [g0]
WHERE [g].[HasSoulPatch] = CAST(1 AS bit) AND [g0].[HasSoulPatch] = CAST(0 AS bit)
ORDER BY [g].[FullName]");
    }

    public override async Task DateTimeOffset_DateAdd_AddMilliseconds(bool async)
    {
        await base.DateTimeOffset_DateAdd_AddMilliseconds(async);

        AssertSql(
            @"SELECT DATEADD(millisecond, CAST(300.0E0 AS int), [m].[Timeline])
FROM [Missions] FOR SYSTEM_TIME AS OF '2010-01-01T00:00:00.0000000' AS [m]");
    }

    public override async Task Multiple_orderby_with_navigation_expansion_on_one_of_the_order_bys_inside_subquery(bool async)
    {
        await base.Multiple_orderby_with_navigation_expansion_on_one_of_the_order_bys_inside_subquery(async);

        AssertSql(
            @"SELECT [g].[FullName], [g].[Nickname], [g].[SquadId], [t].[Id], [g1].[Nickname], [g1].[SquadId], [t0].[Id], [t0].[AmmunitionType], [t0].[IsAutomatic], [t0].[Name], [t0].[OwnerFullName], [t0].[PeriodEnd], [t0].[PeriodStart], [t0].[SynergyWithId], [t0].[Nickname], [t0].[SquadId]
FROM [Gears] FOR SYSTEM_TIME AS OF '2010-01-01T00:00:00.0000000' AS [g]
LEFT JOIN [Tags] FOR SYSTEM_TIME AS OF '2010-01-01T00:00:00.0000000' AS [t] ON [g].[Nickname] = [t].[GearNickName] AND [g].[SquadId] = [t].[GearSquadId]
LEFT JOIN [Gears] FOR SYSTEM_TIME AS OF '2010-01-01T00:00:00.0000000' AS [g1] ON [t].[GearNickName] = [g1].[Nickname] AND [t].[GearSquadId] = [g1].[SquadId]
LEFT JOIN (
    SELECT [w].[Id], [w].[AmmunitionType], [w].[IsAutomatic], [w].[Name], [w].[OwnerFullName], [w].[PeriodEnd], [w].[PeriodStart], [w].[SynergyWithId], [g2].[Nickname], [g2].[SquadId]
    FROM [Weapons] FOR SYSTEM_TIME AS OF '2010-01-01T00:00:00.0000000' AS [w]
    LEFT JOIN [Gears] FOR SYSTEM_TIME AS OF '2010-01-01T00:00:00.0000000' AS [g2] ON [w].[OwnerFullName] = [g2].[FullName]
) AS [t0] ON [g1].[FullName] = [t0].[OwnerFullName]
WHERE [g].[Discriminator] = N'Officer' AND EXISTS (
    SELECT 1
    FROM [Gears] FOR SYSTEM_TIME AS OF '2010-01-01T00:00:00.0000000' AS [g0]
    WHERE [g].[Nickname] = [g0].[LeaderNickname] AND [g].[SquadId] = [g0].[LeaderSquadId])
ORDER BY [g].[HasSoulPatch] DESC, [t].[Note], [g].[Nickname], [g].[SquadId], [t].[Id], [g1].[Nickname], [g1].[SquadId], [t0].[IsAutomatic], [t0].[Nickname] DESC, [t0].[Id]");
    }

    public override async Task Member_access_on_derived_entity_using_cast(bool async)
    {
        await base.Member_access_on_derived_entity_using_cast(async);

        AssertSql(
            @"SELECT [f].[Name], [f].[Eradicated]
FROM [Factions] FOR SYSTEM_TIME AS OF '2010-01-01T00:00:00.0000000' AS [f]
ORDER BY [f].[Name]");
    }

    public override async Task Double_order_by_on_string_compare(bool async)
    {
        await base.Double_order_by_on_string_compare(async);

        AssertSql(
            @"SELECT [w].[Id], [w].[AmmunitionType], [w].[IsAutomatic], [w].[Name], [w].[OwnerFullName], [w].[PeriodEnd], [w].[PeriodStart], [w].[SynergyWithId]
FROM [Weapons] FOR SYSTEM_TIME AS OF '2010-01-01T00:00:00.0000000' AS [w]
ORDER BY CASE
    WHEN [w].[Name] = N'Marcus'' Lancer' AND [w].[Name] IS NOT NULL THEN CAST(1 AS bit)
    ELSE CAST(0 AS bit)
END, [w].[Id]");
    }

    public override async Task Join_on_entity_qsre_keys_inner_key_is_navigation(bool async)
    {
        await base.Join_on_entity_qsre_keys_inner_key_is_navigation(async);

        AssertSql(
            @"SELECT [c].[Name] AS [CityName], [t].[Nickname] AS [GearNickname]
FROM [Cities] FOR SYSTEM_TIME AS OF '2010-01-01T00:00:00.0000000' AS [c]
INNER JOIN (
    SELECT [g].[Nickname], [c0].[Name]
    FROM [Gears] FOR SYSTEM_TIME AS OF '2010-01-01T00:00:00.0000000' AS [g]
    LEFT JOIN [Cities] FOR SYSTEM_TIME AS OF '2010-01-01T00:00:00.0000000' AS [c0] ON [g].[AssignedCityName] = [c0].[Name]
) AS [t] ON [c].[Name] = [t].[Name]");
    }

    public override async Task Correlated_collections_with_Take(bool async)
    {
        await base.Correlated_collections_with_Take(async);

        AssertSql(
            @"SELECT [s].[Id], [t0].[Nickname], [t0].[SquadId], [t0].[AssignedCityName], [t0].[CityOfBirthName], [t0].[Discriminator], [t0].[FullName], [t0].[HasSoulPatch], [t0].[LeaderNickname], [t0].[LeaderSquadId], [t0].[PeriodEnd], [t0].[PeriodStart], [t0].[Rank]
FROM [Squads] FOR SYSTEM_TIME AS OF '2010-01-01T00:00:00.0000000' AS [s]
LEFT JOIN (
    SELECT [t].[Nickname], [t].[SquadId], [t].[AssignedCityName], [t].[CityOfBirthName], [t].[Discriminator], [t].[FullName], [t].[HasSoulPatch], [t].[LeaderNickname], [t].[LeaderSquadId], [t].[PeriodEnd], [t].[PeriodStart], [t].[Rank]
    FROM (
        SELECT [g].[Nickname], [g].[SquadId], [g].[AssignedCityName], [g].[CityOfBirthName], [g].[Discriminator], [g].[FullName], [g].[HasSoulPatch], [g].[LeaderNickname], [g].[LeaderSquadId], [g].[PeriodEnd], [g].[PeriodStart], [g].[Rank], ROW_NUMBER() OVER(PARTITION BY [g].[SquadId] ORDER BY [g].[Nickname]) AS [row]
        FROM [Gears] FOR SYSTEM_TIME AS OF '2010-01-01T00:00:00.0000000' AS [g]
    ) AS [t]
    WHERE [t].[row] <= 2
) AS [t0] ON [s].[Id] = [t0].[SquadId]
ORDER BY [s].[Name], [s].[Id], [t0].[SquadId], [t0].[Nickname]");
    }

    public override async Task Correlated_collection_take(bool async)
    {
        await base.Correlated_collection_take(async);

        AssertSql(
            @"SELECT [g].[Nickname], [g].[SquadId], [c].[Name], [t0].[Id], [t0].[AmmunitionType], [t0].[IsAutomatic], [t0].[Name], [t0].[OwnerFullName], [t0].[PeriodEnd], [t0].[PeriodStart], [t0].[SynergyWithId], [c].[Location], [c].[Nation], [c].[PeriodEnd], [c].[PeriodStart]
FROM [Gears] FOR SYSTEM_TIME AS OF '2010-01-01T00:00:00.0000000' AS [g]
INNER JOIN [Cities] FOR SYSTEM_TIME AS OF '2010-01-01T00:00:00.0000000' AS [c] ON [g].[CityOfBirthName] = [c].[Name]
LEFT JOIN (
    SELECT [t].[Id], [t].[AmmunitionType], [t].[IsAutomatic], [t].[Name], [t].[OwnerFullName], [t].[PeriodEnd], [t].[PeriodStart], [t].[SynergyWithId]
    FROM (
        SELECT [w].[Id], [w].[AmmunitionType], [w].[IsAutomatic], [w].[Name], [w].[OwnerFullName], [w].[PeriodEnd], [w].[PeriodStart], [w].[SynergyWithId], ROW_NUMBER() OVER(PARTITION BY [w].[OwnerFullName] ORDER BY [w].[Id]) AS [row]
        FROM [Weapons] FOR SYSTEM_TIME AS OF '2010-01-01T00:00:00.0000000' AS [w]
    ) AS [t]
    WHERE [t].[row] <= 10
) AS [t0] ON [g].[FullName] = [t0].[OwnerFullName]
ORDER BY [g].[Nickname], [g].[SquadId], [c].[Name]");
    }

    public override async Task Enum_ToString_is_client_eval(bool async)
    {
        await base.Enum_ToString_is_client_eval(async);

        AssertSql(
            @"SELECT [g].[Rank]
FROM [Gears] FOR SYSTEM_TIME AS OF '2010-01-01T00:00:00.0000000' AS [g]
ORDER BY [g].[SquadId], [g].[Nickname]");
    }

    public override async Task Include_with_nested_navigation_in_order_by(bool async)
    {
        await base.Include_with_nested_navigation_in_order_by(async);

        AssertSql(
            @"SELECT [w].[Id], [w].[AmmunitionType], [w].[IsAutomatic], [w].[Name], [w].[OwnerFullName], [w].[PeriodEnd], [w].[PeriodStart], [w].[SynergyWithId], [g].[Nickname], [g].[SquadId], [g].[AssignedCityName], [g].[CityOfBirthName], [g].[Discriminator], [g].[FullName], [g].[HasSoulPatch], [g].[LeaderNickname], [g].[LeaderSquadId], [g].[PeriodEnd], [g].[PeriodStart], [g].[Rank]
FROM [Weapons] FOR SYSTEM_TIME AS OF '2010-01-01T00:00:00.0000000' AS [w]
LEFT JOIN [Gears] FOR SYSTEM_TIME AS OF '2010-01-01T00:00:00.0000000' AS [g] ON [w].[OwnerFullName] = [g].[FullName]
LEFT JOIN [Cities] FOR SYSTEM_TIME AS OF '2010-01-01T00:00:00.0000000' AS [c] ON [g].[CityOfBirthName] = [c].[Name]
WHERE [g].[Nickname] <> N'Paduk' OR [g].[Nickname] IS NULL
ORDER BY [c].[Name], [w].[Id]");
    }

    public override async Task Negated_bool_ternary_inside_anonymous_type_in_projection(bool async)
    {
        await base.Negated_bool_ternary_inside_anonymous_type_in_projection(async);

        AssertSql(
            @"SELECT CASE
    WHEN CASE
        WHEN [g].[HasSoulPatch] = CAST(1 AS bit) THEN CAST(1 AS bit)
        ELSE COALESCE([g].[HasSoulPatch], CAST(1 AS bit))
    END = CAST(0 AS bit) THEN CAST(1 AS bit)
    ELSE CAST(0 AS bit)
END AS [c]
FROM [Tags] FOR SYSTEM_TIME AS OF '2010-01-01T00:00:00.0000000' AS [t]
LEFT JOIN [Gears] FOR SYSTEM_TIME AS OF '2010-01-01T00:00:00.0000000' AS [g] ON [t].[GearNickName] = [g].[Nickname] AND [t].[GearSquadId] = [g].[SquadId]");
    }

    public override async Task Multiple_orderby_with_navigation_expansion_on_one_of_the_order_bys_inside_subquery_complex_orderings(
        bool async)
    {
        await base.Multiple_orderby_with_navigation_expansion_on_one_of_the_order_bys_inside_subquery_complex_orderings(async);

        AssertSql(
            @"SELECT [g].[FullName], [g].[Nickname], [g].[SquadId], [t].[Id], [g1].[Nickname], [g1].[SquadId], [t0].[Id], [t0].[AmmunitionType], [t0].[IsAutomatic], [t0].[Name], [t0].[OwnerFullName], [t0].[PeriodEnd], [t0].[PeriodStart], [t0].[SynergyWithId], [t0].[Nickname], [t0].[SquadId]
FROM [Gears] FOR SYSTEM_TIME AS OF '2010-01-01T00:00:00.0000000' AS [g]
LEFT JOIN [Tags] FOR SYSTEM_TIME AS OF '2010-01-01T00:00:00.0000000' AS [t] ON [g].[Nickname] = [t].[GearNickName] AND [g].[SquadId] = [t].[GearSquadId]
LEFT JOIN [Gears] FOR SYSTEM_TIME AS OF '2010-01-01T00:00:00.0000000' AS [g1] ON [t].[GearNickName] = [g1].[Nickname] AND [t].[GearSquadId] = [g1].[SquadId]
LEFT JOIN (
    SELECT [w].[Id], [w].[AmmunitionType], [w].[IsAutomatic], [w].[Name], [w].[OwnerFullName], [w].[PeriodEnd], [w].[PeriodStart], [w].[SynergyWithId], [g2].[Nickname], [g2].[SquadId], (
        SELECT COUNT(*)
        FROM [Weapons] FOR SYSTEM_TIME AS OF '2010-01-01T00:00:00.0000000' AS [w0]
        WHERE [g2].[FullName] IS NOT NULL AND [g2].[FullName] = [w0].[OwnerFullName]) AS [c]
    FROM [Weapons] FOR SYSTEM_TIME AS OF '2010-01-01T00:00:00.0000000' AS [w]
    LEFT JOIN [Gears] FOR SYSTEM_TIME AS OF '2010-01-01T00:00:00.0000000' AS [g2] ON [w].[OwnerFullName] = [g2].[FullName]
) AS [t0] ON [g1].[FullName] = [t0].[OwnerFullName]
WHERE [g].[Discriminator] = N'Officer' AND EXISTS (
    SELECT 1
    FROM [Gears] FOR SYSTEM_TIME AS OF '2010-01-01T00:00:00.0000000' AS [g0]
    WHERE [g].[Nickname] = [g0].[LeaderNickname] AND [g].[SquadId] = [g0].[LeaderSquadId])
ORDER BY [g].[HasSoulPatch] DESC, [t].[Note], [g].[Nickname], [g].[SquadId], [t].[Id], [g1].[Nickname], [g1].[SquadId], [t0].[Id] DESC, [t0].[c], [t0].[Nickname]");
    }

    public override async Task Include_reference_on_derived_type_using_string_nested2(bool async)
    {
        await base.Include_reference_on_derived_type_using_string_nested2(async);

        AssertSql(
            @"SELECT [l].[Name], [l].[Discriminator], [l].[LocustHordeId], [l].[PeriodEnd], [l].[PeriodStart], [l].[ThreatLevel], [l].[ThreatLevelByte], [l].[ThreatLevelNullableByte], [l].[DefeatedByNickname], [l].[DefeatedBySquadId], [l].[HighCommandId], [g].[Nickname], [g].[SquadId], [g].[AssignedCityName], [g].[CityOfBirthName], [g].[Discriminator], [g].[FullName], [g].[HasSoulPatch], [g].[LeaderNickname], [g].[LeaderSquadId], [g].[PeriodEnd], [g].[PeriodStart], [g].[Rank], [t].[Nickname], [t].[SquadId], [t].[AssignedCityName], [t].[CityOfBirthName], [t].[Discriminator], [t].[FullName], [t].[HasSoulPatch], [t].[LeaderNickname], [t].[LeaderSquadId], [t].[PeriodEnd], [t].[PeriodStart], [t].[Rank], [t].[Name], [t].[Location], [t].[Nation], [t].[PeriodEnd0], [t].[PeriodStart0]
FROM [LocustLeaders] FOR SYSTEM_TIME AS OF '2010-01-01T00:00:00.0000000' AS [l]
LEFT JOIN [Gears] FOR SYSTEM_TIME AS OF '2010-01-01T00:00:00.0000000' AS [g] ON [l].[DefeatedByNickname] = [g].[Nickname] AND [l].[DefeatedBySquadId] = [g].[SquadId]
LEFT JOIN (
    SELECT [g0].[Nickname], [g0].[SquadId], [g0].[AssignedCityName], [g0].[CityOfBirthName], [g0].[Discriminator], [g0].[FullName], [g0].[HasSoulPatch], [g0].[LeaderNickname], [g0].[LeaderSquadId], [g0].[PeriodEnd], [g0].[PeriodStart], [g0].[Rank], [c].[Name], [c].[Location], [c].[Nation], [c].[PeriodEnd] AS [PeriodEnd0], [c].[PeriodStart] AS [PeriodStart0]
    FROM [Gears] FOR SYSTEM_TIME AS OF '2010-01-01T00:00:00.0000000' AS [g0]
    INNER JOIN [Cities] FOR SYSTEM_TIME AS OF '2010-01-01T00:00:00.0000000' AS [c] ON [g0].[CityOfBirthName] = [c].[Name]
) AS [t] ON ([g].[Nickname] = [t].[LeaderNickname] OR ([g].[Nickname] IS NULL AND [t].[LeaderNickname] IS NULL)) AND [g].[SquadId] = [t].[LeaderSquadId]
ORDER BY [l].[Name], [g].[Nickname], [g].[SquadId], [t].[Nickname], [t].[SquadId]");
    }

    public override async Task Group_by_on_StartsWith_with_null_parameter_as_argument(bool async)
    {
        await base.Group_by_on_StartsWith_with_null_parameter_as_argument(async);

        AssertSql(
            @"SELECT CAST(0 AS bit)
FROM [Gears] FOR SYSTEM_TIME AS OF '2010-01-01T00:00:00.0000000' AS [g]");
    }

    public override async Task Where_is_properly_lifted_from_subquery_created_by_include(bool async)
    {
        await base.Where_is_properly_lifted_from_subquery_created_by_include(async);

        AssertSql(
            @"SELECT [g].[Nickname], [g].[SquadId], [g].[AssignedCityName], [g].[CityOfBirthName], [g].[Discriminator], [g].[FullName], [g].[HasSoulPatch], [g].[LeaderNickname], [g].[LeaderSquadId], [g].[PeriodEnd], [g].[PeriodStart], [g].[Rank], [t].[Id], [t].[GearNickName], [t].[GearSquadId], [t].[IssueDate], [t].[Note], [t].[PeriodEnd], [t].[PeriodStart]
FROM [Gears] FOR SYSTEM_TIME AS OF '2010-01-01T00:00:00.0000000' AS [g]
LEFT JOIN [Tags] FOR SYSTEM_TIME AS OF '2010-01-01T00:00:00.0000000' AS [t] ON [g].[Nickname] = [t].[GearNickName] AND [g].[SquadId] = [t].[GearSquadId]
WHERE [g].[FullName] <> N'Augustus Cole' AND [g].[HasSoulPatch] = CAST(0 AS bit)
ORDER BY [g].[FullName]");
    }

    public override async Task Where_datetimeoffset_dayofyear_component(bool async)
    {
        await base.Where_datetimeoffset_dayofyear_component(async);

        AssertSql(
            @"SELECT [m].[Id], [m].[BriefingDocument], [m].[BriefingDocumentFileExtension], [m].[CodeName], [m].[Duration], [m].[PeriodEnd], [m].[PeriodStart], [m].[Rating], [m].[Timeline]
FROM [Missions] FOR SYSTEM_TIME AS OF '2010-01-01T00:00:00.0000000' AS [m]
WHERE DATEPART(dayofyear, [m].[Timeline]) = 2");
    }

    public override async Task DateTimeOffset_DateAdd_AddDays(bool async)
    {
        await base.DateTimeOffset_DateAdd_AddDays(async);

        AssertSql(
            @"SELECT DATEADD(day, CAST(1.0E0 AS int), [m].[Timeline])
FROM [Missions] FOR SYSTEM_TIME AS OF '2010-01-01T00:00:00.0000000' AS [m]");
    }

    public override async Task Null_semantics_on_nullable_bool_from_inner_join_subquery_is_fully_applied(bool async)
    {
        await base.Null_semantics_on_nullable_bool_from_inner_join_subquery_is_fully_applied(async);

        AssertSql(
            @"SELECT [t].[Id], [t].[CapitalName], [t].[Discriminator], [t].[Name], [t].[PeriodEnd], [t].[PeriodStart], [t].[ServerAddress], [t].[CommanderName], [t].[Eradicated]
FROM [LocustLeaders] FOR SYSTEM_TIME AS OF '2010-01-01T00:00:00.0000000' AS [l]
INNER JOIN (
    SELECT [f].[Id], [f].[CapitalName], [f].[Discriminator], [f].[Name], [f].[PeriodEnd], [f].[PeriodStart], [f].[ServerAddress], [f].[CommanderName], [f].[Eradicated]
    FROM [Factions] FOR SYSTEM_TIME AS OF '2010-01-01T00:00:00.0000000' AS [f]
    WHERE [f].[Name] = N'Swarm'
) AS [t] ON [l].[Name] = [t].[CommanderName]
WHERE [t].[Eradicated] <> CAST(1 AS bit) OR ([t].[Eradicated] IS NULL)");
    }

    public override async Task Subquery_projecting_nullable_scalar_contains_nullable_value_needs_null_expansion_negated(bool async)
    {
        await base.Subquery_projecting_nullable_scalar_contains_nullable_value_needs_null_expansion_negated(async);

        AssertSql(
            @"SELECT [t].[Nickname], [t].[SquadId], [t].[AssignedCityName], [t].[CityOfBirthName], [t].[Discriminator], [t].[FullName], [t].[HasSoulPatch], [t].[LeaderNickname], [t].[LeaderSquadId], [t].[PeriodEnd], [t].[PeriodStart], [t].[Rank]
FROM [LocustLeaders] FOR SYSTEM_TIME AS OF '2010-01-01T00:00:00.0000000' AS [l]
CROSS APPLY (
    SELECT [g].[Nickname], [g].[SquadId], [g].[AssignedCityName], [g].[CityOfBirthName], [g].[Discriminator], [g].[FullName], [g].[HasSoulPatch], [g].[LeaderNickname], [g].[LeaderSquadId], [g].[PeriodEnd], [g].[PeriodStart], [g].[Rank]
    FROM [Gears] FOR SYSTEM_TIME AS OF '2010-01-01T00:00:00.0000000' AS [g]
    WHERE NOT (EXISTS (
        SELECT 1
        FROM [LocustLeaders] FOR SYSTEM_TIME AS OF '2010-01-01T00:00:00.0000000' AS [l0]
        WHERE [l0].[ThreatLevelNullableByte] = [l].[ThreatLevelNullableByte] OR ([l0].[ThreatLevelNullableByte] IS NULL AND [l].[ThreatLevelNullableByte] IS NULL)))
) AS [t]");
    }

    public override async Task Select_Where_Navigation_Equals_Navigation(bool async)
    {
        await base.Select_Where_Navigation_Equals_Navigation(async);

        AssertSql(
            @"SELECT [t].[Id], [t].[GearNickName], [t].[GearSquadId], [t].[IssueDate], [t].[Note], [t].[PeriodEnd], [t].[PeriodStart], [t0].[Id], [t0].[GearNickName], [t0].[GearSquadId], [t0].[IssueDate], [t0].[Note], [t0].[PeriodEnd], [t0].[PeriodStart]
FROM [Tags] FOR SYSTEM_TIME AS OF '2010-01-01T00:00:00.0000000' AS [t]
CROSS JOIN [Tags] FOR SYSTEM_TIME AS OF '2010-01-01T00:00:00.0000000' AS [t0]
LEFT JOIN [Gears] FOR SYSTEM_TIME AS OF '2010-01-01T00:00:00.0000000' AS [g] ON [t].[GearNickName] = [g].[Nickname] AND [t].[GearSquadId] = [g].[SquadId]
LEFT JOIN [Gears] FOR SYSTEM_TIME AS OF '2010-01-01T00:00:00.0000000' AS [g0] ON [t0].[GearNickName] = [g0].[Nickname] AND [t0].[GearSquadId] = [g0].[SquadId]
WHERE ([g].[Nickname] = [g0].[Nickname] OR ([g].[Nickname] IS NULL AND [g0].[Nickname] IS NULL)) AND ([g].[SquadId] = [g0].[SquadId] OR ([g].[SquadId] IS NULL AND [g0].[SquadId] IS NULL))");
    }

    public override async Task Array_access_on_byte_array(bool async)
    {
        await base.Array_access_on_byte_array(async);

        AssertSql(
            @"SELECT [s].[Id], [s].[Banner], [s].[Banner5], [s].[InternalNumber], [s].[Name], [s].[PeriodEnd], [s].[PeriodStart]
FROM [Squads] FOR SYSTEM_TIME AS OF '2010-01-01T00:00:00.0000000' AS [s]
WHERE CAST(SUBSTRING([s].[Banner5], 2 + 1, 1) AS tinyint) = CAST(6 AS tinyint)");
    }

    public override async Task Where_contains_on_navigation_with_composite_keys(bool async)
    {
        await base.Where_contains_on_navigation_with_composite_keys(async);

        AssertSql(
            @"SELECT [g].[Nickname], [g].[SquadId], [g].[AssignedCityName], [g].[CityOfBirthName], [g].[Discriminator], [g].[FullName], [g].[HasSoulPatch], [g].[LeaderNickname], [g].[LeaderSquadId], [g].[PeriodEnd], [g].[PeriodStart], [g].[Rank]
FROM [Gears] FOR SYSTEM_TIME AS OF '2010-01-01T00:00:00.0000000' AS [g]
WHERE EXISTS (
    SELECT 1
    FROM [Cities] FOR SYSTEM_TIME AS OF '2010-01-01T00:00:00.0000000' AS [c]
    WHERE EXISTS (
        SELECT 1
        FROM [Gears] FOR SYSTEM_TIME AS OF '2010-01-01T00:00:00.0000000' AS [g0]
        WHERE [c].[Name] = [g0].[CityOfBirthName] AND [g0].[Nickname] = [g].[Nickname] AND [g0].[SquadId] = [g].[SquadId]))");
    }

    public override async Task Cast_to_derived_type_after_OfType_works(bool async)
    {
        await base.Cast_to_derived_type_after_OfType_works(async);

        AssertSql(
            @"SELECT [g].[Nickname], [g].[SquadId], [g].[AssignedCityName], [g].[CityOfBirthName], [g].[Discriminator], [g].[FullName], [g].[HasSoulPatch], [g].[LeaderNickname], [g].[LeaderSquadId], [g].[PeriodEnd], [g].[PeriodStart], [g].[Rank]
FROM [Gears] FOR SYSTEM_TIME AS OF '2010-01-01T00:00:00.0000000' AS [g]
WHERE [g].[Discriminator] = N'Officer'");
    }

    public override async Task Select_Where_Navigation(bool async)
    {
        await base.Select_Where_Navigation(async);

        AssertSql(
            @"SELECT [t].[Id], [t].[GearNickName], [t].[GearSquadId], [t].[IssueDate], [t].[Note], [t].[PeriodEnd], [t].[PeriodStart]
FROM [Tags] FOR SYSTEM_TIME AS OF '2010-01-01T00:00:00.0000000' AS [t]
LEFT JOIN [Gears] FOR SYSTEM_TIME AS OF '2010-01-01T00:00:00.0000000' AS [g] ON [t].[GearNickName] = [g].[Nickname] AND [t].[GearSquadId] = [g].[SquadId]
WHERE [g].[Nickname] = N'Marcus'");
    }

    public override async Task Project_navigation_defined_on_base_from_entity_with_inheritance_using_soft_cast(bool async)
    {
        await base.Project_navigation_defined_on_base_from_entity_with_inheritance_using_soft_cast(async);

        AssertSql(
            @"SELECT [g].[Nickname], [g].[SquadId], [g].[AssignedCityName], [g].[CityOfBirthName], [g].[Discriminator], [g].[FullName], [g].[HasSoulPatch], [g].[LeaderNickname], [g].[LeaderSquadId], [g].[PeriodEnd], [g].[PeriodStart], [g].[Rank], [t].[Id], [t].[GearNickName], [t].[GearSquadId], [t].[IssueDate], [t].[Note], [t].[PeriodEnd], [t].[PeriodStart], CASE
    WHEN [t].[Id] IS NULL THEN CAST(1 AS bit)
    ELSE CAST(0 AS bit)
END AS [IsNull], [c].[Name], [c].[Location], [c].[Nation], [c].[PeriodEnd], [c].[PeriodStart], CASE
    WHEN [c].[Name] IS NULL THEN CAST(1 AS bit)
    ELSE CAST(0 AS bit)
END AS [IsNull], [s].[Id], [s].[Banner], [s].[Banner5], [s].[InternalNumber], [s].[Name], [s].[PeriodEnd], [s].[PeriodStart], CASE
    WHEN [s].[Id] IS NULL THEN CAST(1 AS bit)
    ELSE CAST(0 AS bit)
END AS [IsNull]
FROM [Gears] FOR SYSTEM_TIME AS OF '2010-01-01T00:00:00.0000000' AS [g]
LEFT JOIN [Tags] FOR SYSTEM_TIME AS OF '2010-01-01T00:00:00.0000000' AS [t] ON [g].[Nickname] = [t].[GearNickName] AND [g].[SquadId] = [t].[GearSquadId]
LEFT JOIN [Cities] FOR SYSTEM_TIME AS OF '2010-01-01T00:00:00.0000000' AS [c] ON [g].[CityOfBirthName] = [c].[Name]
LEFT JOIN [Squads] FOR SYSTEM_TIME AS OF '2010-01-01T00:00:00.0000000' AS [s] ON [g].[SquadId] = [s].[Id]");
    }

    public override async Task Take_without_orderby_followed_by_orderBy_is_pushed_down2(bool async)
    {
        await base.Take_without_orderby_followed_by_orderBy_is_pushed_down2(async);

        AssertSql(
            @"@__p_0='999'

SELECT [t].[FullName]
FROM (
    SELECT TOP(@__p_0) [g].[FullName], [g].[Rank]
    FROM [Gears] FOR SYSTEM_TIME AS OF '2010-01-01T00:00:00.0000000' AS [g]
    WHERE [g].[HasSoulPatch] = CAST(0 AS bit)
) AS [t]
ORDER BY [t].[Rank]");
    }

    public override async Task OrderBy_bool_coming_from_optional_navigation(bool async)
    {
        await base.OrderBy_bool_coming_from_optional_navigation(async);

        AssertSql(
            @"SELECT [w0].[Id], [w0].[AmmunitionType], [w0].[IsAutomatic], [w0].[Name], [w0].[OwnerFullName], [w0].[PeriodEnd], [w0].[PeriodStart], [w0].[SynergyWithId]
FROM [Weapons] FOR SYSTEM_TIME AS OF '2010-01-01T00:00:00.0000000' AS [w]
LEFT JOIN [Weapons] FOR SYSTEM_TIME AS OF '2010-01-01T00:00:00.0000000' AS [w0] ON [w].[SynergyWithId] = [w0].[Id]
ORDER BY [w0].[IsAutomatic]");
    }

    public override async Task Where_subquery_boolean_with_pushdown(bool async)
    {
        await base.Where_subquery_boolean_with_pushdown(async);

        AssertSql(
            @"SELECT [g].[Nickname], [g].[SquadId], [g].[AssignedCityName], [g].[CityOfBirthName], [g].[Discriminator], [g].[FullName], [g].[HasSoulPatch], [g].[LeaderNickname], [g].[LeaderSquadId], [g].[PeriodEnd], [g].[PeriodStart], [g].[Rank]
FROM [Gears] FOR SYSTEM_TIME AS OF '2010-01-01T00:00:00.0000000' AS [g]
WHERE (
    SELECT TOP(1) [w].[IsAutomatic]
    FROM [Weapons] FOR SYSTEM_TIME AS OF '2010-01-01T00:00:00.0000000' AS [w]
    WHERE [g].[FullName] = [w].[OwnerFullName]
    ORDER BY [w].[Id]) = CAST(1 AS bit)");
    }

    public override async Task Where_subquery_distinct_firstordefault_boolean(bool async)
    {
        await base.Where_subquery_distinct_firstordefault_boolean(async);

        AssertSql(
            @"SELECT [g].[Nickname], [g].[SquadId], [g].[AssignedCityName], [g].[CityOfBirthName], [g].[Discriminator], [g].[FullName], [g].[HasSoulPatch], [g].[LeaderNickname], [g].[LeaderSquadId], [g].[PeriodEnd], [g].[PeriodStart], [g].[Rank]
FROM [Gears] FOR SYSTEM_TIME AS OF '2010-01-01T00:00:00.0000000' AS [g]
WHERE [g].[HasSoulPatch] = CAST(1 AS bit) AND COALESCE((
    SELECT TOP(1) [t].[IsAutomatic]
    FROM (
        SELECT DISTINCT [w].[Id], [w].[AmmunitionType], [w].[IsAutomatic], [w].[Name], [w].[OwnerFullName], [w].[PeriodEnd], [w].[PeriodStart], [w].[SynergyWithId]
        FROM [Weapons] FOR SYSTEM_TIME AS OF '2010-01-01T00:00:00.0000000' AS [w]
        WHERE [g].[FullName] = [w].[OwnerFullName]
    ) AS [t]
    ORDER BY [t].[Id]), CAST(0 AS bit)) = CAST(1 AS bit)");
    }

    public override async Task Optional_navigation_type_compensation_works_with_predicate(bool async)
    {
        await base.Optional_navigation_type_compensation_works_with_predicate(async);

        AssertSql(
            @"SELECT [t].[Id], [t].[GearNickName], [t].[GearSquadId], [t].[IssueDate], [t].[Note], [t].[PeriodEnd], [t].[PeriodStart]
FROM [Tags] FOR SYSTEM_TIME AS OF '2010-01-01T00:00:00.0000000' AS [t]
LEFT JOIN [Gears] FOR SYSTEM_TIME AS OF '2010-01-01T00:00:00.0000000' AS [g] ON [t].[GearNickName] = [g].[Nickname] AND [t].[GearSquadId] = [g].[SquadId]
WHERE ([t].[Note] <> N'K.I.A.' OR [t].[Note] IS NULL) AND [g].[HasSoulPatch] = CAST(1 AS bit)");
    }

    public override async Task Nullable_bool_comparison_is_translated_to_server(bool async)
    {
        await base.Nullable_bool_comparison_is_translated_to_server(async);

        AssertSql(
            @"SELECT CASE
    WHEN [f].[Eradicated] = CAST(1 AS bit) AND ([f].[Eradicated] IS NOT NULL) THEN CAST(1 AS bit)
    ELSE CAST(0 AS bit)
END AS [IsEradicated]
FROM [Factions] FOR SYSTEM_TIME AS OF '2010-01-01T00:00:00.0000000' AS [f]");
    }

    public override async Task Where_bitwise_and_nullable_enum_with_non_nullable_parameter(bool async)
    {
        await base.Where_bitwise_and_nullable_enum_with_non_nullable_parameter(async);

        AssertSql(
            @"@__ammunitionType_0='1'

SELECT [w].[Id], [w].[AmmunitionType], [w].[IsAutomatic], [w].[Name], [w].[OwnerFullName], [w].[PeriodEnd], [w].[PeriodStart], [w].[SynergyWithId]
FROM [Weapons] FOR SYSTEM_TIME AS OF '2010-01-01T00:00:00.0000000' AS [w]
WHERE ([w].[AmmunitionType] & @__ammunitionType_0) > 0");
    }

    public override async Task Where_enum_has_flag(bool async)
    {
        await base.Where_enum_has_flag(async);

        AssertSql(
            @"SELECT [g].[Nickname], [g].[SquadId], [g].[AssignedCityName], [g].[CityOfBirthName], [g].[Discriminator], [g].[FullName], [g].[HasSoulPatch], [g].[LeaderNickname], [g].[LeaderSquadId], [g].[PeriodEnd], [g].[PeriodStart], [g].[Rank]
FROM [Gears] FOR SYSTEM_TIME AS OF '2010-01-01T00:00:00.0000000' AS [g]
WHERE ([g].[Rank] & 2) = 2",
            //
            @"SELECT [g].[Nickname], [g].[SquadId], [g].[AssignedCityName], [g].[CityOfBirthName], [g].[Discriminator], [g].[FullName], [g].[HasSoulPatch], [g].[LeaderNickname], [g].[LeaderSquadId], [g].[PeriodEnd], [g].[PeriodStart], [g].[Rank]
FROM [Gears] FOR SYSTEM_TIME AS OF '2010-01-01T00:00:00.0000000' AS [g]
WHERE ([g].[Rank] & 18) = 18",
            //
            @"SELECT [g].[Nickname], [g].[SquadId], [g].[AssignedCityName], [g].[CityOfBirthName], [g].[Discriminator], [g].[FullName], [g].[HasSoulPatch], [g].[LeaderNickname], [g].[LeaderSquadId], [g].[PeriodEnd], [g].[PeriodStart], [g].[Rank]
FROM [Gears] FOR SYSTEM_TIME AS OF '2010-01-01T00:00:00.0000000' AS [g]
WHERE ([g].[Rank] & 1) = 1",
            //
            @"SELECT [g].[Nickname], [g].[SquadId], [g].[AssignedCityName], [g].[CityOfBirthName], [g].[Discriminator], [g].[FullName], [g].[HasSoulPatch], [g].[LeaderNickname], [g].[LeaderSquadId], [g].[PeriodEnd], [g].[PeriodStart], [g].[Rank]
FROM [Gears] FOR SYSTEM_TIME AS OF '2010-01-01T00:00:00.0000000' AS [g]
WHERE ([g].[Rank] & 1) = 1",
            //
            @"SELECT [g].[Nickname], [g].[SquadId], [g].[AssignedCityName], [g].[CityOfBirthName], [g].[Discriminator], [g].[FullName], [g].[HasSoulPatch], [g].[LeaderNickname], [g].[LeaderSquadId], [g].[PeriodEnd], [g].[PeriodStart], [g].[Rank]
FROM [Gears] FOR SYSTEM_TIME AS OF '2010-01-01T00:00:00.0000000' AS [g]
WHERE (2 & [g].[Rank]) = [g].[Rank]");
    }

    public override async Task Correlated_collections_naked_navigation_with_ToList(bool async)
    {
        await base.Correlated_collections_naked_navigation_with_ToList(async);

        AssertSql(
            @"SELECT [g].[Nickname], [g].[SquadId], [w].[Id], [w].[AmmunitionType], [w].[IsAutomatic], [w].[Name], [w].[OwnerFullName], [w].[PeriodEnd], [w].[PeriodStart], [w].[SynergyWithId]
FROM [Gears] FOR SYSTEM_TIME AS OF '2010-01-01T00:00:00.0000000' AS [g]
LEFT JOIN [Weapons] FOR SYSTEM_TIME AS OF '2010-01-01T00:00:00.0000000' AS [w] ON [g].[FullName] = [w].[OwnerFullName]
WHERE [g].[Nickname] <> N'Marcus'
ORDER BY [g].[Nickname], [g].[SquadId]");
    }

    public override async Task Collection_with_inheritance_and_join_include_source(bool async)
    {
        await base.Collection_with_inheritance_and_join_include_source(async);

        AssertSql(
            @"SELECT [g].[Nickname], [g].[SquadId], [g].[AssignedCityName], [g].[CityOfBirthName], [g].[Discriminator], [g].[FullName], [g].[HasSoulPatch], [g].[LeaderNickname], [g].[LeaderSquadId], [g].[PeriodEnd], [g].[PeriodStart], [g].[Rank], [t0].[Id], [t0].[GearNickName], [t0].[GearSquadId], [t0].[IssueDate], [t0].[Note], [t0].[PeriodEnd], [t0].[PeriodStart]
FROM [Gears] FOR SYSTEM_TIME AS OF '2010-01-01T00:00:00.0000000' AS [g]
INNER JOIN [Tags] FOR SYSTEM_TIME AS OF '2010-01-01T00:00:00.0000000' AS [t] ON [g].[SquadId] = [t].[GearSquadId] AND [g].[Nickname] = [t].[GearNickName]
LEFT JOIN [Tags] FOR SYSTEM_TIME AS OF '2010-01-01T00:00:00.0000000' AS [t0] ON [g].[Nickname] = [t0].[GearNickName] AND [g].[SquadId] = [t0].[GearSquadId]
WHERE [g].[Discriminator] = N'Officer'");
    }

    public override async Task Complex_GroupBy_after_set_operator(bool async)
    {
        await base.Complex_GroupBy_after_set_operator(async);

        AssertSql(
            @"SELECT [t].[Name], [t].[Count], COALESCE(SUM([t].[Count]), 0) AS [Sum]
FROM (
    SELECT [c].[Name], (
        SELECT COUNT(*)
        FROM [Weapons] FOR SYSTEM_TIME AS OF '2010-01-01T00:00:00.0000000' AS [w]
        WHERE [g].[FullName] = [w].[OwnerFullName]) AS [Count]
    FROM [Gears] FOR SYSTEM_TIME AS OF '2010-01-01T00:00:00.0000000' AS [g]
    LEFT JOIN [Cities] FOR SYSTEM_TIME AS OF '2010-01-01T00:00:00.0000000' AS [c] ON [g].[AssignedCityName] = [c].[Name]
    UNION ALL
    SELECT [c0].[Name], (
        SELECT COUNT(*)
        FROM [Weapons] FOR SYSTEM_TIME AS OF '2010-01-01T00:00:00.0000000' AS [w0]
        WHERE [g0].[FullName] = [w0].[OwnerFullName]) AS [Count]
    FROM [Gears] FOR SYSTEM_TIME AS OF '2010-01-01T00:00:00.0000000' AS [g0]
    INNER JOIN [Cities] FOR SYSTEM_TIME AS OF '2010-01-01T00:00:00.0000000' AS [c0] ON [g0].[CityOfBirthName] = [c0].[Name]
) AS [t]
GROUP BY [t].[Name], [t].[Count]");
    }

    public override async Task Projecting_property_converted_to_nullable_into_member_assignment(bool async)
    {
        await base.Projecting_property_converted_to_nullable_into_member_assignment(async);

        AssertSql(
            @"SELECT CASE
    WHEN [t].[GearNickName] IS NOT NULL THEN [g].[SquadId]
    ELSE NULL
END AS [Id]
FROM [Tags] FOR SYSTEM_TIME AS OF '2010-01-01T00:00:00.0000000' AS [t]
LEFT JOIN [Gears] FOR SYSTEM_TIME AS OF '2010-01-01T00:00:00.0000000' AS [g] ON [t].[GearNickName] = [g].[Nickname] AND [t].[GearSquadId] = [g].[SquadId]
WHERE CASE
    WHEN [t].[GearNickName] IS NOT NULL THEN [g].[Nickname]
    ELSE NULL
END IS NOT NULL
ORDER BY [t].[Note]");
    }

    public override async Task Where_enum_has_flag_subquery(bool async)
    {
        await base.Where_enum_has_flag_subquery(async);

        AssertSql(
            @"SELECT [g].[Nickname], [g].[SquadId], [g].[AssignedCityName], [g].[CityOfBirthName], [g].[Discriminator], [g].[FullName], [g].[HasSoulPatch], [g].[LeaderNickname], [g].[LeaderSquadId], [g].[PeriodEnd], [g].[PeriodStart], [g].[Rank]
FROM [Gears] FOR SYSTEM_TIME AS OF '2010-01-01T00:00:00.0000000' AS [g]
WHERE ([g].[Rank] & COALESCE((
    SELECT TOP(1) [g0].[Rank]
    FROM [Gears] FOR SYSTEM_TIME AS OF '2010-01-01T00:00:00.0000000' AS [g0]
    ORDER BY [g0].[Nickname], [g0].[SquadId]), 0)) = COALESCE((
    SELECT TOP(1) [g0].[Rank]
    FROM [Gears] FOR SYSTEM_TIME AS OF '2010-01-01T00:00:00.0000000' AS [g0]
    ORDER BY [g0].[Nickname], [g0].[SquadId]), 0)",
            //
            @"SELECT [g].[Nickname], [g].[SquadId], [g].[AssignedCityName], [g].[CityOfBirthName], [g].[Discriminator], [g].[FullName], [g].[HasSoulPatch], [g].[LeaderNickname], [g].[LeaderSquadId], [g].[PeriodEnd], [g].[PeriodStart], [g].[Rank]
FROM [Gears] FOR SYSTEM_TIME AS OF '2010-01-01T00:00:00.0000000' AS [g]
WHERE (2 & COALESCE((
    SELECT TOP(1) [g0].[Rank]
    FROM [Gears] FOR SYSTEM_TIME AS OF '2010-01-01T00:00:00.0000000' AS [g0]
    ORDER BY [g0].[Nickname], [g0].[SquadId]), 0)) = COALESCE((
    SELECT TOP(1) [g0].[Rank]
    FROM [Gears] FOR SYSTEM_TIME AS OF '2010-01-01T00:00:00.0000000' AS [g0]
    ORDER BY [g0].[Nickname], [g0].[SquadId]), 0)");
    }

    public override async Task Select_required_navigation_on_the_same_type_with_cast(bool async)
    {
        await base.Select_required_navigation_on_the_same_type_with_cast(async);

        AssertSql(
            @"SELECT [c].[Name]
FROM [Gears] FOR SYSTEM_TIME AS OF '2010-01-01T00:00:00.0000000' AS [g]
INNER JOIN [Cities] FOR SYSTEM_TIME AS OF '2010-01-01T00:00:00.0000000' AS [c] ON [g].[CityOfBirthName] = [c].[Name]");
    }

    public override async Task Query_with_complex_let_containing_ordering_and_filter_projecting_firstOrDefault_element_of_let(bool async)
    {
        await base.Query_with_complex_let_containing_ordering_and_filter_projecting_firstOrDefault_element_of_let(async);

        AssertSql(
            @"SELECT [g].[Nickname], (
    SELECT TOP(1) [w].[Name]
    FROM [Weapons] FOR SYSTEM_TIME AS OF '2010-01-01T00:00:00.0000000' AS [w]
    WHERE [g].[FullName] = [w].[OwnerFullName] AND [w].[IsAutomatic] = CAST(1 AS bit)
    ORDER BY [w].[AmmunitionType] DESC) AS [WeaponName]
FROM [Gears] FOR SYSTEM_TIME AS OF '2010-01-01T00:00:00.0000000' AS [g]
WHERE [g].[Nickname] <> N'Dom'");
    }

    public override async Task Select_subquery_projecting_single_constant_bool(bool async)
    {
        await base.Select_subquery_projecting_single_constant_bool(async);

        AssertSql(
            @"SELECT [s].[Name], COALESCE((
    SELECT TOP(1) CAST(1 AS bit)
    FROM [Gears] FOR SYSTEM_TIME AS OF '2010-01-01T00:00:00.0000000' AS [g]
    WHERE [s].[Id] = [g].[SquadId] AND [g].[HasSoulPatch] = CAST(1 AS bit)), CAST(0 AS bit)) AS [Gear]
FROM [Squads] FOR SYSTEM_TIME AS OF '2010-01-01T00:00:00.0000000' AS [s]");
    }

    public override async Task Null_propagation_optimization4(bool async)
    {
        await base.Null_propagation_optimization4(async);

        AssertSql(
            @"SELECT [g].[Nickname], [g].[SquadId], [g].[AssignedCityName], [g].[CityOfBirthName], [g].[Discriminator], [g].[FullName], [g].[HasSoulPatch], [g].[LeaderNickname], [g].[LeaderSquadId], [g].[PeriodEnd], [g].[PeriodStart], [g].[Rank]
FROM [Gears] FOR SYSTEM_TIME AS OF '2010-01-01T00:00:00.0000000' AS [g]
WHERE CASE
    WHEN [g].[LeaderNickname] IS NULL THEN NULL
    ELSE CAST(LEN([g].[LeaderNickname]) AS int)
END = 5 AND CASE
    WHEN [g].[LeaderNickname] IS NULL THEN NULL
    ELSE CAST(LEN([g].[LeaderNickname]) AS int)
END IS NOT NULL");
    }

    public override async Task Correlated_collection_with_distinct_projecting_identifier_column(bool async)
    {
        await base.Correlated_collection_with_distinct_projecting_identifier_column(async);

        AssertSql(
            @"SELECT [g].[Nickname], [g].[SquadId], [t].[Id], [t].[Name]
FROM [Gears] FOR SYSTEM_TIME AS OF '2010-01-01T00:00:00.0000000' AS [g]
OUTER APPLY (
    SELECT DISTINCT [w].[Id], [w].[Name]
    FROM [Weapons] FOR SYSTEM_TIME AS OF '2010-01-01T00:00:00.0000000' AS [w]
    WHERE [g].[FullName] = [w].[OwnerFullName]
) AS [t]
ORDER BY [g].[Nickname], [g].[SquadId]");
    }

    public override async Task Optional_navigation_with_collection_composite_key(bool async)
    {
        await base.Optional_navigation_with_collection_composite_key(async);

        AssertSql(
            @"SELECT [t].[Id], [t].[GearNickName], [t].[GearSquadId], [t].[IssueDate], [t].[Note], [t].[PeriodEnd], [t].[PeriodStart]
FROM [Tags] FOR SYSTEM_TIME AS OF '2010-01-01T00:00:00.0000000' AS [t]
LEFT JOIN [Gears] FOR SYSTEM_TIME AS OF '2010-01-01T00:00:00.0000000' AS [g] ON [t].[GearNickName] = [g].[Nickname] AND [t].[GearSquadId] = [g].[SquadId]
WHERE [g].[Discriminator] = N'Officer' AND (
    SELECT COUNT(*)
    FROM [Gears] FOR SYSTEM_TIME AS OF '2010-01-01T00:00:00.0000000' AS [g0]
    WHERE [g].[Nickname] IS NOT NULL AND [g].[SquadId] IS NOT NULL AND [g].[Nickname] = [g0].[LeaderNickname] AND [g].[SquadId] = [g0].[LeaderSquadId] AND [g0].[Nickname] = N'Dom') > 0");
    }

    public override async Task Select_as_operator(bool async)
    {
        await base.Select_as_operator(async);

        AssertSql(
            @"SELECT [l].[Name], [l].[Discriminator], [l].[LocustHordeId], [l].[PeriodEnd], [l].[PeriodStart], [l].[ThreatLevel], [l].[ThreatLevelByte], [l].[ThreatLevelNullableByte], [l].[DefeatedByNickname], [l].[DefeatedBySquadId], [l].[HighCommandId]
FROM [LocustLeaders] FOR SYSTEM_TIME AS OF '2010-01-01T00:00:00.0000000' AS [l]");
    }

    public override async Task Include_reference_on_derived_type_using_lambda_with_tracking(bool async)
    {
        await base.Include_reference_on_derived_type_using_lambda_with_tracking(async);

        AssertSql(
            @"SELECT [l].[Name], [l].[Discriminator], [l].[LocustHordeId], [l].[PeriodEnd], [l].[PeriodStart], [l].[ThreatLevel], [l].[ThreatLevelByte], [l].[ThreatLevelNullableByte], [l].[DefeatedByNickname], [l].[DefeatedBySquadId], [l].[HighCommandId], [g].[Nickname], [g].[SquadId], [g].[AssignedCityName], [g].[CityOfBirthName], [g].[Discriminator], [g].[FullName], [g].[HasSoulPatch], [g].[LeaderNickname], [g].[LeaderSquadId], [g].[PeriodEnd], [g].[PeriodStart], [g].[Rank]
FROM [LocustLeaders] FOR SYSTEM_TIME AS OF '2010-01-01T00:00:00.0000000' AS [l]
LEFT JOIN [Gears] FOR SYSTEM_TIME AS OF '2010-01-01T00:00:00.0000000' AS [g] ON [l].[DefeatedByNickname] = [g].[Nickname] AND [l].[DefeatedBySquadId] = [g].[SquadId]");
    }

    public override async Task DateTimeOffset_DateAdd_AddSeconds(bool async)
    {
        await base.DateTimeOffset_DateAdd_AddSeconds(async);

        AssertSql(
            @"SELECT DATEADD(second, CAST(1.0E0 AS int), [m].[Timeline])
FROM [Missions] FOR SYSTEM_TIME AS OF '2010-01-01T00:00:00.0000000' AS [m]");
    }

    public override async Task CompareTo_used_with_non_unicode_string_column_and_constant(bool async)
    {
        await base.CompareTo_used_with_non_unicode_string_column_and_constant(async);

        AssertSql(
            @"SELECT [c].[Name], [c].[Location], [c].[Nation], [c].[PeriodEnd], [c].[PeriodStart]
FROM [Cities] FOR SYSTEM_TIME AS OF '2010-01-01T00:00:00.0000000' AS [c]
WHERE [c].[Location] = 'Unknown'");
    }

    public override async Task Select_Where_Navigation_Scalar_Equals_Navigation_Scalar_Projected(bool async)
    {
        await base.Select_Where_Navigation_Scalar_Equals_Navigation_Scalar_Projected(async);

        AssertSql(
            @"SELECT [t].[Id] AS [Id1], [t0].[Id] AS [Id2]
FROM [Tags] FOR SYSTEM_TIME AS OF '2010-01-01T00:00:00.0000000' AS [t]
CROSS JOIN [Tags] FOR SYSTEM_TIME AS OF '2010-01-01T00:00:00.0000000' AS [t0]
LEFT JOIN [Gears] FOR SYSTEM_TIME AS OF '2010-01-01T00:00:00.0000000' AS [g] ON [t].[GearNickName] = [g].[Nickname] AND [t].[GearSquadId] = [g].[SquadId]
LEFT JOIN [Gears] FOR SYSTEM_TIME AS OF '2010-01-01T00:00:00.0000000' AS [g0] ON [t0].[GearNickName] = [g0].[Nickname] AND [t0].[GearSquadId] = [g0].[SquadId]
WHERE [g].[Nickname] = [g0].[Nickname] OR ([g].[Nickname] IS NULL AND [g0].[Nickname] IS NULL)");
    }

    public override async Task Where_enum_has_flag_subquery_with_pushdown(bool async)
    {
        await base.Where_enum_has_flag_subquery_with_pushdown(async);

        AssertSql(
            @"SELECT [g].[Nickname], [g].[SquadId], [g].[AssignedCityName], [g].[CityOfBirthName], [g].[Discriminator], [g].[FullName], [g].[HasSoulPatch], [g].[LeaderNickname], [g].[LeaderSquadId], [g].[PeriodEnd], [g].[PeriodStart], [g].[Rank]
FROM [Gears] FOR SYSTEM_TIME AS OF '2010-01-01T00:00:00.0000000' AS [g]
WHERE ([g].[Rank] & (
    SELECT TOP(1) [g0].[Rank]
    FROM [Gears] FOR SYSTEM_TIME AS OF '2010-01-01T00:00:00.0000000' AS [g0]
    ORDER BY [g0].[Nickname], [g0].[SquadId])) = (
    SELECT TOP(1) [g0].[Rank]
    FROM [Gears] FOR SYSTEM_TIME AS OF '2010-01-01T00:00:00.0000000' AS [g0]
    ORDER BY [g0].[Nickname], [g0].[SquadId]) OR (
    SELECT TOP(1) [g0].[Rank]
    FROM [Gears] FOR SYSTEM_TIME AS OF '2010-01-01T00:00:00.0000000' AS [g0]
    ORDER BY [g0].[Nickname], [g0].[SquadId]) IS NULL",
            //
            @"SELECT [g].[Nickname], [g].[SquadId], [g].[AssignedCityName], [g].[CityOfBirthName], [g].[Discriminator], [g].[FullName], [g].[HasSoulPatch], [g].[LeaderNickname], [g].[LeaderSquadId], [g].[PeriodEnd], [g].[PeriodStart], [g].[Rank]
FROM [Gears] FOR SYSTEM_TIME AS OF '2010-01-01T00:00:00.0000000' AS [g]
WHERE (2 & (
    SELECT TOP(1) [g0].[Rank]
    FROM [Gears] FOR SYSTEM_TIME AS OF '2010-01-01T00:00:00.0000000' AS [g0]
    ORDER BY [g0].[Nickname], [g0].[SquadId])) = (
    SELECT TOP(1) [g0].[Rank]
    FROM [Gears] FOR SYSTEM_TIME AS OF '2010-01-01T00:00:00.0000000' AS [g0]
    ORDER BY [g0].[Nickname], [g0].[SquadId]) OR (
    SELECT TOP(1) [g0].[Rank]
    FROM [Gears] FOR SYSTEM_TIME AS OF '2010-01-01T00:00:00.0000000' AS [g0]
    ORDER BY [g0].[Nickname], [g0].[SquadId]) IS NULL");
    }

    public override async Task Select_null_parameter_is_not_null(bool async)
    {
        await base.Select_null_parameter_is_not_null(async);

        AssertSql(
            @"@__p_0='False'

SELECT @__p_0
FROM [Gears] FOR SYSTEM_TIME AS OF '2010-01-01T00:00:00.0000000' AS [g]");
    }

    public override async Task Select_null_propagation_optimization7(bool async)
    {
        await base.Select_null_propagation_optimization7(async);

        AssertSql(
            @"SELECT CASE
    WHEN [g].[LeaderNickname] IS NOT NULL THEN [g].[LeaderNickname] + [g].[LeaderNickname]
    ELSE NULL
END
FROM [Gears] FOR SYSTEM_TIME AS OF '2010-01-01T00:00:00.0000000' AS [g]");
    }

    public override async Task Include_on_GroupJoin_SelectMany_DefaultIfEmpty_with_coalesce_result4(bool async)
    {
        await base.Include_on_GroupJoin_SelectMany_DefaultIfEmpty_with_coalesce_result4(async);

        AssertSql(
            @"SELECT [g].[Nickname], [g].[SquadId], [g].[AssignedCityName], [g].[CityOfBirthName], [g].[Discriminator], [g].[FullName], [g].[HasSoulPatch], [g].[LeaderNickname], [g].[LeaderSquadId], [g].[PeriodEnd], [g].[PeriodStart], [g].[Rank], [g0].[Nickname], [g0].[SquadId], [w].[Id], [w].[AmmunitionType], [w].[IsAutomatic], [w].[Name], [w].[OwnerFullName], [w].[PeriodEnd], [w].[PeriodStart], [w].[SynergyWithId], [g0].[AssignedCityName], [g0].[CityOfBirthName], [g0].[Discriminator], [g0].[FullName], [g0].[HasSoulPatch], [g0].[LeaderNickname], [g0].[LeaderSquadId], [g0].[PeriodEnd], [g0].[PeriodStart], [g0].[Rank], [w0].[Id], [w0].[AmmunitionType], [w0].[IsAutomatic], [w0].[Name], [w0].[OwnerFullName], [w0].[PeriodEnd], [w0].[PeriodStart], [w0].[SynergyWithId], [w1].[Id], [w1].[AmmunitionType], [w1].[IsAutomatic], [w1].[Name], [w1].[OwnerFullName], [w1].[PeriodEnd], [w1].[PeriodStart], [w1].[SynergyWithId], [w2].[Id], [w2].[AmmunitionType], [w2].[IsAutomatic], [w2].[Name], [w2].[OwnerFullName], [w2].[PeriodEnd], [w2].[PeriodStart], [w2].[SynergyWithId]
FROM [Gears] FOR SYSTEM_TIME AS OF '2010-01-01T00:00:00.0000000' AS [g]
LEFT JOIN [Gears] FOR SYSTEM_TIME AS OF '2010-01-01T00:00:00.0000000' AS [g0] ON [g].[LeaderNickname] = [g0].[Nickname]
LEFT JOIN [Weapons] FOR SYSTEM_TIME AS OF '2010-01-01T00:00:00.0000000' AS [w] ON [g].[FullName] = [w].[OwnerFullName]
LEFT JOIN [Weapons] FOR SYSTEM_TIME AS OF '2010-01-01T00:00:00.0000000' AS [w0] ON [g0].[FullName] = [w0].[OwnerFullName]
LEFT JOIN [Weapons] FOR SYSTEM_TIME AS OF '2010-01-01T00:00:00.0000000' AS [w1] ON [g0].[FullName] = [w1].[OwnerFullName]
LEFT JOIN [Weapons] FOR SYSTEM_TIME AS OF '2010-01-01T00:00:00.0000000' AS [w2] ON [g].[FullName] = [w2].[OwnerFullName]
ORDER BY [g].[Nickname], [g].[SquadId], [g0].[Nickname], [g0].[SquadId], [w].[Id], [w0].[Id], [w1].[Id]");
    }

    public override async Task Coalesce_operator_in_predicate_with_other_conditions(bool async)
    {
        await base.Coalesce_operator_in_predicate_with_other_conditions(async);

        AssertSql(
            @"SELECT [w].[Id], [w].[AmmunitionType], [w].[IsAutomatic], [w].[Name], [w].[OwnerFullName], [w].[PeriodEnd], [w].[PeriodStart], [w].[SynergyWithId]
FROM [Weapons] FOR SYSTEM_TIME AS OF '2010-01-01T00:00:00.0000000' AS [w]
WHERE [w].[AmmunitionType] = 1 AND COALESCE([w].[IsAutomatic], CAST(0 AS bit)) = CAST(1 AS bit)");
    }

    public override async Task Where_subquery_union_firstordefault_boolean(bool async)
    {
        await base.Where_subquery_union_firstordefault_boolean(async);

        AssertSql(
            @"SELECT [g].[Nickname], [g].[SquadId], [g].[AssignedCityName], [g].[CityOfBirthName], [g].[Discriminator], [g].[FullName], [g].[HasSoulPatch], [g].[LeaderNickname], [g].[LeaderSquadId], [g].[PeriodEnd], [g].[PeriodStart], [g].[Rank]
FROM [Gears] FOR SYSTEM_TIME AS OF '2010-01-01T00:00:00.0000000' AS [g]
WHERE [g].[HasSoulPatch] = CAST(1 AS bit) AND (
    SELECT TOP(1) [t].[IsAutomatic]
    FROM (
        SELECT [w].[Id], [w].[AmmunitionType], [w].[IsAutomatic], [w].[Name], [w].[OwnerFullName], [w].[PeriodEnd], [w].[PeriodStart], [w].[SynergyWithId]
        FROM [Weapons] FOR SYSTEM_TIME AS OF '2010-01-01T00:00:00.0000000' AS [w]
        WHERE [g].[FullName] = [w].[OwnerFullName]
        UNION
        SELECT [w0].[Id], [w0].[AmmunitionType], [w0].[IsAutomatic], [w0].[Name], [w0].[OwnerFullName], [w0].[PeriodEnd], [w0].[PeriodStart], [w0].[SynergyWithId]
        FROM [Weapons] FOR SYSTEM_TIME AS OF '2010-01-01T00:00:00.0000000' AS [w0]
        WHERE [g].[FullName] = [w0].[OwnerFullName]
    ) AS [t]
    ORDER BY [t].[Id]) = CAST(1 AS bit)");
    }

    public override async Task Contains_on_byte_array_property_using_byte_column(bool async)
    {
        await base.Contains_on_byte_array_property_using_byte_column(async);

        AssertSql(
            @"SELECT [s].[Id], [s].[Banner], [s].[Banner5], [s].[InternalNumber], [s].[Name], [s].[PeriodEnd], [s].[PeriodStart], [l].[Name], [l].[Discriminator], [l].[LocustHordeId], [l].[PeriodEnd], [l].[PeriodStart], [l].[ThreatLevel], [l].[ThreatLevelByte], [l].[ThreatLevelNullableByte], [l].[DefeatedByNickname], [l].[DefeatedBySquadId], [l].[HighCommandId]
FROM [Squads] FOR SYSTEM_TIME AS OF '2010-01-01T00:00:00.0000000' AS [s]
CROSS JOIN [LocustLeaders] FOR SYSTEM_TIME AS OF '2010-01-01T00:00:00.0000000' AS [l]
WHERE CHARINDEX(CAST([l].[ThreatLevelByte] AS varbinary(max)), [s].[Banner]) > 0");
    }

    public override async Task Project_shadow_properties(bool async)
    {
        await base.Project_shadow_properties(async);

        AssertSql(
            @"SELECT [g].[Nickname], [g].[AssignedCityName]
FROM [Gears] FOR SYSTEM_TIME AS OF '2010-01-01T00:00:00.0000000' AS [g]");
    }

    public override async Task Where_nullable_enum_with_constant(bool async)
    {
        await base.Where_nullable_enum_with_constant(async);

        AssertSql(
            @"SELECT [w].[Id], [w].[AmmunitionType], [w].[IsAutomatic], [w].[Name], [w].[OwnerFullName], [w].[PeriodEnd], [w].[PeriodStart], [w].[SynergyWithId]
FROM [Weapons] FOR SYSTEM_TIME AS OF '2010-01-01T00:00:00.0000000' AS [w]
WHERE [w].[AmmunitionType] = 1");
    }

    public override async Task Projecting_property_converted_to_nullable_and_use_it_in_order_by(bool async)
    {
        await base.Projecting_property_converted_to_nullable_and_use_it_in_order_by(async);

        AssertSql(
            @"SELECT [t].[Note], CASE
    WHEN [t].[GearNickName] IS NOT NULL THEN CAST(1 AS bit)
    ELSE CAST(0 AS bit)
END, [g].[Nickname], [g].[SquadId], [g].[HasSoulPatch]
FROM [Tags] FOR SYSTEM_TIME AS OF '2010-01-01T00:00:00.0000000' AS [t]
LEFT JOIN [Gears] FOR SYSTEM_TIME AS OF '2010-01-01T00:00:00.0000000' AS [g] ON [t].[GearNickName] = [g].[Nickname] AND [t].[GearSquadId] = [g].[SquadId]
WHERE CASE
    WHEN [t].[GearNickName] IS NOT NULL THEN [g].[Nickname]
    ELSE NULL
END IS NOT NULL
ORDER BY CASE
    WHEN [t].[GearNickName] IS NOT NULL THEN [g].[SquadId]
    ELSE NULL
END, [t].[Note]");
    }

    public override async Task Join_on_entity_qsre_keys_inheritance(bool async)
    {
        await base.Join_on_entity_qsre_keys_inheritance(async);

        AssertSql(
            @"SELECT [g].[FullName] AS [GearName], [t].[FullName] AS [OfficerName]
FROM [Gears] FOR SYSTEM_TIME AS OF '2010-01-01T00:00:00.0000000' AS [g]
INNER JOIN (
    SELECT [g0].[Nickname], [g0].[SquadId], [g0].[FullName]
    FROM [Gears] FOR SYSTEM_TIME AS OF '2010-01-01T00:00:00.0000000' AS [g0]
    WHERE [g0].[Discriminator] = N'Officer'
) AS [t] ON [g].[Nickname] = [t].[Nickname] AND [g].[SquadId] = [t].[SquadId]");
    }

    public override async Task Select_Where_Navigation_Null(bool async)
    {
        await base.Select_Where_Navigation_Null(async);

        AssertSql(
            @"SELECT [t].[Id], [t].[GearNickName], [t].[GearSquadId], [t].[IssueDate], [t].[Note], [t].[PeriodEnd], [t].[PeriodStart]
FROM [Tags] FOR SYSTEM_TIME AS OF '2010-01-01T00:00:00.0000000' AS [t]
LEFT JOIN [Gears] FOR SYSTEM_TIME AS OF '2010-01-01T00:00:00.0000000' AS [g] ON [t].[GearNickName] = [g].[Nickname] AND [t].[GearSquadId] = [g].[SquadId]
WHERE [g].[Nickname] IS NULL OR [g].[SquadId] IS NULL");
    }

    public override async Task
        Correlated_collection_with_groupby_not_projecting_identifier_column_but_only_grouping_key_in_final_projection(bool async)
    {
        await base.Correlated_collection_with_groupby_not_projecting_identifier_column_but_only_grouping_key_in_final_projection(async);

        AssertSql(
            @"SELECT [g].[Nickname], [g].[SquadId], [t].[Key]
FROM [Gears] FOR SYSTEM_TIME AS OF '2010-01-01T00:00:00.0000000' AS [g]
OUTER APPLY (
    SELECT [w].[IsAutomatic] AS [Key]
    FROM [Weapons] FOR SYSTEM_TIME AS OF '2010-01-01T00:00:00.0000000' AS [w]
    WHERE [g].[FullName] = [w].[OwnerFullName]
    GROUP BY [w].[IsAutomatic]
) AS [t]
ORDER BY [g].[Nickname], [g].[SquadId]");
    }

    public override async Task Join_predicate_condition_equals_condition(bool async)
    {
        await base.Join_predicate_condition_equals_condition(async);

        AssertSql(
            @"SELECT [g].[Nickname], [g].[SquadId], [g].[AssignedCityName], [g].[CityOfBirthName], [g].[Discriminator], [g].[FullName], [g].[HasSoulPatch], [g].[LeaderNickname], [g].[LeaderSquadId], [g].[PeriodEnd], [g].[PeriodStart], [g].[Rank]
FROM [Gears] FOR SYSTEM_TIME AS OF '2010-01-01T00:00:00.0000000' AS [g]
INNER JOIN [Weapons] FOR SYSTEM_TIME AS OF '2010-01-01T00:00:00.0000000' AS [w] ON [w].[SynergyWithId] IS NOT NULL");
    }

    public override async Task Select_correlated_filtered_collection_works_with_caching(bool async)
    {
        await base.Select_correlated_filtered_collection_works_with_caching(async);

        AssertSql(
            @"SELECT [t].[Id], [g].[Nickname], [g].[SquadId], [g].[AssignedCityName], [g].[CityOfBirthName], [g].[Discriminator], [g].[FullName], [g].[HasSoulPatch], [g].[LeaderNickname], [g].[LeaderSquadId], [g].[PeriodEnd], [g].[PeriodStart], [g].[Rank]
FROM [Tags] FOR SYSTEM_TIME AS OF '2010-01-01T00:00:00.0000000' AS [t]
LEFT JOIN [Gears] FOR SYSTEM_TIME AS OF '2010-01-01T00:00:00.0000000' AS [g] ON [t].[GearNickName] = [g].[Nickname]
ORDER BY [t].[Note], [t].[Id], [g].[Nickname]");
    }

    public override async Task Join_on_entity_qsre_keys_inner_key_is_nested_navigation(bool async)
    {
        await base.Join_on_entity_qsre_keys_inner_key_is_nested_navigation(async);

        AssertSql(
            @"SELECT [s].[Name] AS [SquadName], [t].[Name] AS [WeaponName]
FROM [Squads] FOR SYSTEM_TIME AS OF '2010-01-01T00:00:00.0000000' AS [s]
INNER JOIN (
    SELECT [w].[Name], [s0].[Id] AS [Id0]
    FROM [Weapons] FOR SYSTEM_TIME AS OF '2010-01-01T00:00:00.0000000' AS [w]
    LEFT JOIN [Gears] FOR SYSTEM_TIME AS OF '2010-01-01T00:00:00.0000000' AS [g] ON [w].[OwnerFullName] = [g].[FullName]
    LEFT JOIN [Squads] FOR SYSTEM_TIME AS OF '2010-01-01T00:00:00.0000000' AS [s0] ON [g].[SquadId] = [s0].[Id]
    WHERE [w].[IsAutomatic] = CAST(1 AS bit)
) AS [t] ON [s].[Id] = [t].[Id0]");
    }

    public override async Task Correlated_collections_similar_collection_projected_multiple_times(bool async)
    {
        await base.Correlated_collections_similar_collection_projected_multiple_times(async);

        AssertSql(
            @"SELECT [g].[FullName], [g].[Nickname], [g].[SquadId], [t].[Id], [t].[AmmunitionType], [t].[IsAutomatic], [t].[Name], [t].[OwnerFullName], [t].[PeriodEnd], [t].[PeriodStart], [t].[SynergyWithId], [t0].[Id], [t0].[AmmunitionType], [t0].[IsAutomatic], [t0].[Name], [t0].[OwnerFullName], [t0].[PeriodEnd], [t0].[PeriodStart], [t0].[SynergyWithId]
FROM [Gears] FOR SYSTEM_TIME AS OF '2010-01-01T00:00:00.0000000' AS [g]
LEFT JOIN (
    SELECT [w].[Id], [w].[AmmunitionType], [w].[IsAutomatic], [w].[Name], [w].[OwnerFullName], [w].[PeriodEnd], [w].[PeriodStart], [w].[SynergyWithId]
    FROM [Weapons] FOR SYSTEM_TIME AS OF '2010-01-01T00:00:00.0000000' AS [w]
    WHERE [w].[IsAutomatic] = CAST(1 AS bit)
) AS [t] ON [g].[FullName] = [t].[OwnerFullName]
LEFT JOIN (
    SELECT [w0].[Id], [w0].[AmmunitionType], [w0].[IsAutomatic], [w0].[Name], [w0].[OwnerFullName], [w0].[PeriodEnd], [w0].[PeriodStart], [w0].[SynergyWithId]
    FROM [Weapons] FOR SYSTEM_TIME AS OF '2010-01-01T00:00:00.0000000' AS [w0]
    WHERE [w0].[IsAutomatic] = CAST(0 AS bit)
) AS [t0] ON [g].[FullName] = [t0].[OwnerFullName]
ORDER BY [g].[Rank], [g].[Nickname], [g].[SquadId], [t].[OwnerFullName], [t].[Id], [t0].[IsAutomatic]");
    }

    public override async Task Correlated_collections_complex_scenario1(bool async)
    {
        await base.Correlated_collections_complex_scenario1(async);

        AssertSql(
            @"SELECT [g].[FullName], [g].[Nickname], [g].[SquadId], [t].[Id], [t].[Nickname], [t].[SquadId], [t].[Id0], [t].[Nickname0], [t].[HasSoulPatch], [t].[SquadId0]
FROM [Gears] FOR SYSTEM_TIME AS OF '2010-01-01T00:00:00.0000000' AS [g]
LEFT JOIN (
    SELECT [w].[Id], [g0].[Nickname], [g0].[SquadId], [s].[Id] AS [Id0], [g1].[Nickname] AS [Nickname0], [g1].[HasSoulPatch], [g1].[SquadId] AS [SquadId0], [w].[OwnerFullName]
    FROM [Weapons] FOR SYSTEM_TIME AS OF '2010-01-01T00:00:00.0000000' AS [w]
    LEFT JOIN [Gears] FOR SYSTEM_TIME AS OF '2010-01-01T00:00:00.0000000' AS [g0] ON [w].[OwnerFullName] = [g0].[FullName]
    LEFT JOIN [Squads] FOR SYSTEM_TIME AS OF '2010-01-01T00:00:00.0000000' AS [s] ON [g0].[SquadId] = [s].[Id]
    LEFT JOIN [Gears] FOR SYSTEM_TIME AS OF '2010-01-01T00:00:00.0000000' AS [g1] ON [s].[Id] = [g1].[SquadId]
) AS [t] ON [g].[FullName] = [t].[OwnerFullName]
ORDER BY [g].[Nickname], [g].[SquadId], [t].[Id], [t].[Nickname], [t].[SquadId], [t].[Id0], [t].[Nickname0]");
    }

    public override async Task TimeSpan_Minutes(bool async)
    {
        await base.TimeSpan_Minutes(async);

        AssertSql(
            @"SELECT DATEPART(minute, [m].[Duration])
FROM [Missions] FOR SYSTEM_TIME AS OF '2010-01-01T00:00:00.0000000' AS [m]");
    }

    public override async Task Select_subquery_distinct_singleordefault_boolean1(bool async)
    {
        await base.Select_subquery_distinct_singleordefault_boolean1(async);

        AssertSql(
            @"SELECT COALESCE((
    SELECT TOP(1) [t].[IsAutomatic]
    FROM (
        SELECT DISTINCT [w].[Id], [w].[AmmunitionType], [w].[IsAutomatic], [w].[Name], [w].[OwnerFullName], [w].[PeriodEnd], [w].[PeriodStart], [w].[SynergyWithId]
        FROM [Weapons] FOR SYSTEM_TIME AS OF '2010-01-01T00:00:00.0000000' AS [w]
        WHERE [g].[FullName] = [w].[OwnerFullName] AND ([w].[Name] LIKE N'%Lancer%')
    ) AS [t]), CAST(0 AS bit))
FROM [Gears] FOR SYSTEM_TIME AS OF '2010-01-01T00:00:00.0000000' AS [g]
WHERE [g].[HasSoulPatch] = CAST(1 AS bit)");
    }

    public override async Task Comparing_entities_using_Equals_inheritance(bool async)
    {
        await base.Comparing_entities_using_Equals_inheritance(async);

        AssertSql(
            @"SELECT [g].[Nickname] AS [Nickname1], [t].[Nickname] AS [Nickname2]
FROM [Gears] FOR SYSTEM_TIME AS OF '2010-01-01T00:00:00.0000000' AS [g]
CROSS JOIN (
    SELECT [g0].[Nickname], [g0].[SquadId]
    FROM [Gears] FOR SYSTEM_TIME AS OF '2010-01-01T00:00:00.0000000' AS [g0]
    WHERE [g0].[Discriminator] = N'Officer'
) AS [t]
WHERE [g].[Nickname] = [t].[Nickname] AND [g].[SquadId] = [t].[SquadId]
ORDER BY [g].[Nickname], [t].[Nickname]");
    }

    public override async Task Where_compare_anonymous_types_with_uncorrelated_members(bool async)
    {
        await base.Where_compare_anonymous_types_with_uncorrelated_members(async);

        AssertSql(
            @"SELECT [g].[Nickname]
FROM [Gears] FOR SYSTEM_TIME AS OF '2010-01-01T00:00:00.0000000' AS [g]
WHERE 0 = 1");
    }

    public override async Task Order_by_is_properly_lifted_from_subquery_with_same_order_by_in_the_outer_query(bool async)
    {
        await base.Order_by_is_properly_lifted_from_subquery_with_same_order_by_in_the_outer_query(async);

        AssertSql(
            @"SELECT [g].[FullName]
FROM [Gears] FOR SYSTEM_TIME AS OF '2010-01-01T00:00:00.0000000' AS [g]
WHERE [g].[HasSoulPatch] = CAST(0 AS bit)
ORDER BY [g].[FullName]");
    }

    public override async Task Select_null_propagation_negative8(bool async)
    {
        await base.Select_null_propagation_negative8(async);

        AssertSql(
            @"SELECT CASE
    WHEN [s].[Id] IS NOT NULL THEN [c].[Name]
    ELSE NULL
END
FROM [Tags] FOR SYSTEM_TIME AS OF '2010-01-01T00:00:00.0000000' AS [t]
LEFT JOIN [Gears] FOR SYSTEM_TIME AS OF '2010-01-01T00:00:00.0000000' AS [g] ON [t].[GearNickName] = [g].[Nickname] AND [t].[GearSquadId] = [g].[SquadId]
LEFT JOIN [Squads] FOR SYSTEM_TIME AS OF '2010-01-01T00:00:00.0000000' AS [s] ON [g].[SquadId] = [s].[Id]
LEFT JOIN [Cities] FOR SYSTEM_TIME AS OF '2010-01-01T00:00:00.0000000' AS [c] ON [g].[AssignedCityName] = [c].[Name]");
    }

    public override async Task Skip_with_orderby_followed_by_orderBy_is_pushed_down(bool async)
    {
        await base.Skip_with_orderby_followed_by_orderBy_is_pushed_down(async);

        AssertSql(
            @"@__p_0='1'

SELECT [t].[FullName]
FROM (
    SELECT [g].[FullName], [g].[Rank]
    FROM [Gears] FOR SYSTEM_TIME AS OF '2010-01-01T00:00:00.0000000' AS [g]
    WHERE [g].[HasSoulPatch] = CAST(0 AS bit)
    ORDER BY [g].[FullName]
    OFFSET @__p_0 ROWS
) AS [t]
ORDER BY [t].[Rank]");
    }

    public override async Task Where_nullable_enum_with_null_constant(bool async)
    {
        await base.Where_nullable_enum_with_null_constant(async);

        AssertSql(
            @"SELECT [w].[Id], [w].[AmmunitionType], [w].[IsAutomatic], [w].[Name], [w].[OwnerFullName], [w].[PeriodEnd], [w].[PeriodStart], [w].[SynergyWithId]
FROM [Weapons] FOR SYSTEM_TIME AS OF '2010-01-01T00:00:00.0000000' AS [w]
WHERE [w].[AmmunitionType] IS NULL");
    }

    public override async Task ThenInclude_collection_on_derived_after_derived_reference(bool async)
    {
        await base.ThenInclude_collection_on_derived_after_derived_reference(async);

        AssertSql(
            @"SELECT [f].[Id], [f].[CapitalName], [f].[Discriminator], [f].[Name], [f].[PeriodEnd], [f].[PeriodStart], [f].[ServerAddress], [f].[CommanderName], [f].[Eradicated], [t].[Name], [t].[Discriminator], [t].[LocustHordeId], [t].[PeriodEnd], [t].[PeriodStart], [t].[ThreatLevel], [t].[ThreatLevelByte], [t].[ThreatLevelNullableByte], [t].[DefeatedByNickname], [t].[DefeatedBySquadId], [t].[HighCommandId], [g].[Nickname], [g].[SquadId], [g].[AssignedCityName], [g].[CityOfBirthName], [g].[Discriminator], [g].[FullName], [g].[HasSoulPatch], [g].[LeaderNickname], [g].[LeaderSquadId], [g].[PeriodEnd], [g].[PeriodStart], [g].[Rank], [g0].[Nickname], [g0].[SquadId], [g0].[AssignedCityName], [g0].[CityOfBirthName], [g0].[Discriminator], [g0].[FullName], [g0].[HasSoulPatch], [g0].[LeaderNickname], [g0].[LeaderSquadId], [g0].[PeriodEnd], [g0].[PeriodStart], [g0].[Rank]
FROM [Factions] FOR SYSTEM_TIME AS OF '2010-01-01T00:00:00.0000000' AS [f]
LEFT JOIN (
    SELECT [l].[Name], [l].[Discriminator], [l].[LocustHordeId], [l].[PeriodEnd], [l].[PeriodStart], [l].[ThreatLevel], [l].[ThreatLevelByte], [l].[ThreatLevelNullableByte], [l].[DefeatedByNickname], [l].[DefeatedBySquadId], [l].[HighCommandId]
    FROM [LocustLeaders] FOR SYSTEM_TIME AS OF '2010-01-01T00:00:00.0000000' AS [l]
    WHERE [l].[Discriminator] = N'LocustCommander'
) AS [t] ON [f].[CommanderName] = [t].[Name]
LEFT JOIN [Gears] FOR SYSTEM_TIME AS OF '2010-01-01T00:00:00.0000000' AS [g] ON [t].[DefeatedByNickname] = [g].[Nickname] AND [t].[DefeatedBySquadId] = [g].[SquadId]
LEFT JOIN [Gears] FOR SYSTEM_TIME AS OF '2010-01-01T00:00:00.0000000' AS [g0] ON ([g].[Nickname] = [g0].[LeaderNickname] OR ([g].[Nickname] IS NULL AND [g0].[LeaderNickname] IS NULL)) AND [g].[SquadId] = [g0].[LeaderSquadId]
ORDER BY [f].[Id], [t].[Name], [g].[Nickname], [g].[SquadId], [g0].[Nickname]");
    }

    public override async Task Multiple_orderby_with_navigation_expansion_on_one_of_the_order_bys_inside_subquery_duplicated_orderings(
        bool async)
    {
        await base.Multiple_orderby_with_navigation_expansion_on_one_of_the_order_bys_inside_subquery_duplicated_orderings(async);

        AssertSql(
            @"SELECT [g].[FullName], [g].[Nickname], [g].[SquadId], [t].[Id], [g1].[Nickname], [g1].[SquadId], [t0].[Id], [t0].[AmmunitionType], [t0].[IsAutomatic], [t0].[Name], [t0].[OwnerFullName], [t0].[PeriodEnd], [t0].[PeriodStart], [t0].[SynergyWithId], [t0].[Nickname], [t0].[SquadId]
FROM [Gears] FOR SYSTEM_TIME AS OF '2010-01-01T00:00:00.0000000' AS [g]
LEFT JOIN [Tags] FOR SYSTEM_TIME AS OF '2010-01-01T00:00:00.0000000' AS [t] ON [g].[Nickname] = [t].[GearNickName] AND [g].[SquadId] = [t].[GearSquadId]
LEFT JOIN [Gears] FOR SYSTEM_TIME AS OF '2010-01-01T00:00:00.0000000' AS [g1] ON [t].[GearNickName] = [g1].[Nickname] AND [t].[GearSquadId] = [g1].[SquadId]
LEFT JOIN (
    SELECT [w].[Id], [w].[AmmunitionType], [w].[IsAutomatic], [w].[Name], [w].[OwnerFullName], [w].[PeriodEnd], [w].[PeriodStart], [w].[SynergyWithId], [g2].[Nickname], [g2].[SquadId]
    FROM [Weapons] FOR SYSTEM_TIME AS OF '2010-01-01T00:00:00.0000000' AS [w]
    LEFT JOIN [Gears] FOR SYSTEM_TIME AS OF '2010-01-01T00:00:00.0000000' AS [g2] ON [w].[OwnerFullName] = [g2].[FullName]
) AS [t0] ON [g1].[FullName] = [t0].[OwnerFullName]
WHERE [g].[Discriminator] = N'Officer' AND EXISTS (
    SELECT 1
    FROM [Gears] FOR SYSTEM_TIME AS OF '2010-01-01T00:00:00.0000000' AS [g0]
    WHERE [g].[Nickname] = [g0].[LeaderNickname] AND [g].[SquadId] = [g0].[LeaderSquadId])
ORDER BY [g].[HasSoulPatch] DESC, [t].[Note], [g].[Nickname], [g].[SquadId], [t].[Id], [g1].[Nickname], [g1].[SquadId], [t0].[IsAutomatic], [t0].[Nickname] DESC, [t0].[Id]");
    }

    public override async Task SelectMany_without_result_selector_and_non_equality_comparison_converted_to_join(bool async)
    {
        await base.SelectMany_without_result_selector_and_non_equality_comparison_converted_to_join(async);

        AssertSql(
            @"SELECT [w].[Id], [w].[AmmunitionType], [w].[IsAutomatic], [w].[Name], [w].[OwnerFullName], [w].[PeriodEnd], [w].[PeriodStart], [w].[SynergyWithId]
FROM [Gears] FOR SYSTEM_TIME AS OF '2010-01-01T00:00:00.0000000' AS [g]
LEFT JOIN [Weapons] FOR SYSTEM_TIME AS OF '2010-01-01T00:00:00.0000000' AS [w] ON [g].[FullName] <> [w].[OwnerFullName] OR [w].[OwnerFullName] IS NULL");
    }

    public override async Task Order_by_entity_qsre_with_other_orderbys(bool async)
    {
        await base.Order_by_entity_qsre_with_other_orderbys(async);

        AssertSql(
            @"SELECT [w].[Id], [w].[AmmunitionType], [w].[IsAutomatic], [w].[Name], [w].[OwnerFullName], [w].[PeriodEnd], [w].[PeriodStart], [w].[SynergyWithId]
FROM [Weapons] FOR SYSTEM_TIME AS OF '2010-01-01T00:00:00.0000000' AS [w]
LEFT JOIN [Gears] FOR SYSTEM_TIME AS OF '2010-01-01T00:00:00.0000000' AS [g] ON [w].[OwnerFullName] = [g].[FullName]
LEFT JOIN [Weapons] FOR SYSTEM_TIME AS OF '2010-01-01T00:00:00.0000000' AS [w0] ON [w].[SynergyWithId] = [w0].[Id]
ORDER BY [w].[IsAutomatic], [g].[Nickname] DESC, [g].[SquadId] DESC, [w0].[Id], [w].[Name]");
    }

    public override async Task Select_subquery_projecting_multiple_constants_inside_anonymous(bool async)
    {
        await base.Select_subquery_projecting_multiple_constants_inside_anonymous(async);

        AssertSql(
            @"SELECT [s].[Name], [t0].[True1], [t0].[False1], [t0].[c]
FROM [Squads] FOR SYSTEM_TIME AS OF '2010-01-01T00:00:00.0000000' AS [s]
LEFT JOIN (
    SELECT [t].[True1], [t].[False1], [t].[c], [t].[SquadId]
    FROM (
        SELECT CAST(1 AS bit) AS [True1], CAST(0 AS bit) AS [False1], 1 AS [c], [g].[SquadId], ROW_NUMBER() OVER(PARTITION BY [g].[SquadId] ORDER BY [g].[Nickname], [g].[SquadId]) AS [row]
        FROM [Gears] FOR SYSTEM_TIME AS OF '2010-01-01T00:00:00.0000000' AS [g]
        WHERE [g].[HasSoulPatch] = CAST(1 AS bit)
    ) AS [t]
    WHERE [t].[row] <= 1
) AS [t0] ON [s].[Id] = [t0].[SquadId]");
    }

    public override async Task FirstOrDefault_navigation_access_entity_equality_in_where_predicate_apply_peneding_selector(bool async)
    {
        await base.FirstOrDefault_navigation_access_entity_equality_in_where_predicate_apply_peneding_selector(async);

        AssertSql(
            @"SELECT [f].[Id], [f].[CapitalName], [f].[Discriminator], [f].[Name], [f].[PeriodEnd], [f].[PeriodStart], [f].[ServerAddress], [f].[CommanderName], [f].[Eradicated]
FROM [Factions] FOR SYSTEM_TIME AS OF '2010-01-01T00:00:00.0000000' AS [f]
LEFT JOIN [Cities] FOR SYSTEM_TIME AS OF '2010-01-01T00:00:00.0000000' AS [c] ON [f].[CapitalName] = [c].[Name]
WHERE [c].[Name] = (
    SELECT TOP(1) [c0].[Name]
    FROM [Gears] FOR SYSTEM_TIME AS OF '2010-01-01T00:00:00.0000000' AS [g]
    INNER JOIN [Cities] FOR SYSTEM_TIME AS OF '2010-01-01T00:00:00.0000000' AS [c0] ON [g].[CityOfBirthName] = [c0].[Name]
    ORDER BY [g].[Nickname]) OR ([c].[Name] IS NULL AND (
    SELECT TOP(1) [c0].[Name]
    FROM [Gears] FOR SYSTEM_TIME AS OF '2010-01-01T00:00:00.0000000' AS [g]
    INNER JOIN [Cities] FOR SYSTEM_TIME AS OF '2010-01-01T00:00:00.0000000' AS [c0] ON [g].[CityOfBirthName] = [c0].[Name]
    ORDER BY [g].[Nickname]) IS NULL)");
    }

    public override async Task SelectMany_predicate_with_non_equality_comparison_DefaultIfEmpty_converted_to_left_join(bool async)
    {
        await base.SelectMany_predicate_with_non_equality_comparison_DefaultIfEmpty_converted_to_left_join(async);

        AssertSql(
            @"SELECT [g].[Nickname], [g].[SquadId], [g].[AssignedCityName], [g].[CityOfBirthName], [g].[Discriminator], [g].[FullName], [g].[HasSoulPatch], [g].[LeaderNickname], [g].[LeaderSquadId], [g].[PeriodEnd], [g].[PeriodStart], [g].[Rank], [w].[Id], [w].[AmmunitionType], [w].[IsAutomatic], [w].[Name], [w].[OwnerFullName], [w].[PeriodEnd], [w].[PeriodStart], [w].[SynergyWithId]
FROM [Gears] FOR SYSTEM_TIME AS OF '2010-01-01T00:00:00.0000000' AS [g]
LEFT JOIN [Weapons] FOR SYSTEM_TIME AS OF '2010-01-01T00:00:00.0000000' AS [w] ON [g].[FullName] <> [w].[OwnerFullName] OR [w].[OwnerFullName] IS NULL
ORDER BY [g].[Nickname], [w].[Id]");
    }

    public override async Task Correlated_collections_basic_projection(bool async)
    {
        await base.Correlated_collections_basic_projection(async);

        AssertSql(
            @"SELECT [g].[Nickname], [g].[SquadId], [t].[Id], [t].[AmmunitionType], [t].[IsAutomatic], [t].[Name], [t].[OwnerFullName], [t].[PeriodEnd], [t].[PeriodStart], [t].[SynergyWithId]
FROM [Gears] FOR SYSTEM_TIME AS OF '2010-01-01T00:00:00.0000000' AS [g]
LEFT JOIN (
    SELECT [w].[Id], [w].[AmmunitionType], [w].[IsAutomatic], [w].[Name], [w].[OwnerFullName], [w].[PeriodEnd], [w].[PeriodStart], [w].[SynergyWithId]
    FROM [Weapons] FOR SYSTEM_TIME AS OF '2010-01-01T00:00:00.0000000' AS [w]
    WHERE [w].[IsAutomatic] = CAST(1 AS bit) OR [w].[Name] <> N'foo' OR [w].[Name] IS NULL
) AS [t] ON [g].[FullName] = [t].[OwnerFullName]
WHERE [g].[Nickname] <> N'Marcus'
ORDER BY [g].[Nickname], [g].[SquadId]");
    }

    public override async Task Where_bitwise_and_nullable_enum_with_null_constant(bool async)
    {
        await base.Where_bitwise_and_nullable_enum_with_null_constant(async);

        AssertSql(
            @"SELECT [w].[Id], [w].[AmmunitionType], [w].[IsAutomatic], [w].[Name], [w].[OwnerFullName], [w].[PeriodEnd], [w].[PeriodStart], [w].[SynergyWithId]
FROM [Weapons] FOR SYSTEM_TIME AS OF '2010-01-01T00:00:00.0000000' AS [w]
WHERE ([w].[AmmunitionType] & NULL) > 0");
    }

    public override async Task Join_with_order_by_on_inner_sequence_navigation_translated_to_subquery_composite_key(bool async)
    {
        await base.Join_with_order_by_on_inner_sequence_navigation_translated_to_subquery_composite_key(async);

        AssertSql(
            @"SELECT [g].[FullName], [t0].[Note]
FROM [Gears] FOR SYSTEM_TIME AS OF '2010-01-01T00:00:00.0000000' AS [g]
INNER JOIN (
    SELECT [t].[Note], [g0].[FullName]
    FROM [Tags] FOR SYSTEM_TIME AS OF '2010-01-01T00:00:00.0000000' AS [t]
    LEFT JOIN [Gears] FOR SYSTEM_TIME AS OF '2010-01-01T00:00:00.0000000' AS [g0] ON [t].[GearNickName] = [g0].[Nickname] AND [t].[GearSquadId] = [g0].[SquadId]
) AS [t0] ON [g].[FullName] = [t0].[FullName]");
    }

    public override async Task Non_unicode_string_literals_is_used_for_non_unicode_column_with_concat(bool async)
    {
        await base.Non_unicode_string_literals_is_used_for_non_unicode_column_with_concat(async);

        AssertSql(
            @"SELECT [c].[Name], [c].[Location], [c].[Nation], [c].[PeriodEnd], [c].[PeriodStart]
FROM [Cities] FOR SYSTEM_TIME AS OF '2010-01-01T00:00:00.0000000' AS [c]
WHERE COALESCE([c].[Location], '') + 'Added' LIKE '%Add%'");
    }

    public override async Task Enum_array_contains(bool async)
    {
        await base.Enum_array_contains(async);

        AssertSql(
            @"SELECT [w].[Id], [w].[AmmunitionType], [w].[IsAutomatic], [w].[Name], [w].[OwnerFullName], [w].[PeriodEnd], [w].[PeriodStart], [w].[SynergyWithId]
FROM [Weapons] FOR SYSTEM_TIME AS OF '2010-01-01T00:00:00.0000000' AS [w]
LEFT JOIN [Weapons] FOR SYSTEM_TIME AS OF '2010-01-01T00:00:00.0000000' AS [w0] ON [w].[SynergyWithId] = [w0].[Id]
WHERE [w0].[Id] IS NOT NULL AND ([w0].[AmmunitionType] = 1 OR [w0].[AmmunitionType] IS NULL)");
    }

    public override async Task Sum_with_optional_navigation_is_translated_to_sql(bool async)
    {
        await base.Sum_with_optional_navigation_is_translated_to_sql(async);

        AssertSql(
            @"SELECT COALESCE(SUM([g].[SquadId]), 0)
FROM [Gears] FOR SYSTEM_TIME AS OF '2010-01-01T00:00:00.0000000' AS [g]
LEFT JOIN [Tags] FOR SYSTEM_TIME AS OF '2010-01-01T00:00:00.0000000' AS [t] ON [g].[Nickname] = [t].[GearNickName] AND [g].[SquadId] = [t].[GearSquadId]
WHERE [t].[Note] <> N'Foo' OR [t].[Note] IS NULL");
    }

    public override async Task Where_TimeSpan_Milliseconds(bool async)
    {
        await base.Where_TimeSpan_Milliseconds(async);

        AssertSql(
            @"SELECT [m].[Id], [m].[BriefingDocument], [m].[BriefingDocumentFileExtension], [m].[CodeName], [m].[Duration], [m].[PeriodEnd], [m].[PeriodStart], [m].[Rating], [m].[Timeline]
FROM [Missions] FOR SYSTEM_TIME AS OF '2010-01-01T00:00:00.0000000' AS [m]
WHERE DATEPART(millisecond, [m].[Duration]) = 1");
    }

    public override async Task Select_subquery_distinct_singleordefault_boolean_empty_with_pushdown(bool async)
    {
        await base.Select_subquery_distinct_singleordefault_boolean_empty_with_pushdown(async);

        AssertSql(
            @"SELECT (
    SELECT TOP(1) [t].[IsAutomatic]
    FROM (
        SELECT DISTINCT [w].[Id], [w].[AmmunitionType], [w].[IsAutomatic], [w].[Name], [w].[OwnerFullName], [w].[PeriodEnd], [w].[PeriodStart], [w].[SynergyWithId]
        FROM [Weapons] FOR SYSTEM_TIME AS OF '2010-01-01T00:00:00.0000000' AS [w]
        WHERE [g].[FullName] = [w].[OwnerFullName] AND [w].[Name] = N'BFG'
    ) AS [t])
FROM [Gears] FOR SYSTEM_TIME AS OF '2010-01-01T00:00:00.0000000' AS [g]
WHERE [g].[HasSoulPatch] = CAST(1 AS bit)");
    }

    public override async Task Select_required_navigation_on_derived_type(bool async)
    {
        await base.Select_required_navigation_on_derived_type(async);

        AssertSql(
            @"SELECT [l0].[Name]
FROM [LocustLeaders] FOR SYSTEM_TIME AS OF '2010-01-01T00:00:00.0000000' AS [l]
LEFT JOIN [LocustHighCommands] FOR SYSTEM_TIME AS OF '2010-01-01T00:00:00.0000000' AS [l0] ON [l].[HighCommandId] = [l0].[Id]");
    }

    public override async Task Select_subquery_boolean_with_pushdown(bool async)
    {
        await base.Select_subquery_boolean_with_pushdown(async);

        AssertSql(
            @"SELECT (
    SELECT TOP(1) [w].[IsAutomatic]
    FROM [Weapons] FOR SYSTEM_TIME AS OF '2010-01-01T00:00:00.0000000' AS [w]
    WHERE [g].[FullName] = [w].[OwnerFullName]
    ORDER BY [w].[Id])
FROM [Gears] FOR SYSTEM_TIME AS OF '2010-01-01T00:00:00.0000000' AS [g]");
    }

    public override async Task Multiple_derived_included_on_one_method(bool async)
    {
        await base.Multiple_derived_included_on_one_method(async);

        AssertSql(
            @"SELECT [f].[Id], [f].[CapitalName], [f].[Discriminator], [f].[Name], [f].[PeriodEnd], [f].[PeriodStart], [f].[ServerAddress], [f].[CommanderName], [f].[Eradicated], [t].[Name], [t].[Discriminator], [t].[LocustHordeId], [t].[PeriodEnd], [t].[PeriodStart], [t].[ThreatLevel], [t].[ThreatLevelByte], [t].[ThreatLevelNullableByte], [t].[DefeatedByNickname], [t].[DefeatedBySquadId], [t].[HighCommandId], [g].[Nickname], [g].[SquadId], [g].[AssignedCityName], [g].[CityOfBirthName], [g].[Discriminator], [g].[FullName], [g].[HasSoulPatch], [g].[LeaderNickname], [g].[LeaderSquadId], [g].[PeriodEnd], [g].[PeriodStart], [g].[Rank], [g0].[Nickname], [g0].[SquadId], [g0].[AssignedCityName], [g0].[CityOfBirthName], [g0].[Discriminator], [g0].[FullName], [g0].[HasSoulPatch], [g0].[LeaderNickname], [g0].[LeaderSquadId], [g0].[PeriodEnd], [g0].[PeriodStart], [g0].[Rank]
FROM [Factions] FOR SYSTEM_TIME AS OF '2010-01-01T00:00:00.0000000' AS [f]
LEFT JOIN (
    SELECT [l].[Name], [l].[Discriminator], [l].[LocustHordeId], [l].[PeriodEnd], [l].[PeriodStart], [l].[ThreatLevel], [l].[ThreatLevelByte], [l].[ThreatLevelNullableByte], [l].[DefeatedByNickname], [l].[DefeatedBySquadId], [l].[HighCommandId]
    FROM [LocustLeaders] FOR SYSTEM_TIME AS OF '2010-01-01T00:00:00.0000000' AS [l]
    WHERE [l].[Discriminator] = N'LocustCommander'
) AS [t] ON [f].[CommanderName] = [t].[Name]
LEFT JOIN [Gears] FOR SYSTEM_TIME AS OF '2010-01-01T00:00:00.0000000' AS [g] ON [t].[DefeatedByNickname] = [g].[Nickname] AND [t].[DefeatedBySquadId] = [g].[SquadId]
LEFT JOIN [Gears] FOR SYSTEM_TIME AS OF '2010-01-01T00:00:00.0000000' AS [g0] ON ([g].[Nickname] = [g0].[LeaderNickname] OR ([g].[Nickname] IS NULL AND [g0].[LeaderNickname] IS NULL)) AND [g].[SquadId] = [g0].[LeaderSquadId]
ORDER BY [f].[Id], [t].[Name], [g].[Nickname], [g].[SquadId], [g0].[Nickname]");
    }

    public override async Task Select_null_propagation_works_for_multiple_navigations_with_composite_keys(bool async)
    {
        await base.Select_null_propagation_works_for_multiple_navigations_with_composite_keys(async);

        AssertSql(
            @"SELECT CASE
    WHEN [c].[Name] IS NOT NULL THEN [c].[Name]
    ELSE NULL
END
FROM [Tags] FOR SYSTEM_TIME AS OF '2010-01-01T00:00:00.0000000' AS [t]
LEFT JOIN [Gears] FOR SYSTEM_TIME AS OF '2010-01-01T00:00:00.0000000' AS [g] ON [t].[GearNickName] = [g].[Nickname] AND [t].[GearSquadId] = [g].[SquadId]
LEFT JOIN [Tags] FOR SYSTEM_TIME AS OF '2010-01-01T00:00:00.0000000' AS [t0] ON ([g].[Nickname] = [t0].[GearNickName] OR ([g].[Nickname] IS NULL AND [t0].[GearNickName] IS NULL)) AND ([g].[SquadId] = [t0].[GearSquadId] OR ([g].[SquadId] IS NULL AND [t0].[GearSquadId] IS NULL))
LEFT JOIN [Gears] FOR SYSTEM_TIME AS OF '2010-01-01T00:00:00.0000000' AS [g0] ON [t0].[GearNickName] = [g0].[Nickname] AND [t0].[GearSquadId] = [g0].[SquadId]
LEFT JOIN [Cities] FOR SYSTEM_TIME AS OF '2010-01-01T00:00:00.0000000' AS [c] ON [g0].[AssignedCityName] = [c].[Name]");
    }

    public override async Task Byte_array_filter_by_SequenceEqual(bool async)
    {
        await base.Byte_array_filter_by_SequenceEqual(async);

        AssertSql(
            @"@__byteArrayParam_0='0x0405060708' (Size = 5)

SELECT [s].[Id], [s].[Banner], [s].[Banner5], [s].[InternalNumber], [s].[Name], [s].[PeriodEnd], [s].[PeriodStart]
FROM [Squads] FOR SYSTEM_TIME AS OF '2010-01-01T00:00:00.0000000' AS [s]
WHERE [s].[Banner5] = @__byteArrayParam_0");
    }

    public override async Task Include_on_derived_entity_with_cast(bool async)
    {
        await base.Include_on_derived_entity_with_cast(async);

        AssertSql(
            @"SELECT [f].[Id], [f].[CapitalName], [f].[Discriminator], [f].[Name], [f].[PeriodEnd], [f].[PeriodStart], [f].[ServerAddress], [f].[CommanderName], [f].[Eradicated], [c].[Name], [c].[Location], [c].[Nation], [c].[PeriodEnd], [c].[PeriodStart]
FROM [Factions] FOR SYSTEM_TIME AS OF '2010-01-01T00:00:00.0000000' AS [f]
LEFT JOIN [Cities] FOR SYSTEM_TIME AS OF '2010-01-01T00:00:00.0000000' AS [c] ON [f].[CapitalName] = [c].[Name]
ORDER BY [f].[Id]");
    }

    public override async Task Include_collection_OrderBy_aggregate(bool async)
    {
        await base.Include_collection_OrderBy_aggregate(async);

        AssertSql(
            @"SELECT [g].[Nickname], [g].[SquadId], [g].[AssignedCityName], [g].[CityOfBirthName], [g].[Discriminator], [g].[FullName], [g].[HasSoulPatch], [g].[LeaderNickname], [g].[LeaderSquadId], [g].[PeriodEnd], [g].[PeriodStart], [g].[Rank], [g0].[Nickname], [g0].[SquadId], [g0].[AssignedCityName], [g0].[CityOfBirthName], [g0].[Discriminator], [g0].[FullName], [g0].[HasSoulPatch], [g0].[LeaderNickname], [g0].[LeaderSquadId], [g0].[PeriodEnd], [g0].[PeriodStart], [g0].[Rank]
FROM [Gears] FOR SYSTEM_TIME AS OF '2010-01-01T00:00:00.0000000' AS [g]
LEFT JOIN [Gears] FOR SYSTEM_TIME AS OF '2010-01-01T00:00:00.0000000' AS [g0] ON [g].[Nickname] = [g0].[LeaderNickname] AND [g].[SquadId] = [g0].[LeaderSquadId]
WHERE [g].[Discriminator] = N'Officer'
ORDER BY (
    SELECT COUNT(*)
    FROM [Weapons] FOR SYSTEM_TIME AS OF '2010-01-01T00:00:00.0000000' AS [w]
    WHERE [g].[FullName] = [w].[OwnerFullName]), [g].[Nickname], [g].[SquadId], [g0].[Nickname]");
    }

    public override async Task Projecting_property_converted_to_nullable_into_member_access(bool async)
    {
        await base.Projecting_property_converted_to_nullable_into_member_access(async);

        AssertSql(
            @"SELECT [g].[Nickname]
FROM [Gears] FOR SYSTEM_TIME AS OF '2010-01-01T00:00:00.0000000' AS [g]
LEFT JOIN [Tags] FOR SYSTEM_TIME AS OF '2010-01-01T00:00:00.0000000' AS [t] ON [g].[Nickname] = [t].[GearNickName] AND [g].[SquadId] = [t].[GearSquadId]
WHERE DATEPART(month, [t].[IssueDate]) <> 5 OR [t].[IssueDate] IS NULL
ORDER BY [g].[Nickname]");
    }

    public override async Task Correlated_collection_with_top_level_Last_with_order_by_on_inner(bool async)
    {
        await base.Correlated_collection_with_top_level_Last_with_order_by_on_inner(async);

        AssertSql(
            @"SELECT [t].[Nickname], [t].[SquadId], [w].[Id], [w].[AmmunitionType], [w].[IsAutomatic], [w].[Name], [w].[OwnerFullName], [w].[PeriodEnd], [w].[PeriodStart], [w].[SynergyWithId]
FROM (
    SELECT TOP(1) [g].[Nickname], [g].[SquadId], [g].[FullName]
    FROM [Gears] FOR SYSTEM_TIME AS OF '2010-01-01T00:00:00.0000000' AS [g]
    ORDER BY [g].[FullName] DESC
) AS [t]
LEFT JOIN [Weapons] FOR SYSTEM_TIME AS OF '2010-01-01T00:00:00.0000000' AS [w] ON [t].[FullName] = [w].[OwnerFullName]
ORDER BY [t].[FullName] DESC, [t].[Nickname], [t].[SquadId], [w].[Name]");
    }

    public override async Task Non_unicode_parameter_is_used_for_non_unicode_column(bool async)
    {
        await base.Non_unicode_parameter_is_used_for_non_unicode_column(async);

        AssertSql(
            @"@__value_0='Unknown' (Size = 100) (DbType = AnsiString)

SELECT [c].[Name], [c].[Location], [c].[Nation], [c].[PeriodEnd], [c].[PeriodStart]
FROM [Cities] FOR SYSTEM_TIME AS OF '2010-01-01T00:00:00.0000000' AS [c]
WHERE [c].[Location] = @__value_0");
    }

    public override async Task Take_without_orderby_followed_by_orderBy_is_pushed_down3(bool async)
    {
        await base.Take_without_orderby_followed_by_orderBy_is_pushed_down3(async);

        AssertSql(
            @"@__p_0='999'

SELECT [t].[FullName]
FROM (
    SELECT TOP(@__p_0) [g].[FullName], [g].[Rank]
    FROM [Gears] FOR SYSTEM_TIME AS OF '2010-01-01T00:00:00.0000000' AS [g]
    WHERE [g].[HasSoulPatch] = CAST(0 AS bit)
) AS [t]
ORDER BY [t].[FullName], [t].[Rank]");
    }

    public override async Task Distinct_on_subquery_doesnt_get_lifted(bool async)
    {
        await base.Distinct_on_subquery_doesnt_get_lifted(async);

        AssertSql(
            @"SELECT [t].[HasSoulPatch]
FROM (
    SELECT DISTINCT [g].[Nickname], [g].[SquadId], [g].[AssignedCityName], [g].[CityOfBirthName], [g].[Discriminator], [g].[FullName], [g].[HasSoulPatch], [g].[LeaderNickname], [g].[LeaderSquadId], [g].[PeriodEnd], [g].[PeriodStart], [g].[Rank]
    FROM [Gears] FOR SYSTEM_TIME AS OF '2010-01-01T00:00:00.0000000' AS [g]
) AS [t]");
    }

    public override async Task GetValueOrDefault_in_filter(bool async)
    {
        await base.GetValueOrDefault_in_filter(async);

        AssertSql(
            @"SELECT [w].[Id], [w].[AmmunitionType], [w].[IsAutomatic], [w].[Name], [w].[OwnerFullName], [w].[PeriodEnd], [w].[PeriodStart], [w].[SynergyWithId]
FROM [Weapons] FOR SYSTEM_TIME AS OF '2010-01-01T00:00:00.0000000' AS [w]
WHERE COALESCE([w].[SynergyWithId], 0) = 0");
    }

    public override async Task Count_with_optional_navigation_is_translated_to_sql(bool async)
    {
        await base.Count_with_optional_navigation_is_translated_to_sql(async);

        AssertSql(
            @"SELECT COUNT(*)
FROM [Gears] FOR SYSTEM_TIME AS OF '2010-01-01T00:00:00.0000000' AS [g]
LEFT JOIN [Tags] FOR SYSTEM_TIME AS OF '2010-01-01T00:00:00.0000000' AS [t] ON [g].[Nickname] = [t].[GearNickName] AND [g].[SquadId] = [t].[GearSquadId]
WHERE [t].[Note] <> N'Foo' OR [t].[Note] IS NULL");
    }

    public override async Task Project_entity_and_collection_element(bool async)
    {
        await base.Project_entity_and_collection_element(async);

        AssertSql(
            @"SELECT [g].[Nickname], [g].[SquadId], [g].[AssignedCityName], [g].[CityOfBirthName], [g].[Discriminator], [g].[FullName], [g].[HasSoulPatch], [g].[LeaderNickname], [g].[LeaderSquadId], [g].[PeriodEnd], [g].[PeriodStart], [g].[Rank], [s].[Id], [s].[Banner], [s].[Banner5], [s].[InternalNumber], [s].[Name], [s].[PeriodEnd], [s].[PeriodStart], [w].[Id], [w].[AmmunitionType], [w].[IsAutomatic], [w].[Name], [w].[OwnerFullName], [w].[PeriodEnd], [w].[PeriodStart], [w].[SynergyWithId], [t0].[Id], [t0].[AmmunitionType], [t0].[IsAutomatic], [t0].[Name], [t0].[OwnerFullName], [t0].[PeriodEnd], [t0].[PeriodStart], [t0].[SynergyWithId]
FROM [Gears] FOR SYSTEM_TIME AS OF '2010-01-01T00:00:00.0000000' AS [g]
INNER JOIN [Squads] FOR SYSTEM_TIME AS OF '2010-01-01T00:00:00.0000000' AS [s] ON [g].[SquadId] = [s].[Id]
LEFT JOIN [Weapons] FOR SYSTEM_TIME AS OF '2010-01-01T00:00:00.0000000' AS [w] ON [g].[FullName] = [w].[OwnerFullName]
LEFT JOIN (
    SELECT [t].[Id], [t].[AmmunitionType], [t].[IsAutomatic], [t].[Name], [t].[OwnerFullName], [t].[PeriodEnd], [t].[PeriodStart], [t].[SynergyWithId]
    FROM (
        SELECT [w0].[Id], [w0].[AmmunitionType], [w0].[IsAutomatic], [w0].[Name], [w0].[OwnerFullName], [w0].[PeriodEnd], [w0].[PeriodStart], [w0].[SynergyWithId], ROW_NUMBER() OVER(PARTITION BY [w0].[OwnerFullName] ORDER BY [w0].[Id]) AS [row]
        FROM [Weapons] FOR SYSTEM_TIME AS OF '2010-01-01T00:00:00.0000000' AS [w0]
    ) AS [t]
    WHERE [t].[row] <= 1
) AS [t0] ON [g].[FullName] = [t0].[OwnerFullName]
ORDER BY [g].[Nickname], [g].[SquadId], [s].[Id]");
    }

    public override async Task Where_required_navigation_on_derived_type(bool async)
    {
        await base.Where_required_navigation_on_derived_type(async);

        AssertSql(
            @"SELECT [l].[Name], [l].[Discriminator], [l].[LocustHordeId], [l].[PeriodEnd], [l].[PeriodStart], [l].[ThreatLevel], [l].[ThreatLevelByte], [l].[ThreatLevelNullableByte], [l].[DefeatedByNickname], [l].[DefeatedBySquadId], [l].[HighCommandId]
FROM [LocustLeaders] FOR SYSTEM_TIME AS OF '2010-01-01T00:00:00.0000000' AS [l]
LEFT JOIN [LocustHighCommands] FOR SYSTEM_TIME AS OF '2010-01-01T00:00:00.0000000' AS [l0] ON [l].[HighCommandId] = [l0].[Id]
WHERE [l0].[IsOperational] = CAST(1 AS bit)");
    }

    public override async Task Composite_key_entity_not_equal_null(bool async)
    {
        await base.Composite_key_entity_not_equal_null(async);

        AssertSql(
            @"SELECT [l].[Name], [l].[Discriminator], [l].[LocustHordeId], [l].[PeriodEnd], [l].[PeriodStart], [l].[ThreatLevel], [l].[ThreatLevelByte], [l].[ThreatLevelNullableByte], [l].[DefeatedByNickname], [l].[DefeatedBySquadId], [l].[HighCommandId]
FROM [LocustLeaders] FOR SYSTEM_TIME AS OF '2010-01-01T00:00:00.0000000' AS [l]
LEFT JOIN [Gears] FOR SYSTEM_TIME AS OF '2010-01-01T00:00:00.0000000' AS [g] ON [l].[DefeatedByNickname] = [g].[Nickname] AND [l].[DefeatedBySquadId] = [g].[SquadId]
WHERE [l].[Discriminator] = N'LocustCommander' AND [g].[Nickname] IS NOT NULL AND [g].[SquadId] IS NOT NULL");
    }

    public override async Task Collection_with_inheritance_and_join_include_joined(bool async)
    {
        await base.Collection_with_inheritance_and_join_include_joined(async);

        AssertSql(
            @"SELECT [t0].[Nickname], [t0].[SquadId], [t0].[AssignedCityName], [t0].[CityOfBirthName], [t0].[Discriminator], [t0].[FullName], [t0].[HasSoulPatch], [t0].[LeaderNickname], [t0].[LeaderSquadId], [t0].[PeriodEnd], [t0].[PeriodStart], [t0].[Rank], [t1].[Id], [t1].[GearNickName], [t1].[GearSquadId], [t1].[IssueDate], [t1].[Note], [t1].[PeriodEnd], [t1].[PeriodStart]
FROM [Tags] FOR SYSTEM_TIME AS OF '2010-01-01T00:00:00.0000000' AS [t]
INNER JOIN (
    SELECT [g].[Nickname], [g].[SquadId], [g].[AssignedCityName], [g].[CityOfBirthName], [g].[Discriminator], [g].[FullName], [g].[HasSoulPatch], [g].[LeaderNickname], [g].[LeaderSquadId], [g].[PeriodEnd], [g].[PeriodStart], [g].[Rank]
    FROM [Gears] FOR SYSTEM_TIME AS OF '2010-01-01T00:00:00.0000000' AS [g]
    WHERE [g].[Discriminator] = N'Officer'
) AS [t0] ON [t].[GearSquadId] = [t0].[SquadId] AND [t].[GearNickName] = [t0].[Nickname]
LEFT JOIN [Tags] FOR SYSTEM_TIME AS OF '2010-01-01T00:00:00.0000000' AS [t1] ON [t0].[Nickname] = [t1].[GearNickName] AND [t0].[SquadId] = [t1].[GearSquadId]");
    }

    public override async Task Filtered_collection_projection_with_order_comparison_predicate_converted_to_join(bool async)
    {
        await base.Filtered_collection_projection_with_order_comparison_predicate_converted_to_join(async);

        AssertSql(
            @"SELECT [g].[Nickname], [g].[SquadId], [w].[Id], [w].[AmmunitionType], [w].[IsAutomatic], [w].[Name], [w].[OwnerFullName], [w].[PeriodEnd], [w].[PeriodStart], [w].[SynergyWithId]
FROM [Gears] FOR SYSTEM_TIME AS OF '2010-01-01T00:00:00.0000000' AS [g]
LEFT JOIN [Weapons] FOR SYSTEM_TIME AS OF '2010-01-01T00:00:00.0000000' AS [w] ON [g].[FullName] = [w].[OwnerFullName] AND [g].[SquadId] < [w].[Id]
ORDER BY [g].[Nickname], [g].[SquadId]");
    }

    public override async Task Where_subquery_distinct_singleordefault_boolean1(bool async)
    {
        await base.Where_subquery_distinct_singleordefault_boolean1(async);

        AssertSql(
            @"SELECT [g].[Nickname], [g].[SquadId], [g].[AssignedCityName], [g].[CityOfBirthName], [g].[Discriminator], [g].[FullName], [g].[HasSoulPatch], [g].[LeaderNickname], [g].[LeaderSquadId], [g].[PeriodEnd], [g].[PeriodStart], [g].[Rank]
FROM [Gears] FOR SYSTEM_TIME AS OF '2010-01-01T00:00:00.0000000' AS [g]
WHERE [g].[HasSoulPatch] = CAST(1 AS bit) AND COALESCE((
    SELECT TOP(1) [t].[IsAutomatic]
    FROM (
        SELECT DISTINCT [w].[Id], [w].[AmmunitionType], [w].[IsAutomatic], [w].[Name], [w].[OwnerFullName], [w].[PeriodEnd], [w].[PeriodStart], [w].[SynergyWithId]
        FROM [Weapons] FOR SYSTEM_TIME AS OF '2010-01-01T00:00:00.0000000' AS [w]
        WHERE [g].[FullName] = [w].[OwnerFullName] AND ([w].[Name] LIKE N'%Lancer%')
    ) AS [t]), CAST(0 AS bit)) = CAST(1 AS bit)
ORDER BY [g].[Nickname]");
    }

    public override async Task Select_null_propagation_optimization9(bool async)
    {
        await base.Select_null_propagation_optimization9(async);

        AssertSql(
            @"SELECT CAST(LEN([g].[FullName]) AS int)
FROM [Gears] FOR SYSTEM_TIME AS OF '2010-01-01T00:00:00.0000000' AS [g]");
    }

    public override async Task Select_StartsWith_with_null_parameter_as_argument(bool async)
    {
        await base.Select_StartsWith_with_null_parameter_as_argument(async);

        AssertSql(
            @"SELECT CAST(0 AS bit)
FROM [Gears] FOR SYSTEM_TIME AS OF '2010-01-01T00:00:00.0000000' AS [g]");
    }

    public override async Task Enum_flags_closure_typed_as_different_type_generates_correct_parameter_type(bool async)
    {
        await base.Enum_flags_closure_typed_as_different_type_generates_correct_parameter_type(async);

        AssertSql(
            @"@__prm_0='5'

SELECT [g].[Nickname], [g].[SquadId], [g].[AssignedCityName], [g].[CityOfBirthName], [g].[Discriminator], [g].[FullName], [g].[HasSoulPatch], [g].[LeaderNickname], [g].[LeaderSquadId], [g].[PeriodEnd], [g].[PeriodStart], [g].[Rank]
FROM [Gears] FOR SYSTEM_TIME AS OF '2010-01-01T00:00:00.0000000' AS [g]
WHERE (@__prm_0 & CAST([g].[Rank] AS int)) = CAST([g].[Rank] AS int)");
    }

    public override async Task Include_navigation_on_derived_type(bool async)
    {
        await base.Include_navigation_on_derived_type(async);

        AssertSql(
            @"SELECT [g].[Nickname], [g].[SquadId], [g].[AssignedCityName], [g].[CityOfBirthName], [g].[Discriminator], [g].[FullName], [g].[HasSoulPatch], [g].[LeaderNickname], [g].[LeaderSquadId], [g].[PeriodEnd], [g].[PeriodStart], [g].[Rank], [g0].[Nickname], [g0].[SquadId], [g0].[AssignedCityName], [g0].[CityOfBirthName], [g0].[Discriminator], [g0].[FullName], [g0].[HasSoulPatch], [g0].[LeaderNickname], [g0].[LeaderSquadId], [g0].[PeriodEnd], [g0].[PeriodStart], [g0].[Rank]
FROM [Gears] FOR SYSTEM_TIME AS OF '2010-01-01T00:00:00.0000000' AS [g]
LEFT JOIN [Gears] FOR SYSTEM_TIME AS OF '2010-01-01T00:00:00.0000000' AS [g0] ON [g].[Nickname] = [g0].[LeaderNickname] AND [g].[SquadId] = [g0].[LeaderSquadId]
WHERE [g].[Discriminator] = N'Officer'
ORDER BY [g].[Nickname], [g].[SquadId], [g0].[Nickname]");
    }

    public override async Task Comparing_two_collection_navigations_inheritance(bool async)
    {
        await base.Comparing_two_collection_navigations_inheritance(async);

        AssertSql(
            @"SELECT [f].[Name], [t].[Nickname]
FROM [Factions] FOR SYSTEM_TIME AS OF '2010-01-01T00:00:00.0000000' AS [f]
CROSS JOIN (
    SELECT [g].[Nickname], [g].[SquadId], [g].[HasSoulPatch]
    FROM [Gears] FOR SYSTEM_TIME AS OF '2010-01-01T00:00:00.0000000' AS [g]
    WHERE [g].[Discriminator] = N'Officer'
) AS [t]
LEFT JOIN (
    SELECT [l].[Name], [l].[DefeatedByNickname], [l].[DefeatedBySquadId]
    FROM [LocustLeaders] FOR SYSTEM_TIME AS OF '2010-01-01T00:00:00.0000000' AS [l]
    WHERE [l].[Discriminator] = N'LocustCommander'
) AS [t0] ON [f].[CommanderName] = [t0].[Name]
LEFT JOIN [Gears] FOR SYSTEM_TIME AS OF '2010-01-01T00:00:00.0000000' AS [g0] ON [t0].[DefeatedByNickname] = [g0].[Nickname] AND [t0].[DefeatedBySquadId] = [g0].[SquadId]
WHERE [t].[HasSoulPatch] = CAST(1 AS bit) AND [g0].[Nickname] = [t].[Nickname] AND [g0].[SquadId] = [t].[SquadId]");
    }

    public override async Task Include_collection_on_derived_type_using_lambda(bool async)
    {
        await base.Include_collection_on_derived_type_using_lambda(async);

        AssertSql(
            @"SELECT [g].[Nickname], [g].[SquadId], [g].[AssignedCityName], [g].[CityOfBirthName], [g].[Discriminator], [g].[FullName], [g].[HasSoulPatch], [g].[LeaderNickname], [g].[LeaderSquadId], [g].[PeriodEnd], [g].[PeriodStart], [g].[Rank], [g0].[Nickname], [g0].[SquadId], [g0].[AssignedCityName], [g0].[CityOfBirthName], [g0].[Discriminator], [g0].[FullName], [g0].[HasSoulPatch], [g0].[LeaderNickname], [g0].[LeaderSquadId], [g0].[PeriodEnd], [g0].[PeriodStart], [g0].[Rank]
FROM [Gears] FOR SYSTEM_TIME AS OF '2010-01-01T00:00:00.0000000' AS [g]
LEFT JOIN [Gears] FOR SYSTEM_TIME AS OF '2010-01-01T00:00:00.0000000' AS [g0] ON [g].[Nickname] = [g0].[LeaderNickname] AND [g].[SquadId] = [g0].[LeaderSquadId]
ORDER BY [g].[Nickname], [g].[SquadId], [g0].[Nickname]");
    }

    public override async Task Order_by_entity_qsre(bool async)
    {
        await base.Order_by_entity_qsre(async);

        AssertSql(
            @"SELECT [g].[FullName]
FROM [Gears] FOR SYSTEM_TIME AS OF '2010-01-01T00:00:00.0000000' AS [g]
LEFT JOIN [Cities] FOR SYSTEM_TIME AS OF '2010-01-01T00:00:00.0000000' AS [c] ON [g].[AssignedCityName] = [c].[Name]
ORDER BY [c].[Name], [g].[Nickname] DESC");
    }

    public override async Task OfTypeNav3(bool async)
    {
        await base.OfTypeNav3(async);

        AssertSql(
            @"SELECT [g].[Nickname], [g].[SquadId], [g].[AssignedCityName], [g].[CityOfBirthName], [g].[Discriminator], [g].[FullName], [g].[HasSoulPatch], [g].[LeaderNickname], [g].[LeaderSquadId], [g].[PeriodEnd], [g].[PeriodStart], [g].[Rank]
FROM [Gears] FOR SYSTEM_TIME AS OF '2010-01-01T00:00:00.0000000' AS [g]
LEFT JOIN [Tags] FOR SYSTEM_TIME AS OF '2010-01-01T00:00:00.0000000' AS [t] ON [g].[Nickname] = [t].[GearNickName] AND [g].[SquadId] = [t].[GearSquadId]
INNER JOIN [Weapons] FOR SYSTEM_TIME AS OF '2010-01-01T00:00:00.0000000' AS [w] ON [g].[FullName] = [w].[OwnerFullName]
LEFT JOIN [Tags] FOR SYSTEM_TIME AS OF '2010-01-01T00:00:00.0000000' AS [t0] ON [g].[Nickname] = [t0].[GearNickName] AND [g].[SquadId] = [t0].[GearSquadId]
WHERE ([t].[Note] <> N'Foo' OR [t].[Note] IS NULL) AND [g].[Discriminator] = N'Officer' AND ([t0].[Note] <> N'Bar' OR [t0].[Note] IS NULL)");
    }

    public override async Task Streaming_correlated_collection_issue_11403(bool async)
    {
        await base.Streaming_correlated_collection_issue_11403(async);

        AssertSql(
            @"SELECT [t].[Nickname], [t].[SquadId], [t0].[Id], [t0].[AmmunitionType], [t0].[IsAutomatic], [t0].[Name], [t0].[OwnerFullName], [t0].[PeriodEnd], [t0].[PeriodStart], [t0].[SynergyWithId]
FROM (
    SELECT TOP(1) [g].[Nickname], [g].[SquadId], [g].[FullName]
    FROM [Gears] FOR SYSTEM_TIME AS OF '2010-01-01T00:00:00.0000000' AS [g]
    ORDER BY [g].[Nickname]
) AS [t]
LEFT JOIN (
    SELECT [w].[Id], [w].[AmmunitionType], [w].[IsAutomatic], [w].[Name], [w].[OwnerFullName], [w].[PeriodEnd], [w].[PeriodStart], [w].[SynergyWithId]
    FROM [Weapons] FOR SYSTEM_TIME AS OF '2010-01-01T00:00:00.0000000' AS [w]
    WHERE [w].[IsAutomatic] = CAST(0 AS bit)
) AS [t0] ON [t].[FullName] = [t0].[OwnerFullName]
ORDER BY [t].[Nickname], [t].[SquadId], [t0].[Id]");
    }

    public override async Task Correlated_collections_nested_mixed_streaming_with_buffer1(bool async)
    {
        await base.Correlated_collections_nested_mixed_streaming_with_buffer1(async);

        AssertSql(
            @"SELECT [s].[Id], [t0].[SquadId], [t0].[MissionId], [t0].[Id], [t0].[SquadId0], [t0].[MissionId0], [t0].[PeriodEnd], [t0].[PeriodStart]
FROM [Squads] FOR SYSTEM_TIME AS OF '2010-01-01T00:00:00.0000000' AS [s]
LEFT JOIN (
    SELECT [s0].[SquadId], [s0].[MissionId], [m].[Id], [t].[SquadId] AS [SquadId0], [t].[MissionId] AS [MissionId0], [t].[PeriodEnd], [t].[PeriodStart]
    FROM [SquadMissions] FOR SYSTEM_TIME AS OF '2010-01-01T00:00:00.0000000' AS [s0]
    INNER JOIN [Missions] FOR SYSTEM_TIME AS OF '2010-01-01T00:00:00.0000000' AS [m] ON [s0].[MissionId] = [m].[Id]
    LEFT JOIN (
        SELECT [s1].[SquadId], [s1].[MissionId], [s1].[PeriodEnd], [s1].[PeriodStart]
        FROM [SquadMissions] FOR SYSTEM_TIME AS OF '2010-01-01T00:00:00.0000000' AS [s1]
        WHERE [s1].[SquadId] < 2
    ) AS [t] ON [m].[Id] = [t].[MissionId]
    WHERE [s0].[MissionId] < 3
) AS [t0] ON [s].[Id] = [t0].[SquadId]
ORDER BY [s].[Id], [t0].[SquadId], [t0].[MissionId], [t0].[Id], [t0].[SquadId0]");
    }

    public override async Task Time_of_day_datetimeoffset(bool async)
    {
        await base.Time_of_day_datetimeoffset(async);

        AssertSql(
            @"SELECT CONVERT(time, [m].[Timeline])
FROM [Missions] FOR SYSTEM_TIME AS OF '2010-01-01T00:00:00.0000000' AS [m]");
    }

    public override async Task Join_predicate_value(bool async)
    {
        await base.Join_predicate_value(async);

        AssertSql(
            @"SELECT [g].[Nickname], [g].[SquadId], [g].[AssignedCityName], [g].[CityOfBirthName], [g].[Discriminator], [g].[FullName], [g].[HasSoulPatch], [g].[LeaderNickname], [g].[LeaderSquadId], [g].[PeriodEnd], [g].[PeriodStart], [g].[Rank]
FROM [Gears] FOR SYSTEM_TIME AS OF '2010-01-01T00:00:00.0000000' AS [g]
INNER JOIN [Weapons] FOR SYSTEM_TIME AS OF '2010-01-01T00:00:00.0000000' AS [w] ON [g].[HasSoulPatch] = CAST(1 AS bit)");
    }

    public override async Task Where_conditional_equality_3(bool async)
    {
        await base.Where_conditional_equality_3(async);

        AssertSql(
            @"SELECT [g].[Nickname]
FROM [Gears] FOR SYSTEM_TIME AS OF '2010-01-01T00:00:00.0000000' AS [g]
ORDER BY [g].[Nickname]");
    }

    public override async Task Where_datetimeoffset_date_component(bool async)
    {
        await base.Where_datetimeoffset_date_component(async);

        AssertSql(
            @"@__Date_0='0001-01-01T00:00:00.0000000'

SELECT [m].[Id], [m].[BriefingDocument], [m].[BriefingDocumentFileExtension], [m].[CodeName], [m].[Duration], [m].[PeriodEnd], [m].[PeriodStart], [m].[Rating], [m].[Timeline]
FROM [Missions] FOR SYSTEM_TIME AS OF '2010-01-01T00:00:00.0000000' AS [m]
WHERE CONVERT(date, [m].[Timeline]) > @__Date_0");
    }

    public override async Task OrderBy_Contains_empty_list(bool async)
    {
        await base.OrderBy_Contains_empty_list(async);

        AssertSql(
            @"SELECT [g].[Nickname], [g].[SquadId], [g].[AssignedCityName], [g].[CityOfBirthName], [g].[Discriminator], [g].[FullName], [g].[HasSoulPatch], [g].[LeaderNickname], [g].[LeaderSquadId], [g].[PeriodEnd], [g].[PeriodStart], [g].[Rank]
FROM [Gears] FOR SYSTEM_TIME AS OF '2010-01-01T00:00:00.0000000' AS [g]");
    }

    public override async Task FirstOrDefault_on_empty_collection_of_DateTime_in_subquery(bool async)
    {
        await base.FirstOrDefault_on_empty_collection_of_DateTime_in_subquery(async);

        AssertSql(
            @"SELECT [g].[Nickname], COALESCE((
    SELECT TOP(1) [t1].[IssueDate]
    FROM [Tags] FOR SYSTEM_TIME AS OF '2010-01-01T00:00:00.0000000' AS [t1]
    WHERE [t1].[GearNickName] = [g].[FullName]
    ORDER BY [t1].[Id]), '0001-01-01T00:00:00.0000000') AS [invalidTagIssueDate]
FROM [Gears] FOR SYSTEM_TIME AS OF '2010-01-01T00:00:00.0000000' AS [g]
LEFT JOIN [Tags] FOR SYSTEM_TIME AS OF '2010-01-01T00:00:00.0000000' AS [t] ON [g].[Nickname] = [t].[GearNickName] AND [g].[SquadId] = [t].[GearSquadId]
WHERE [t].[IssueDate] > COALESCE((
    SELECT TOP(1) [t0].[IssueDate]
    FROM [Tags] FOR SYSTEM_TIME AS OF '2010-01-01T00:00:00.0000000' AS [t0]
    WHERE [t0].[GearNickName] = [g].[FullName]
    ORDER BY [t0].[Id]), '0001-01-01T00:00:00.0000000')");
    }

    public override async Task Coalesce_operator_in_predicate(bool async)
    {
        await base.Coalesce_operator_in_predicate(async);

        AssertSql(
            @"SELECT [w].[Id], [w].[AmmunitionType], [w].[IsAutomatic], [w].[Name], [w].[OwnerFullName], [w].[PeriodEnd], [w].[PeriodStart], [w].[SynergyWithId]
FROM [Weapons] FOR SYSTEM_TIME AS OF '2010-01-01T00:00:00.0000000' AS [w]
WHERE COALESCE([w].[IsAutomatic], CAST(0 AS bit)) = CAST(1 AS bit)");
    }

    public override async Task Filter_with_new_Guid(bool async)
    {
        await base.Filter_with_new_Guid(async);

        AssertSql(
            @"SELECT [t].[Id], [t].[GearNickName], [t].[GearSquadId], [t].[IssueDate], [t].[Note], [t].[PeriodEnd], [t].[PeriodStart]
FROM [Tags] FOR SYSTEM_TIME AS OF '2010-01-01T00:00:00.0000000' AS [t]
WHERE [t].[Id] = 'df36f493-463f-4123-83f9-6b135deeb7ba'");
    }

    public override async Task Correlated_collections_nested_mixed_streaming_with_buffer2(bool async)
    {
        await base.Correlated_collections_nested_mixed_streaming_with_buffer2(async);

        AssertSql(
            @"SELECT [s].[Id], [t0].[SquadId], [t0].[MissionId], [t0].[Id], [t0].[SquadId0], [t0].[MissionId0], [t0].[PeriodEnd], [t0].[PeriodStart]
FROM [Squads] FOR SYSTEM_TIME AS OF '2010-01-01T00:00:00.0000000' AS [s]
LEFT JOIN (
    SELECT [s0].[SquadId], [s0].[MissionId], [m].[Id], [t].[SquadId] AS [SquadId0], [t].[MissionId] AS [MissionId0], [t].[PeriodEnd], [t].[PeriodStart]
    FROM [SquadMissions] FOR SYSTEM_TIME AS OF '2010-01-01T00:00:00.0000000' AS [s0]
    INNER JOIN [Missions] FOR SYSTEM_TIME AS OF '2010-01-01T00:00:00.0000000' AS [m] ON [s0].[MissionId] = [m].[Id]
    LEFT JOIN (
        SELECT [s1].[SquadId], [s1].[MissionId], [s1].[PeriodEnd], [s1].[PeriodStart]
        FROM [SquadMissions] FOR SYSTEM_TIME AS OF '2010-01-01T00:00:00.0000000' AS [s1]
        WHERE [s1].[SquadId] < 7
    ) AS [t] ON [m].[Id] = [t].[MissionId]
    WHERE [s0].[MissionId] < 42
) AS [t0] ON [s].[Id] = [t0].[SquadId]
ORDER BY [s].[Id], [t0].[SquadId], [t0].[MissionId], [t0].[Id], [t0].[SquadId0]");
    }

    public override async Task Optional_navigation_type_compensation_works_with_array_initializers(bool async)
    {
        await base.Optional_navigation_type_compensation_works_with_array_initializers(async);

        AssertSql(
            @"SELECT [g].[SquadId]
FROM [Tags] FOR SYSTEM_TIME AS OF '2010-01-01T00:00:00.0000000' AS [t]
LEFT JOIN [Gears] FOR SYSTEM_TIME AS OF '2010-01-01T00:00:00.0000000' AS [g] ON [t].[GearNickName] = [g].[Nickname] AND [t].[GearSquadId] = [g].[SquadId]
WHERE [t].[Note] <> N'K.I.A.' OR [t].[Note] IS NULL");
    }

    public override async Task Select_subquery_distinct_singleordefault_boolean_with_pushdown(bool async)
    {
        await base.Select_subquery_distinct_singleordefault_boolean_with_pushdown(async);

        AssertSql(
            @"SELECT (
    SELECT TOP(1) [t].[IsAutomatic]
    FROM (
        SELECT DISTINCT [w].[Id], [w].[AmmunitionType], [w].[IsAutomatic], [w].[Name], [w].[OwnerFullName], [w].[PeriodEnd], [w].[PeriodStart], [w].[SynergyWithId]
        FROM [Weapons] FOR SYSTEM_TIME AS OF '2010-01-01T00:00:00.0000000' AS [w]
        WHERE [g].[FullName] = [w].[OwnerFullName] AND ([w].[Name] LIKE N'%Lancer%')
    ) AS [t])
FROM [Gears] FOR SYSTEM_TIME AS OF '2010-01-01T00:00:00.0000000' AS [g]
WHERE [g].[HasSoulPatch] = CAST(1 AS bit)");
    }

    public override async Task DateTimeOffset_Contains_Less_than_Greater_than(bool async)
    {
        await base.DateTimeOffset_Contains_Less_than_Greater_than(async);

        AssertSql(
            @"@__start_0='1902-01-01T10:00:00.1234567+01:30'
@__end_1='1902-01-03T10:00:00.1234567+01:30'

SELECT [m].[Id], [m].[BriefingDocument], [m].[BriefingDocumentFileExtension], [m].[CodeName], [m].[Duration], [m].[PeriodEnd], [m].[PeriodStart], [m].[Rating], [m].[Timeline]
FROM [Missions] FOR SYSTEM_TIME AS OF '2010-01-01T00:00:00.0000000' AS [m]
WHERE @__start_0 <= CAST(CONVERT(date, [m].[Timeline]) AS datetimeoffset) AND [m].[Timeline] < @__end_1 AND [m].[Timeline] = '1902-01-02T10:00:00.1234567+01:30'");
    }

    public override async Task Conditional_with_conditions_evaluating_to_false_gets_optimized(bool async)
    {
        await base.Conditional_with_conditions_evaluating_to_false_gets_optimized(async);

        AssertSql(
            @"SELECT [g].[FullName]
FROM [Gears] FOR SYSTEM_TIME AS OF '2010-01-01T00:00:00.0000000' AS [g]");
    }

    public override async Task Cast_ordered_subquery_to_base_type_using_typed_ToArray(bool async)
    {
        await base.Cast_ordered_subquery_to_base_type_using_typed_ToArray(async);

        AssertSql(
            @"SELECT [c].[Name], [g].[CityOfBirthName], [g].[FullName], [g].[HasSoulPatch], [g].[LeaderNickname], [g].[LeaderSquadId], [g].[Nickname], [g].[Rank], [g].[SquadId]
FROM [Cities] FOR SYSTEM_TIME AS OF '2010-01-01T00:00:00.0000000' AS [c]
LEFT JOIN [Gears] FOR SYSTEM_TIME AS OF '2010-01-01T00:00:00.0000000' AS [g] ON [c].[Name] = [g].[AssignedCityName]
WHERE [c].[Name] = N'Ephyra'
ORDER BY [c].[Name], [g].[Nickname] DESC");
    }

    public override async Task Optional_navigation_type_compensation_works_with_predicate2(bool async)
    {
        await base.Optional_navigation_type_compensation_works_with_predicate2(async);

        AssertSql(
            @"SELECT [t].[Id], [t].[GearNickName], [t].[GearSquadId], [t].[IssueDate], [t].[Note], [t].[PeriodEnd], [t].[PeriodStart]
FROM [Tags] FOR SYSTEM_TIME AS OF '2010-01-01T00:00:00.0000000' AS [t]
LEFT JOIN [Gears] FOR SYSTEM_TIME AS OF '2010-01-01T00:00:00.0000000' AS [g] ON [t].[GearNickName] = [g].[Nickname] AND [t].[GearSquadId] = [g].[SquadId]
WHERE [g].[HasSoulPatch] = CAST(1 AS bit)");
    }

    public override async Task Null_semantics_on_nullable_bool_from_left_join_subquery_is_fully_applied(bool async)
    {
        await base.Null_semantics_on_nullable_bool_from_left_join_subquery_is_fully_applied(async);

        AssertSql(
            @"SELECT [t].[Id], [t].[CapitalName], [t].[Discriminator], [t].[Name], [t].[PeriodEnd], [t].[PeriodStart], [t].[ServerAddress], [t].[CommanderName], [t].[Eradicated]
FROM [LocustLeaders] FOR SYSTEM_TIME AS OF '2010-01-01T00:00:00.0000000' AS [l]
LEFT JOIN (
    SELECT [f].[Id], [f].[CapitalName], [f].[Discriminator], [f].[Name], [f].[PeriodEnd], [f].[PeriodStart], [f].[ServerAddress], [f].[CommanderName], [f].[Eradicated]
    FROM [Factions] FOR SYSTEM_TIME AS OF '2010-01-01T00:00:00.0000000' AS [f]
    WHERE [f].[Name] = N'Swarm'
) AS [t] ON [l].[Name] = [t].[CommanderName]
WHERE [t].[Eradicated] <> CAST(1 AS bit) OR ([t].[Eradicated] IS NULL)");
    }

    public override async Task Bool_projection_from_subquery_treated_appropriately_in_where(bool async)
    {
        await base.Bool_projection_from_subquery_treated_appropriately_in_where(async);

        AssertSql(
            @"SELECT [c].[Name], [c].[Location], [c].[Nation], [c].[PeriodEnd], [c].[PeriodStart]
FROM [Cities] FOR SYSTEM_TIME AS OF '2010-01-01T00:00:00.0000000' AS [c]
WHERE (
    SELECT TOP(1) [g].[HasSoulPatch]
    FROM [Gears] FOR SYSTEM_TIME AS OF '2010-01-01T00:00:00.0000000' AS [g]
    ORDER BY [g].[Nickname], [g].[SquadId]) = CAST(1 AS bit)");
    }

    public override async Task Select_correlated_filtered_collection_with_composite_key(bool async)
    {
        await base.Select_correlated_filtered_collection_with_composite_key(async);

        AssertSql(
            @"SELECT [g].[Nickname], [g].[SquadId], [t].[Nickname], [t].[SquadId], [t].[AssignedCityName], [t].[CityOfBirthName], [t].[Discriminator], [t].[FullName], [t].[HasSoulPatch], [t].[LeaderNickname], [t].[LeaderSquadId], [t].[PeriodEnd], [t].[PeriodStart], [t].[Rank]
FROM [Gears] FOR SYSTEM_TIME AS OF '2010-01-01T00:00:00.0000000' AS [g]
LEFT JOIN (
    SELECT [g0].[Nickname], [g0].[SquadId], [g0].[AssignedCityName], [g0].[CityOfBirthName], [g0].[Discriminator], [g0].[FullName], [g0].[HasSoulPatch], [g0].[LeaderNickname], [g0].[LeaderSquadId], [g0].[PeriodEnd], [g0].[PeriodStart], [g0].[Rank]
    FROM [Gears] FOR SYSTEM_TIME AS OF '2010-01-01T00:00:00.0000000' AS [g0]
    WHERE [g0].[Nickname] <> N'Dom'
) AS [t] ON [g].[Nickname] = [t].[LeaderNickname] AND [g].[SquadId] = [t].[LeaderSquadId]
WHERE [g].[Discriminator] = N'Officer'
ORDER BY [g].[Nickname], [g].[SquadId], [t].[Nickname]");
    }

    public override async Task Subquery_created_by_include_gets_lifted_nested(bool async)
    {
        await base.Subquery_created_by_include_gets_lifted_nested(async);

        AssertSql(
            @"SELECT [g].[Nickname], [g].[SquadId], [g].[AssignedCityName], [g].[CityOfBirthName], [g].[Discriminator], [g].[FullName], [g].[HasSoulPatch], [g].[LeaderNickname], [g].[LeaderSquadId], [g].[PeriodEnd], [g].[PeriodStart], [g].[Rank], [c].[Name], [c].[Location], [c].[Nation], [c].[PeriodEnd], [c].[PeriodStart]
FROM [Gears] FOR SYSTEM_TIME AS OF '2010-01-01T00:00:00.0000000' AS [g]
INNER JOIN [Cities] FOR SYSTEM_TIME AS OF '2010-01-01T00:00:00.0000000' AS [c] ON [g].[CityOfBirthName] = [c].[Name]
WHERE EXISTS (
    SELECT 1
    FROM [Weapons] FOR SYSTEM_TIME AS OF '2010-01-01T00:00:00.0000000' AS [w]
    WHERE [g].[FullName] = [w].[OwnerFullName]) AND [g].[HasSoulPatch] = CAST(0 AS bit)
ORDER BY [g].[Nickname]");
    }

    public override async Task Query_reusing_parameter_doesnt_declare_duplicate_parameter_complex(bool async)
    {
        await base.Query_reusing_parameter_doesnt_declare_duplicate_parameter_complex(async);

        AssertSql(
            @"@__entity_equality_prm_Inner_Squad_0_Id='1' (Nullable = true)

SELECT [t].[Nickname], [t].[SquadId], [t].[AssignedCityName], [t].[CityOfBirthName], [t].[Discriminator], [t].[FullName], [t].[HasSoulPatch], [t].[LeaderNickname], [t].[LeaderSquadId], [t].[PeriodEnd], [t].[PeriodStart], [t].[Rank]
FROM (
    SELECT DISTINCT [g].[Nickname], [g].[SquadId], [g].[AssignedCityName], [g].[CityOfBirthName], [g].[Discriminator], [g].[FullName], [g].[HasSoulPatch], [g].[LeaderNickname], [g].[LeaderSquadId], [g].[PeriodEnd], [g].[PeriodStart], [g].[Rank]
    FROM [Gears] FOR SYSTEM_TIME AS OF '2010-01-01T00:00:00.0000000' AS [g]
    INNER JOIN [Squads] FOR SYSTEM_TIME AS OF '2010-01-01T00:00:00.0000000' AS [s] ON [g].[SquadId] = [s].[Id]
    WHERE [s].[Id] = @__entity_equality_prm_Inner_Squad_0_Id
) AS [t]
INNER JOIN [Squads] FOR SYSTEM_TIME AS OF '2010-01-01T00:00:00.0000000' AS [s0] ON [t].[SquadId] = [s0].[Id]
WHERE [s0].[Id] = @__entity_equality_prm_Inner_Squad_0_Id
ORDER BY [t].[FullName]");
    }

    public override async Task Concat_with_count(bool async)
    {
        await base.Concat_with_count(async);

        AssertSql(
            @"SELECT COUNT(*)
FROM (
    SELECT [g].[Nickname], [g].[SquadId], [g].[AssignedCityName], [g].[CityOfBirthName], [g].[Discriminator], [g].[FullName], [g].[HasSoulPatch], [g].[LeaderNickname], [g].[LeaderSquadId], [g].[PeriodEnd], [g].[PeriodStart], [g].[Rank]
    FROM [Gears] FOR SYSTEM_TIME AS OF '2010-01-01T00:00:00.0000000' AS [g]
    UNION ALL
    SELECT [g0].[Nickname], [g0].[SquadId], [g0].[AssignedCityName], [g0].[CityOfBirthName], [g0].[Discriminator], [g0].[FullName], [g0].[HasSoulPatch], [g0].[LeaderNickname], [g0].[LeaderSquadId], [g0].[PeriodEnd], [g0].[PeriodStart], [g0].[Rank]
    FROM [Gears] FOR SYSTEM_TIME AS OF '2010-01-01T00:00:00.0000000' AS [g0]
) AS [t]");
    }

    public override async Task Projecting_property_converted_to_nullable_with_function_call2(bool async)
    {
        await base.Projecting_property_converted_to_nullable_with_function_call2(async);

        AssertSql(
            @"SELECT [t].[Note], SUBSTRING([t].[Note], 0 + 1, CASE
    WHEN [t].[GearNickName] IS NOT NULL THEN [g].[SquadId]
    ELSE NULL
END) AS [Function]
FROM [Tags] FOR SYSTEM_TIME AS OF '2010-01-01T00:00:00.0000000' AS [t]
LEFT JOIN [Gears] FOR SYSTEM_TIME AS OF '2010-01-01T00:00:00.0000000' AS [g] ON [t].[GearNickName] = [g].[Nickname] AND [t].[GearSquadId] = [g].[SquadId]
WHERE CASE
    WHEN [t].[GearNickName] IS NOT NULL THEN [g].[Nickname]
    ELSE NULL
END IS NOT NULL");
    }

    public override async Task Double_order_by_binary_expression(bool async)
    {
        await base.Double_order_by_binary_expression(async);

        AssertSql(
            @"SELECT [w].[Id] + 2 AS [Binary]
FROM [Weapons] FOR SYSTEM_TIME AS OF '2010-01-01T00:00:00.0000000' AS [w]
ORDER BY [w].[Id] + 2");
    }

    public override async Task Include_with_join_and_inheritance3(bool async)
    {
        await base.Include_with_join_and_inheritance3(async);

        AssertSql(
            @"SELECT [t0].[Nickname], [t0].[SquadId], [t0].[AssignedCityName], [t0].[CityOfBirthName], [t0].[Discriminator], [t0].[FullName], [t0].[HasSoulPatch], [t0].[LeaderNickname], [t0].[LeaderSquadId], [t0].[PeriodEnd], [t0].[PeriodStart], [t0].[Rank], [t].[Id], [g0].[Nickname], [g0].[SquadId], [g0].[AssignedCityName], [g0].[CityOfBirthName], [g0].[Discriminator], [g0].[FullName], [g0].[HasSoulPatch], [g0].[LeaderNickname], [g0].[LeaderSquadId], [g0].[PeriodEnd], [g0].[PeriodStart], [g0].[Rank]
FROM [Tags] FOR SYSTEM_TIME AS OF '2010-01-01T00:00:00.0000000' AS [t]
INNER JOIN (
    SELECT [g].[Nickname], [g].[SquadId], [g].[AssignedCityName], [g].[CityOfBirthName], [g].[Discriminator], [g].[FullName], [g].[HasSoulPatch], [g].[LeaderNickname], [g].[LeaderSquadId], [g].[PeriodEnd], [g].[PeriodStart], [g].[Rank]
    FROM [Gears] FOR SYSTEM_TIME AS OF '2010-01-01T00:00:00.0000000' AS [g]
    WHERE [g].[Discriminator] = N'Officer'
) AS [t0] ON [t].[GearSquadId] = [t0].[SquadId] AND [t].[GearNickName] = [t0].[Nickname]
LEFT JOIN [Gears] FOR SYSTEM_TIME AS OF '2010-01-01T00:00:00.0000000' AS [g0] ON [t0].[Nickname] = [g0].[LeaderNickname] AND [t0].[SquadId] = [g0].[LeaderSquadId]
ORDER BY [t].[Id], [t0].[Nickname], [t0].[SquadId], [g0].[Nickname]");
    }

    public override async Task Filtered_collection_projection_with_order_comparison_predicate_converted_to_join2(bool async)
    {
        await base.Filtered_collection_projection_with_order_comparison_predicate_converted_to_join2(async);

        AssertSql(
            @"SELECT [g].[Nickname], [g].[SquadId], [w].[Id], [w].[AmmunitionType], [w].[IsAutomatic], [w].[Name], [w].[OwnerFullName], [w].[PeriodEnd], [w].[PeriodStart], [w].[SynergyWithId]
FROM [Gears] FOR SYSTEM_TIME AS OF '2010-01-01T00:00:00.0000000' AS [g]
LEFT JOIN [Weapons] FOR SYSTEM_TIME AS OF '2010-01-01T00:00:00.0000000' AS [w] ON [g].[FullName] = [w].[OwnerFullName] AND [g].[SquadId] <= [w].[Id]
ORDER BY [g].[Nickname], [g].[SquadId]");
    }

    public override async Task Where_subquery_distinct_singleordefault_boolean2(bool async)
    {
        await base.Where_subquery_distinct_singleordefault_boolean2(async);

        AssertSql(
            @"SELECT [g].[Nickname], [g].[SquadId], [g].[AssignedCityName], [g].[CityOfBirthName], [g].[Discriminator], [g].[FullName], [g].[HasSoulPatch], [g].[LeaderNickname], [g].[LeaderSquadId], [g].[PeriodEnd], [g].[PeriodStart], [g].[Rank]
FROM [Gears] FOR SYSTEM_TIME AS OF '2010-01-01T00:00:00.0000000' AS [g]
WHERE [g].[HasSoulPatch] = CAST(1 AS bit) AND COALESCE((
    SELECT DISTINCT TOP(1) [w].[IsAutomatic]
    FROM [Weapons] FOR SYSTEM_TIME AS OF '2010-01-01T00:00:00.0000000' AS [w]
    WHERE [g].[FullName] = [w].[OwnerFullName] AND ([w].[Name] LIKE N'%Lancer%')), CAST(0 AS bit)) = CAST(1 AS bit)
ORDER BY [g].[Nickname]");
    }

    public override async Task TimeSpan_Seconds(bool async)
    {
        await base.TimeSpan_Seconds(async);

        AssertSql(
            @"SELECT DATEPART(second, [m].[Duration])
FROM [Missions] FOR SYSTEM_TIME AS OF '2010-01-01T00:00:00.0000000' AS [m]");
    }

    public override async Task Navigation_inside_interpolated_string_expanded(bool async)
    {
        await base.Navigation_inside_interpolated_string_expanded(async);

        AssertSql(
            @"SELECT CASE
    WHEN [w].[SynergyWithId] IS NOT NULL THEN CAST(1 AS bit)
    ELSE CAST(0 AS bit)
END, [w0].[OwnerFullName]
FROM [Weapons] FOR SYSTEM_TIME AS OF '2010-01-01T00:00:00.0000000' AS [w]
LEFT JOIN [Weapons] FOR SYSTEM_TIME AS OF '2010-01-01T00:00:00.0000000' AS [w0] ON [w].[SynergyWithId] = [w0].[Id]");
    }

    public override async Task Include_reference_on_derived_type_using_string_nested1(bool async)
    {
        await base.Include_reference_on_derived_type_using_string_nested1(async);

        AssertSql(
            @"SELECT [l].[Name], [l].[Discriminator], [l].[LocustHordeId], [l].[PeriodEnd], [l].[PeriodStart], [l].[ThreatLevel], [l].[ThreatLevelByte], [l].[ThreatLevelNullableByte], [l].[DefeatedByNickname], [l].[DefeatedBySquadId], [l].[HighCommandId], [g].[Nickname], [g].[SquadId], [g].[AssignedCityName], [g].[CityOfBirthName], [g].[Discriminator], [g].[FullName], [g].[HasSoulPatch], [g].[LeaderNickname], [g].[LeaderSquadId], [g].[PeriodEnd], [g].[PeriodStart], [g].[Rank], [s].[Id], [s].[Banner], [s].[Banner5], [s].[InternalNumber], [s].[Name], [s].[PeriodEnd], [s].[PeriodStart]
FROM [LocustLeaders] FOR SYSTEM_TIME AS OF '2010-01-01T00:00:00.0000000' AS [l]
LEFT JOIN [Gears] FOR SYSTEM_TIME AS OF '2010-01-01T00:00:00.0000000' AS [g] ON [l].[DefeatedByNickname] = [g].[Nickname] AND [l].[DefeatedBySquadId] = [g].[SquadId]
LEFT JOIN [Squads] FOR SYSTEM_TIME AS OF '2010-01-01T00:00:00.0000000' AS [s] ON [g].[SquadId] = [s].[Id]");
    }

    public override async Task Navigation_based_on_complex_expression2(bool async)
    {
        await base.Navigation_based_on_complex_expression2(async);

        AssertSql(
            @"SELECT [f].[Id], [f].[CapitalName], [f].[Discriminator], [f].[Name], [f].[PeriodEnd], [f].[PeriodStart], [f].[ServerAddress], [f].[CommanderName], [f].[Eradicated]
FROM [Factions] FOR SYSTEM_TIME AS OF '2010-01-01T00:00:00.0000000' AS [f]
LEFT JOIN (
    SELECT [l].[Name]
    FROM [LocustLeaders] FOR SYSTEM_TIME AS OF '2010-01-01T00:00:00.0000000' AS [l]
    WHERE [l].[Discriminator] = N'LocustCommander'
) AS [t] ON [f].[CommanderName] = [t].[Name]
WHERE [t].[Name] IS NOT NULL");
    }

    public override async Task Where_datetimeoffset_year_component(bool async)
    {
        await base.Where_datetimeoffset_year_component(async);

        AssertSql(
            @"SELECT [m].[Id], [m].[BriefingDocument], [m].[BriefingDocumentFileExtension], [m].[CodeName], [m].[Duration], [m].[PeriodEnd], [m].[PeriodStart], [m].[Rating], [m].[Timeline]
FROM [Missions] FOR SYSTEM_TIME AS OF '2010-01-01T00:00:00.0000000' AS [m]
WHERE DATEPART(year, [m].[Timeline]) = 2");
    }

    public override async Task Select_ternary_operation_with_inverted_boolean(bool async)
    {
        await base.Select_ternary_operation_with_inverted_boolean(async);

        AssertSql(
            @"SELECT [w].[Id], CASE
    WHEN [w].[IsAutomatic] = CAST(0 AS bit) THEN 1
    ELSE 0
END AS [Num]
FROM [Weapons] FOR SYSTEM_TIME AS OF '2010-01-01T00:00:00.0000000' AS [w]");
    }

    public override async Task Where_subquery_distinct_orderby_firstordefault_boolean(bool async)
    {
        await base.Where_subquery_distinct_orderby_firstordefault_boolean(async);

        AssertSql(
            @"SELECT [g].[Nickname], [g].[SquadId], [g].[AssignedCityName], [g].[CityOfBirthName], [g].[Discriminator], [g].[FullName], [g].[HasSoulPatch], [g].[LeaderNickname], [g].[LeaderSquadId], [g].[PeriodEnd], [g].[PeriodStart], [g].[Rank]
FROM [Gears] FOR SYSTEM_TIME AS OF '2010-01-01T00:00:00.0000000' AS [g]
WHERE [g].[HasSoulPatch] = CAST(1 AS bit) AND COALESCE((
    SELECT TOP(1) [t].[IsAutomatic]
    FROM (
        SELECT DISTINCT [w].[Id], [w].[AmmunitionType], [w].[IsAutomatic], [w].[Name], [w].[OwnerFullName], [w].[PeriodEnd], [w].[PeriodStart], [w].[SynergyWithId]
        FROM [Weapons] FOR SYSTEM_TIME AS OF '2010-01-01T00:00:00.0000000' AS [w]
        WHERE [g].[FullName] = [w].[OwnerFullName]
    ) AS [t]
    ORDER BY [t].[Id]), CAST(0 AS bit)) = CAST(1 AS bit)");
    }

    public override async Task Composite_key_entity_equal_null(bool async)
    {
        await base.Composite_key_entity_equal_null(async);

        AssertSql(
            @"SELECT [l].[Name], [l].[Discriminator], [l].[LocustHordeId], [l].[PeriodEnd], [l].[PeriodStart], [l].[ThreatLevel], [l].[ThreatLevelByte], [l].[ThreatLevelNullableByte], [l].[DefeatedByNickname], [l].[DefeatedBySquadId], [l].[HighCommandId]
FROM [LocustLeaders] FOR SYSTEM_TIME AS OF '2010-01-01T00:00:00.0000000' AS [l]
LEFT JOIN [Gears] FOR SYSTEM_TIME AS OF '2010-01-01T00:00:00.0000000' AS [g] ON [l].[DefeatedByNickname] = [g].[Nickname] AND [l].[DefeatedBySquadId] = [g].[SquadId]
WHERE [l].[Discriminator] = N'LocustCommander' AND ([g].[Nickname] IS NULL OR [g].[SquadId] IS NULL)");
    }

    public override async Task Optional_navigation_type_compensation_works_with_contains(bool async)
    {
        await base.Optional_navigation_type_compensation_works_with_contains(async);

        AssertSql(
            @"SELECT [t].[Id], [t].[GearNickName], [t].[GearSquadId], [t].[IssueDate], [t].[Note], [t].[PeriodEnd], [t].[PeriodStart]
FROM [Tags] FOR SYSTEM_TIME AS OF '2010-01-01T00:00:00.0000000' AS [t]
LEFT JOIN [Gears] FOR SYSTEM_TIME AS OF '2010-01-01T00:00:00.0000000' AS [g] ON [t].[GearNickName] = [g].[Nickname] AND [t].[GearSquadId] = [g].[SquadId]
WHERE ([t].[Note] <> N'K.I.A.' OR [t].[Note] IS NULL) AND EXISTS (
    SELECT 1
    FROM [Gears] FOR SYSTEM_TIME AS OF '2010-01-01T00:00:00.0000000' AS [g0]
    WHERE [g0].[SquadId] = [g].[SquadId])");
    }

    public override async Task Optional_navigation_type_compensation_works_with_DTOs(bool async)
    {
        await base.Optional_navigation_type_compensation_works_with_DTOs(async);

        AssertSql(
            @"SELECT [g].[SquadId] AS [Id]
FROM [Tags] FOR SYSTEM_TIME AS OF '2010-01-01T00:00:00.0000000' AS [t]
LEFT JOIN [Gears] FOR SYSTEM_TIME AS OF '2010-01-01T00:00:00.0000000' AS [g] ON [t].[GearNickName] = [g].[Nickname] AND [t].[GearSquadId] = [g].[SquadId]
WHERE [t].[Note] <> N'K.I.A.' OR [t].[Note] IS NULL");
    }

    public override async Task Non_unicode_string_literals_in_contains_is_used_for_non_unicode_column(bool async)
    {
        await base.Non_unicode_string_literals_in_contains_is_used_for_non_unicode_column(async);

        AssertSql(
            @"SELECT [c].[Name], [c].[Location], [c].[Nation], [c].[PeriodEnd], [c].[PeriodStart]
FROM [Cities] FOR SYSTEM_TIME AS OF '2010-01-01T00:00:00.0000000' AS [c]
WHERE [c].[Location] IN ('Unknown', 'Jacinto''s location', 'Ephyra''s location')");
    }

    public override async Task Include_on_derived_type_with_order_by_and_paging(bool async)
    {
        await base.Include_on_derived_type_with_order_by_and_paging(async);

        AssertSql(
            @"@__p_0='10'

SELECT [t0].[Name], [t0].[Discriminator], [t0].[LocustHordeId], [t0].[PeriodEnd], [t0].[PeriodStart], [t0].[ThreatLevel], [t0].[ThreatLevelByte], [t0].[ThreatLevelNullableByte], [t0].[DefeatedByNickname], [t0].[DefeatedBySquadId], [t0].[HighCommandId], [t0].[Nickname], [t0].[SquadId], [t0].[AssignedCityName], [t0].[CityOfBirthName], [t0].[Discriminator0], [t0].[FullName], [t0].[HasSoulPatch], [t0].[LeaderNickname], [t0].[LeaderSquadId], [t0].[PeriodEnd0], [t0].[PeriodStart0], [t0].[Rank], [t0].[Id], [w].[Id], [w].[AmmunitionType], [w].[IsAutomatic], [w].[Name], [w].[OwnerFullName], [w].[PeriodEnd], [w].[PeriodStart], [w].[SynergyWithId]
FROM (
    SELECT TOP(@__p_0) [l].[Name], [l].[Discriminator], [l].[LocustHordeId], [l].[PeriodEnd], [l].[PeriodStart], [l].[ThreatLevel], [l].[ThreatLevelByte], [l].[ThreatLevelNullableByte], [l].[DefeatedByNickname], [l].[DefeatedBySquadId], [l].[HighCommandId], [g].[Nickname], [g].[SquadId], [g].[AssignedCityName], [g].[CityOfBirthName], [g].[Discriminator] AS [Discriminator0], [g].[FullName], [g].[HasSoulPatch], [g].[LeaderNickname], [g].[LeaderSquadId], [g].[PeriodEnd] AS [PeriodEnd0], [g].[PeriodStart] AS [PeriodStart0], [g].[Rank], [t].[Id], [t].[Note]
    FROM [LocustLeaders] FOR SYSTEM_TIME AS OF '2010-01-01T00:00:00.0000000' AS [l]
    LEFT JOIN [Gears] FOR SYSTEM_TIME AS OF '2010-01-01T00:00:00.0000000' AS [g] ON [l].[DefeatedByNickname] = [g].[Nickname] AND [l].[DefeatedBySquadId] = [g].[SquadId]
    LEFT JOIN [Tags] FOR SYSTEM_TIME AS OF '2010-01-01T00:00:00.0000000' AS [t] ON ([g].[Nickname] = [t].[GearNickName] OR ([g].[Nickname] IS NULL AND [t].[GearNickName] IS NULL)) AND ([g].[SquadId] = [t].[GearSquadId] OR ([g].[SquadId] IS NULL AND [t].[GearSquadId] IS NULL))
    ORDER BY [t].[Note]
) AS [t0]
LEFT JOIN [Weapons] FOR SYSTEM_TIME AS OF '2010-01-01T00:00:00.0000000' AS [w] ON [t0].[FullName] = [w].[OwnerFullName]
ORDER BY [t0].[Note], [t0].[Name], [t0].[Nickname], [t0].[SquadId], [t0].[Id]");
    }

    public override async Task Where_datetimeoffset_day_component(bool async)
    {
        await base.Where_datetimeoffset_day_component(async);

        AssertSql(
            @"SELECT [m].[Id], [m].[BriefingDocument], [m].[BriefingDocumentFileExtension], [m].[CodeName], [m].[Duration], [m].[PeriodEnd], [m].[PeriodStart], [m].[Rating], [m].[Timeline]
FROM [Missions] FOR SYSTEM_TIME AS OF '2010-01-01T00:00:00.0000000' AS [m]
WHERE DATEPART(day, [m].[Timeline]) = 2");
    }

    public override async Task Projecting_required_string_column_compared_to_null_parameter(bool async)
    {
        await base.Projecting_required_string_column_compared_to_null_parameter(async);

        AssertSql(
            @"SELECT CAST(0 AS bit)
FROM [Gears] FOR SYSTEM_TIME AS OF '2010-01-01T00:00:00.0000000' AS [g]");
    }

    public override async Task Multiple_orderby_with_navigation_expansion_on_one_of_the_order_bys(bool async)
    {
        await base.Multiple_orderby_with_navigation_expansion_on_one_of_the_order_bys(async);

        AssertSql(
            @"SELECT [g].[FullName]
FROM [Gears] FOR SYSTEM_TIME AS OF '2010-01-01T00:00:00.0000000' AS [g]
LEFT JOIN [Tags] FOR SYSTEM_TIME AS OF '2010-01-01T00:00:00.0000000' AS [t] ON [g].[Nickname] = [t].[GearNickName] AND [g].[SquadId] = [t].[GearSquadId]
WHERE [g].[Discriminator] = N'Officer' AND EXISTS (
    SELECT 1
    FROM [Gears] FOR SYSTEM_TIME AS OF '2010-01-01T00:00:00.0000000' AS [g0]
    WHERE [g].[Nickname] = [g0].[LeaderNickname] AND [g].[SquadId] = [g0].[LeaderSquadId])
ORDER BY [g].[HasSoulPatch] DESC, [t].[Note]");
    }

    public override async Task Collection_navigation_access_on_derived_entity_using_cast_in_SelectMany(bool async)
    {
        await base.Collection_navigation_access_on_derived_entity_using_cast_in_SelectMany(async);

        AssertSql(
            @"SELECT [f].[Name], [l].[Name] AS [LeaderName]
FROM [Factions] FOR SYSTEM_TIME AS OF '2010-01-01T00:00:00.0000000' AS [f]
INNER JOIN [LocustLeaders] FOR SYSTEM_TIME AS OF '2010-01-01T00:00:00.0000000' AS [l] ON [f].[Id] = [l].[LocustHordeId]
ORDER BY [l].[Name]");
    }

    public override async Task Filter_with_complex_predicate_containing_subquery(bool async)
    {
        await base.Filter_with_complex_predicate_containing_subquery(async);

        AssertSql(
            @"SELECT [g].[Nickname], [g].[SquadId], [g].[AssignedCityName], [g].[CityOfBirthName], [g].[Discriminator], [g].[FullName], [g].[HasSoulPatch], [g].[LeaderNickname], [g].[LeaderSquadId], [g].[PeriodEnd], [g].[PeriodStart], [g].[Rank]
FROM [Gears] FOR SYSTEM_TIME AS OF '2010-01-01T00:00:00.0000000' AS [g]
WHERE [g].[FullName] <> N'Dom' AND EXISTS (
    SELECT 1
    FROM [Weapons] FOR SYSTEM_TIME AS OF '2010-01-01T00:00:00.0000000' AS [w]
    WHERE [g].[FullName] = [w].[OwnerFullName] AND [w].[IsAutomatic] = CAST(1 AS bit))");
    }

    public override async Task Navigation_based_on_complex_expression1(bool async)
    {
        await base.Navigation_based_on_complex_expression1(async);

        AssertSql(
            @"SELECT [f].[Id], [f].[CapitalName], [f].[Discriminator], [f].[Name], [f].[PeriodEnd], [f].[PeriodStart], [f].[ServerAddress], [f].[CommanderName], [f].[Eradicated]
FROM [Factions] FOR SYSTEM_TIME AS OF '2010-01-01T00:00:00.0000000' AS [f]
LEFT JOIN (
    SELECT [l].[Name]
    FROM [LocustLeaders] FOR SYSTEM_TIME AS OF '2010-01-01T00:00:00.0000000' AS [l]
    WHERE [l].[Discriminator] = N'LocustCommander'
) AS [t] ON [f].[CommanderName] = [t].[Name]
WHERE [t].[Name] IS NOT NULL");
    }

    public override async Task Group_by_nullable_property_HasValue_and_project_the_grouping_key(bool async)
    {
        await base.Group_by_nullable_property_HasValue_and_project_the_grouping_key(async);

        AssertSql(
            @"SELECT CASE
    WHEN [w].[SynergyWithId] IS NOT NULL THEN CAST(1 AS bit)
    ELSE CAST(0 AS bit)
END
FROM [Weapons] FOR SYSTEM_TIME AS OF '2010-01-01T00:00:00.0000000' AS [w]
GROUP BY CASE
    WHEN [w].[SynergyWithId] IS NOT NULL THEN CAST(1 AS bit)
    ELSE CAST(0 AS bit)
END");
    }

    public override async Task Include_on_GroupJoin_SelectMany_DefaultIfEmpty_with_coalesce_result3(bool async)
    {
        await base.Include_on_GroupJoin_SelectMany_DefaultIfEmpty_with_coalesce_result3(async);

        AssertSql(
            @"SELECT [g0].[Nickname], [g0].[SquadId], [g0].[AssignedCityName], [g0].[CityOfBirthName], [g0].[Discriminator], [g0].[FullName], [g0].[HasSoulPatch], [g0].[LeaderNickname], [g0].[LeaderSquadId], [g0].[PeriodEnd], [g0].[PeriodStart], [g0].[Rank], [g].[Nickname], [g].[SquadId], [w].[Id], [w].[AmmunitionType], [w].[IsAutomatic], [w].[Name], [w].[OwnerFullName], [w].[PeriodEnd], [w].[PeriodStart], [w].[SynergyWithId], [g].[AssignedCityName], [g].[CityOfBirthName], [g].[Discriminator], [g].[FullName], [g].[HasSoulPatch], [g].[LeaderNickname], [g].[LeaderSquadId], [g].[PeriodEnd], [g].[PeriodStart], [g].[Rank], [w0].[Id], [w0].[AmmunitionType], [w0].[IsAutomatic], [w0].[Name], [w0].[OwnerFullName], [w0].[PeriodEnd], [w0].[PeriodStart], [w0].[SynergyWithId]
FROM [Gears] FOR SYSTEM_TIME AS OF '2010-01-01T00:00:00.0000000' AS [g]
LEFT JOIN [Gears] FOR SYSTEM_TIME AS OF '2010-01-01T00:00:00.0000000' AS [g0] ON [g].[LeaderNickname] = [g0].[Nickname]
LEFT JOIN [Weapons] FOR SYSTEM_TIME AS OF '2010-01-01T00:00:00.0000000' AS [w] ON [g0].[FullName] = [w].[OwnerFullName]
LEFT JOIN [Weapons] FOR SYSTEM_TIME AS OF '2010-01-01T00:00:00.0000000' AS [w0] ON [g].[FullName] = [w0].[OwnerFullName]
ORDER BY [g].[Nickname], [g].[SquadId], [g0].[Nickname], [g0].[SquadId], [w].[Id]");
    }

    public override async Task Where_datetimeoffset_hour_component(bool async)
    {
        await base.Where_datetimeoffset_hour_component(async);

        AssertSql(
            @"SELECT [m].[Id], [m].[BriefingDocument], [m].[BriefingDocumentFileExtension], [m].[CodeName], [m].[Duration], [m].[PeriodEnd], [m].[PeriodStart], [m].[Rating], [m].[Timeline]
FROM [Missions] FOR SYSTEM_TIME AS OF '2010-01-01T00:00:00.0000000' AS [m]
WHERE DATEPART(hour, [m].[Timeline]) = 10");
    }

    public override async Task Property_access_on_derived_entity_using_cast(bool async)
    {
        await base.Property_access_on_derived_entity_using_cast(async);

        AssertSql(
            @"SELECT [f].[Name], [f].[Eradicated]
FROM [Factions] FOR SYSTEM_TIME AS OF '2010-01-01T00:00:00.0000000' AS [f]
ORDER BY [f].[Name]");
    }

    public override async Task Correlated_collections_deeply_nested_left_join(bool async)
    {
        await base.Correlated_collections_deeply_nested_left_join(async);

        AssertSql(
            @"SELECT [t].[Id], [g].[Nickname], [g].[SquadId], [s].[Id], [t0].[Nickname], [t0].[SquadId], [t0].[Id], [t0].[AmmunitionType], [t0].[IsAutomatic], [t0].[Name], [t0].[OwnerFullName], [t0].[PeriodEnd], [t0].[PeriodStart], [t0].[SynergyWithId]
FROM [Tags] FOR SYSTEM_TIME AS OF '2010-01-01T00:00:00.0000000' AS [t]
LEFT JOIN [Gears] FOR SYSTEM_TIME AS OF '2010-01-01T00:00:00.0000000' AS [g] ON [t].[GearNickName] = [g].[Nickname]
LEFT JOIN [Squads] FOR SYSTEM_TIME AS OF '2010-01-01T00:00:00.0000000' AS [s] ON [g].[SquadId] = [s].[Id]
LEFT JOIN (
    SELECT [g0].[Nickname], [g0].[SquadId], [t1].[Id], [t1].[AmmunitionType], [t1].[IsAutomatic], [t1].[Name], [t1].[OwnerFullName], [t1].[PeriodEnd], [t1].[PeriodStart], [t1].[SynergyWithId]
    FROM [Gears] FOR SYSTEM_TIME AS OF '2010-01-01T00:00:00.0000000' AS [g0]
    LEFT JOIN (
        SELECT [w].[Id], [w].[AmmunitionType], [w].[IsAutomatic], [w].[Name], [w].[OwnerFullName], [w].[PeriodEnd], [w].[PeriodStart], [w].[SynergyWithId]
        FROM [Weapons] FOR SYSTEM_TIME AS OF '2010-01-01T00:00:00.0000000' AS [w]
        WHERE [w].[IsAutomatic] = CAST(1 AS bit)
    ) AS [t1] ON [g0].[FullName] = [t1].[OwnerFullName]
    WHERE [g0].[HasSoulPatch] = CAST(1 AS bit)
) AS [t0] ON [s].[Id] = [t0].[SquadId]
ORDER BY [t].[Note], [g].[Nickname] DESC, [t].[Id], [g].[SquadId], [s].[Id], [t0].[Nickname], [t0].[SquadId]");
    }

    public override async Task Constant_enum_with_same_underlying_value_as_previously_parameterized_int(bool async)
    {
        await base.Constant_enum_with_same_underlying_value_as_previously_parameterized_int(async);

        AssertSql(
            @"@__p_0='1'

SELECT TOP(@__p_0) [g].[Rank] & 1
FROM [Gears] FOR SYSTEM_TIME AS OF '2010-01-01T00:00:00.0000000' AS [g]
ORDER BY [g].[Nickname]");
    }

    public override async Task Bitwise_projects_values_in_select(bool async)
    {
        await base.Bitwise_projects_values_in_select(async);

        AssertSql(
            @"SELECT TOP(1) CASE
    WHEN ([g].[Rank] & 2) = 2 THEN CAST(1 AS bit)
    ELSE CAST(0 AS bit)
END AS [BitwiseTrue], CASE
    WHEN ([g].[Rank] & 2) = 4 THEN CAST(1 AS bit)
    ELSE CAST(0 AS bit)
END AS [BitwiseFalse], [g].[Rank] & 2 AS [BitwiseValue]
FROM [Gears] FOR SYSTEM_TIME AS OF '2010-01-01T00:00:00.0000000' AS [g]
WHERE ([g].[Rank] & 2) = 2");
    }

    public override async Task Comparison_with_value_converted_subclass(bool async)
    {
        await base.Comparison_with_value_converted_subclass(async);

        AssertSql(
            @"SELECT [f].[Id], [f].[CapitalName], [f].[Discriminator], [f].[Name], [f].[PeriodEnd], [f].[PeriodStart], [f].[ServerAddress], [f].[CommanderName], [f].[Eradicated]
FROM [Factions] FOR SYSTEM_TIME AS OF '2010-01-01T00:00:00.0000000' AS [f]
WHERE [f].[ServerAddress] = CAST(N'127.0.0.1' AS nvarchar(45))");
    }

    public override async Task Navigation_access_on_derived_materialized_entity_using_cast(bool async)
    {
        await base.Navigation_access_on_derived_materialized_entity_using_cast(async);

        AssertSql(
            @"SELECT [f].[Id], [f].[CapitalName], [f].[Discriminator], [f].[Name], [f].[PeriodEnd], [f].[PeriodStart], [f].[ServerAddress], [f].[CommanderName], [f].[Eradicated], [t].[ThreatLevel] AS [Threat]
FROM [Factions] FOR SYSTEM_TIME AS OF '2010-01-01T00:00:00.0000000' AS [f]
LEFT JOIN (
    SELECT [l].[Name], [l].[ThreatLevel]
    FROM [LocustLeaders] FOR SYSTEM_TIME AS OF '2010-01-01T00:00:00.0000000' AS [l]
    WHERE [l].[Discriminator] = N'LocustCommander'
) AS [t] ON [f].[CommanderName] = [t].[Name]
ORDER BY [f].[Name]");
    }

    public override async Task Select_null_conditional_with_inheritance_negative(bool async)
    {
        await base.Select_null_conditional_with_inheritance_negative(async);

        AssertSql(
            @"SELECT CASE
    WHEN [f].[CommanderName] IS NOT NULL THEN [f].[Eradicated]
    ELSE NULL
END
FROM [Factions] FOR SYSTEM_TIME AS OF '2010-01-01T00:00:00.0000000' AS [f]");
    }

    public override async Task Take_without_orderby_followed_by_orderBy_is_pushed_down1(bool async)
    {
        await base.Take_without_orderby_followed_by_orderBy_is_pushed_down1(async);

        AssertSql(
            @"@__p_0='999'

SELECT [t].[FullName]
FROM (
    SELECT TOP(@__p_0) [g].[FullName], [g].[Rank]
    FROM [Gears] FOR SYSTEM_TIME AS OF '2010-01-01T00:00:00.0000000' AS [g]
    WHERE [g].[HasSoulPatch] = CAST(0 AS bit)
) AS [t]
ORDER BY [t].[Rank]");
    }

    public override async Task String_based_Include_navigation_on_derived_type(bool async)
    {
        await base.String_based_Include_navigation_on_derived_type(async);

        AssertSql(
            @"SELECT [g].[Nickname], [g].[SquadId], [g].[AssignedCityName], [g].[CityOfBirthName], [g].[Discriminator], [g].[FullName], [g].[HasSoulPatch], [g].[LeaderNickname], [g].[LeaderSquadId], [g].[PeriodEnd], [g].[PeriodStart], [g].[Rank], [g0].[Nickname], [g0].[SquadId], [g0].[AssignedCityName], [g0].[CityOfBirthName], [g0].[Discriminator], [g0].[FullName], [g0].[HasSoulPatch], [g0].[LeaderNickname], [g0].[LeaderSquadId], [g0].[PeriodEnd], [g0].[PeriodStart], [g0].[Rank]
FROM [Gears] FOR SYSTEM_TIME AS OF '2010-01-01T00:00:00.0000000' AS [g]
LEFT JOIN [Gears] FOR SYSTEM_TIME AS OF '2010-01-01T00:00:00.0000000' AS [g0] ON [g].[Nickname] = [g0].[LeaderNickname] AND [g].[SquadId] = [g0].[LeaderSquadId]
WHERE [g].[Discriminator] = N'Officer'
ORDER BY [g].[Nickname], [g].[SquadId], [g0].[Nickname]");
    }

    public override async Task Select_ternary_operation_multiple_conditions(bool async)
    {
        await base.Select_ternary_operation_multiple_conditions(async);

        AssertSql(
            @"SELECT [w].[Id], CASE
    WHEN [w].[AmmunitionType] = 2 AND [w].[SynergyWithId] = 1 THEN N'Yes'
    ELSE N'No'
END AS [IsCartridge]
FROM [Weapons] FOR SYSTEM_TIME AS OF '2010-01-01T00:00:00.0000000' AS [w]");
    }

    public override async Task Select_subquery_projecting_single_constant_of_non_mapped_type(bool async)
    {
        await base.Select_subquery_projecting_single_constant_of_non_mapped_type(async);

        AssertSql(
            @"SELECT [s].[Name], [t0].[c]
FROM [Squads] FOR SYSTEM_TIME AS OF '2010-01-01T00:00:00.0000000' AS [s]
LEFT JOIN (
    SELECT [t].[c], [t].[SquadId]
    FROM (
        SELECT 1 AS [c], [g].[SquadId], ROW_NUMBER() OVER(PARTITION BY [g].[SquadId] ORDER BY [g].[Nickname], [g].[SquadId]) AS [row]
        FROM [Gears] FOR SYSTEM_TIME AS OF '2010-01-01T00:00:00.0000000' AS [g]
        WHERE [g].[HasSoulPatch] = CAST(1 AS bit)
    ) AS [t]
    WHERE [t].[row] <= 1
) AS [t0] ON [s].[Id] = [t0].[SquadId]");
    }

    public override async Task Select_subquery_boolean(bool async)
    {
        await base.Select_subquery_boolean(async);

        AssertSql(
            @"SELECT COALESCE((
    SELECT TOP(1) [w].[IsAutomatic]
    FROM [Weapons] FOR SYSTEM_TIME AS OF '2010-01-01T00:00:00.0000000' AS [w]
    WHERE [g].[FullName] = [w].[OwnerFullName]
    ORDER BY [w].[Id]), CAST(0 AS bit))
FROM [Gears] FOR SYSTEM_TIME AS OF '2010-01-01T00:00:00.0000000' AS [g]");
    }

    public override async Task Member_access_on_derived_entity_using_cast_and_let(bool async)
    {
        await base.Member_access_on_derived_entity_using_cast_and_let(async);

        AssertSql(
            @"SELECT [f].[Name], [f].[Eradicated]
FROM [Factions] FOR SYSTEM_TIME AS OF '2010-01-01T00:00:00.0000000' AS [f]
ORDER BY [f].[Name]");
    }

    public override async Task ThenInclude_collection_on_derived_after_base_reference(bool async)
    {
        await base.ThenInclude_collection_on_derived_after_base_reference(async);

        AssertSql(
            @"SELECT [t].[Id], [t].[GearNickName], [t].[GearSquadId], [t].[IssueDate], [t].[Note], [t].[PeriodEnd], [t].[PeriodStart], [g].[Nickname], [g].[SquadId], [g].[AssignedCityName], [g].[CityOfBirthName], [g].[Discriminator], [g].[FullName], [g].[HasSoulPatch], [g].[LeaderNickname], [g].[LeaderSquadId], [g].[PeriodEnd], [g].[PeriodStart], [g].[Rank], [w].[Id], [w].[AmmunitionType], [w].[IsAutomatic], [w].[Name], [w].[OwnerFullName], [w].[PeriodEnd], [w].[PeriodStart], [w].[SynergyWithId]
FROM [Tags] FOR SYSTEM_TIME AS OF '2010-01-01T00:00:00.0000000' AS [t]
LEFT JOIN [Gears] FOR SYSTEM_TIME AS OF '2010-01-01T00:00:00.0000000' AS [g] ON [t].[GearNickName] = [g].[Nickname] AND [t].[GearSquadId] = [g].[SquadId]
LEFT JOIN [Weapons] FOR SYSTEM_TIME AS OF '2010-01-01T00:00:00.0000000' AS [w] ON [g].[FullName] = [w].[OwnerFullName]
ORDER BY [t].[Id], [g].[Nickname], [g].[SquadId]");
    }

    public override async Task Include_reference_on_derived_type_using_string(bool async)
    {
        await base.Include_reference_on_derived_type_using_string(async);

        AssertSql(
            @"SELECT [l].[Name], [l].[Discriminator], [l].[LocustHordeId], [l].[PeriodEnd], [l].[PeriodStart], [l].[ThreatLevel], [l].[ThreatLevelByte], [l].[ThreatLevelNullableByte], [l].[DefeatedByNickname], [l].[DefeatedBySquadId], [l].[HighCommandId], [g].[Nickname], [g].[SquadId], [g].[AssignedCityName], [g].[CityOfBirthName], [g].[Discriminator], [g].[FullName], [g].[HasSoulPatch], [g].[LeaderNickname], [g].[LeaderSquadId], [g].[PeriodEnd], [g].[PeriodStart], [g].[Rank]
FROM [LocustLeaders] FOR SYSTEM_TIME AS OF '2010-01-01T00:00:00.0000000' AS [l]
LEFT JOIN [Gears] FOR SYSTEM_TIME AS OF '2010-01-01T00:00:00.0000000' AS [g] ON [l].[DefeatedByNickname] = [g].[Nickname] AND [l].[DefeatedBySquadId] = [g].[SquadId]");
    }

    public override async Task Non_unicode_string_literals_is_used_for_non_unicode_column_with_subquery(bool async)
    {
        await base.Non_unicode_string_literals_is_used_for_non_unicode_column_with_subquery(async);

        AssertSql(
            @"SELECT [c].[Name], [c].[Location], [c].[Nation], [c].[PeriodEnd], [c].[PeriodStart]
FROM [Cities] FOR SYSTEM_TIME AS OF '2010-01-01T00:00:00.0000000' AS [c]
WHERE [c].[Location] = 'Unknown' AND (
    SELECT COUNT(*)
    FROM [Gears] FOR SYSTEM_TIME AS OF '2010-01-01T00:00:00.0000000' AS [g]
    WHERE [c].[Name] = [g].[CityOfBirthName] AND [g].[Nickname] = N'Paduk') = 1");
    }

    public override async Task Project_derivied_entity_with_convert_to_parent(bool async)
    {
        await base.Project_derivied_entity_with_convert_to_parent(async);

        AssertSql(
            @"SELECT [f].[Id], [f].[CapitalName], [f].[Discriminator], [f].[Name], [f].[PeriodEnd], [f].[PeriodStart], [f].[ServerAddress], [f].[CommanderName], [f].[Eradicated]
FROM [Factions] FOR SYSTEM_TIME AS OF '2010-01-01T00:00:00.0000000' AS [f]");
    }

    public override async Task Select_subquery_int_with_pushdown_and_coalesce2(bool async)
    {
        await base.Select_subquery_int_with_pushdown_and_coalesce2(async);

        AssertSql(
            @"SELECT COALESCE((
    SELECT TOP(1) [w].[Id]
    FROM [Weapons] FOR SYSTEM_TIME AS OF '2010-01-01T00:00:00.0000000' AS [w]
    WHERE [g].[FullName] = [w].[OwnerFullName]
    ORDER BY [w].[Id]), (
    SELECT TOP(1) [w0].[Id]
    FROM [Weapons] FOR SYSTEM_TIME AS OF '2010-01-01T00:00:00.0000000' AS [w0]
    WHERE [g].[FullName] = [w0].[OwnerFullName]
    ORDER BY [w0].[Id]))
FROM [Gears] FOR SYSTEM_TIME AS OF '2010-01-01T00:00:00.0000000' AS [g]");
    }

    public override async Task Join_with_inner_being_a_subquery_projecting_anonymous_type_with_single_property(bool async)
    {
        await base.Join_with_inner_being_a_subquery_projecting_anonymous_type_with_single_property(async);

        AssertSql(
            @"SELECT [g].[Nickname], [g].[SquadId], [g].[AssignedCityName], [g].[CityOfBirthName], [g].[Discriminator], [g].[FullName], [g].[HasSoulPatch], [g].[LeaderNickname], [g].[LeaderSquadId], [g].[PeriodEnd], [g].[PeriodStart], [g].[Rank]
FROM [Gears] FOR SYSTEM_TIME AS OF '2010-01-01T00:00:00.0000000' AS [g]
INNER JOIN [Gears] FOR SYSTEM_TIME AS OF '2010-01-01T00:00:00.0000000' AS [g0] ON [g].[Nickname] = [g0].[Nickname]");
    }

    public override async Task ThenInclude_reference_on_derived_after_derived_collection(bool async)
    {
        await base.ThenInclude_reference_on_derived_after_derived_collection(async);

        AssertSql(
            @"SELECT [f].[Id], [f].[CapitalName], [f].[Discriminator], [f].[Name], [f].[PeriodEnd], [f].[PeriodStart], [f].[ServerAddress], [f].[CommanderName], [f].[Eradicated], [t].[Name], [t].[Discriminator], [t].[LocustHordeId], [t].[PeriodEnd], [t].[PeriodStart], [t].[ThreatLevel], [t].[ThreatLevelByte], [t].[ThreatLevelNullableByte], [t].[DefeatedByNickname], [t].[DefeatedBySquadId], [t].[HighCommandId], [t].[Nickname], [t].[SquadId], [t].[AssignedCityName], [t].[CityOfBirthName], [t].[Discriminator0], [t].[FullName], [t].[HasSoulPatch], [t].[LeaderNickname], [t].[LeaderSquadId], [t].[PeriodEnd0], [t].[PeriodStart0], [t].[Rank]
FROM [Factions] FOR SYSTEM_TIME AS OF '2010-01-01T00:00:00.0000000' AS [f]
LEFT JOIN (
    SELECT [l].[Name], [l].[Discriminator], [l].[LocustHordeId], [l].[PeriodEnd], [l].[PeriodStart], [l].[ThreatLevel], [l].[ThreatLevelByte], [l].[ThreatLevelNullableByte], [l].[DefeatedByNickname], [l].[DefeatedBySquadId], [l].[HighCommandId], [g].[Nickname], [g].[SquadId], [g].[AssignedCityName], [g].[CityOfBirthName], [g].[Discriminator] AS [Discriminator0], [g].[FullName], [g].[HasSoulPatch], [g].[LeaderNickname], [g].[LeaderSquadId], [g].[PeriodEnd] AS [PeriodEnd0], [g].[PeriodStart] AS [PeriodStart0], [g].[Rank]
    FROM [LocustLeaders] FOR SYSTEM_TIME AS OF '2010-01-01T00:00:00.0000000' AS [l]
    LEFT JOIN [Gears] FOR SYSTEM_TIME AS OF '2010-01-01T00:00:00.0000000' AS [g] ON [l].[DefeatedByNickname] = [g].[Nickname] AND [l].[DefeatedBySquadId] = [g].[SquadId]
) AS [t] ON [f].[Id] = [t].[LocustHordeId]
ORDER BY [f].[Id], [t].[Name], [t].[Nickname]");
    }

    public override async Task Subquery_containing_join_gets_lifted_clashing_names(bool async)
    {
        await base.Subquery_containing_join_gets_lifted_clashing_names(async);

        AssertSql(
            @"SELECT [g].[Nickname]
FROM [Gears] FOR SYSTEM_TIME AS OF '2010-01-01T00:00:00.0000000' AS [g]
INNER JOIN [Tags] FOR SYSTEM_TIME AS OF '2010-01-01T00:00:00.0000000' AS [t] ON [g].[Nickname] = [t].[GearNickName]
INNER JOIN [Tags] FOR SYSTEM_TIME AS OF '2010-01-01T00:00:00.0000000' AS [t0] ON [g].[Nickname] = [t0].[GearNickName]
WHERE [t].[GearNickName] <> N'Cole Train' OR [t].[GearNickName] IS NULL
ORDER BY [g].[Nickname], [t0].[Id]");
    }

    public override async Task Include_with_join_reference1(bool async)
    {
        await base.Include_with_join_reference1(async);

        AssertSql(
            @"SELECT [g].[Nickname], [g].[SquadId], [g].[AssignedCityName], [g].[CityOfBirthName], [g].[Discriminator], [g].[FullName], [g].[HasSoulPatch], [g].[LeaderNickname], [g].[LeaderSquadId], [g].[PeriodEnd], [g].[PeriodStart], [g].[Rank], [c].[Name], [c].[Location], [c].[Nation], [c].[PeriodEnd], [c].[PeriodStart]
FROM [Gears] FOR SYSTEM_TIME AS OF '2010-01-01T00:00:00.0000000' AS [g]
INNER JOIN [Tags] FOR SYSTEM_TIME AS OF '2010-01-01T00:00:00.0000000' AS [t] ON [g].[SquadId] = [t].[GearSquadId] AND [g].[Nickname] = [t].[GearNickName]
INNER JOIN [Cities] FOR SYSTEM_TIME AS OF '2010-01-01T00:00:00.0000000' AS [c] ON [g].[CityOfBirthName] = [c].[Name]");
    }

    public override async Task GetValueOrDefault_in_filter_non_nullable_column(bool async)
    {
        await base.GetValueOrDefault_in_filter_non_nullable_column(async);

        AssertSql(
            @"SELECT [w].[Id], [w].[AmmunitionType], [w].[IsAutomatic], [w].[Name], [w].[OwnerFullName], [w].[PeriodEnd], [w].[PeriodStart], [w].[SynergyWithId]
FROM [Weapons] FOR SYSTEM_TIME AS OF '2010-01-01T00:00:00.0000000' AS [w]
WHERE COALESCE([w].[Id], 0) = 0");
    }

    public override async Task Checked_context_with_cast_does_not_fail(bool async)
    {
        await base.Checked_context_with_cast_does_not_fail(async);

        AssertSql(
            @"SELECT [l].[Name], [l].[Discriminator], [l].[LocustHordeId], [l].[PeriodEnd], [l].[PeriodStart], [l].[ThreatLevel], [l].[ThreatLevelByte], [l].[ThreatLevelNullableByte], [l].[DefeatedByNickname], [l].[DefeatedBySquadId], [l].[HighCommandId]
FROM [LocustLeaders] FOR SYSTEM_TIME AS OF '2010-01-01T00:00:00.0000000' AS [l]
WHERE CAST([l].[ThreatLevel] AS tinyint) >= CAST(5 AS tinyint)");
    }

    public override async Task ThenInclude_collection_on_derived_after_derived_collection(bool async)
    {
        await base.ThenInclude_collection_on_derived_after_derived_collection(async);

        AssertSql(
            @"SELECT [g].[Nickname], [g].[SquadId], [g].[AssignedCityName], [g].[CityOfBirthName], [g].[Discriminator], [g].[FullName], [g].[HasSoulPatch], [g].[LeaderNickname], [g].[LeaderSquadId], [g].[PeriodEnd], [g].[PeriodStart], [g].[Rank], [t].[Nickname], [t].[SquadId], [t].[AssignedCityName], [t].[CityOfBirthName], [t].[Discriminator], [t].[FullName], [t].[HasSoulPatch], [t].[LeaderNickname], [t].[LeaderSquadId], [t].[PeriodEnd], [t].[PeriodStart], [t].[Rank], [t].[Nickname0], [t].[SquadId0], [t].[AssignedCityName0], [t].[CityOfBirthName0], [t].[Discriminator0], [t].[FullName0], [t].[HasSoulPatch0], [t].[LeaderNickname0], [t].[LeaderSquadId0], [t].[PeriodEnd0], [t].[PeriodStart0], [t].[Rank0]
FROM [Gears] FOR SYSTEM_TIME AS OF '2010-01-01T00:00:00.0000000' AS [g]
LEFT JOIN (
    SELECT [g0].[Nickname], [g0].[SquadId], [g0].[AssignedCityName], [g0].[CityOfBirthName], [g0].[Discriminator], [g0].[FullName], [g0].[HasSoulPatch], [g0].[LeaderNickname], [g0].[LeaderSquadId], [g0].[PeriodEnd], [g0].[PeriodStart], [g0].[Rank], [g1].[Nickname] AS [Nickname0], [g1].[SquadId] AS [SquadId0], [g1].[AssignedCityName] AS [AssignedCityName0], [g1].[CityOfBirthName] AS [CityOfBirthName0], [g1].[Discriminator] AS [Discriminator0], [g1].[FullName] AS [FullName0], [g1].[HasSoulPatch] AS [HasSoulPatch0], [g1].[LeaderNickname] AS [LeaderNickname0], [g1].[LeaderSquadId] AS [LeaderSquadId0], [g1].[PeriodEnd] AS [PeriodEnd0], [g1].[PeriodStart] AS [PeriodStart0], [g1].[Rank] AS [Rank0]
    FROM [Gears] FOR SYSTEM_TIME AS OF '2010-01-01T00:00:00.0000000' AS [g0]
    LEFT JOIN [Gears] FOR SYSTEM_TIME AS OF '2010-01-01T00:00:00.0000000' AS [g1] ON [g0].[Nickname] = [g1].[LeaderNickname] AND [g0].[SquadId] = [g1].[LeaderSquadId]
) AS [t] ON [g].[Nickname] = [t].[LeaderNickname] AND [g].[SquadId] = [t].[LeaderSquadId]
ORDER BY [g].[Nickname], [g].[SquadId], [t].[Nickname], [t].[SquadId], [t].[Nickname0]");
    }

    public override async Task SelectMany_predicate_with_non_equality_comparison_converted_to_inner_join(bool async)
    {
        await base.SelectMany_predicate_with_non_equality_comparison_converted_to_inner_join(async);

        AssertSql(
            @"SELECT [g].[Nickname], [g].[SquadId], [g].[AssignedCityName], [g].[CityOfBirthName], [g].[Discriminator], [g].[FullName], [g].[HasSoulPatch], [g].[LeaderNickname], [g].[LeaderSquadId], [g].[PeriodEnd], [g].[PeriodStart], [g].[Rank], [w].[Id], [w].[AmmunitionType], [w].[IsAutomatic], [w].[Name], [w].[OwnerFullName], [w].[PeriodEnd], [w].[PeriodStart], [w].[SynergyWithId]
FROM [Gears] FOR SYSTEM_TIME AS OF '2010-01-01T00:00:00.0000000' AS [g]
INNER JOIN [Weapons] FOR SYSTEM_TIME AS OF '2010-01-01T00:00:00.0000000' AS [w] ON [g].[FullName] <> [w].[OwnerFullName] OR [w].[OwnerFullName] IS NULL
ORDER BY [g].[Nickname], [w].[Id]");
    }

    public override async Task Nav_rewrite_with_convert1(bool async)
    {
        await base.Nav_rewrite_with_convert1(async);

        AssertSql(
            @"SELECT [t].[Name], [t].[Discriminator], [t].[LocustHordeId], [t].[PeriodEnd], [t].[PeriodStart], [t].[ThreatLevel], [t].[ThreatLevelByte], [t].[ThreatLevelNullableByte], [t].[DefeatedByNickname], [t].[DefeatedBySquadId], [t].[HighCommandId]
FROM [Factions] FOR SYSTEM_TIME AS OF '2010-01-01T00:00:00.0000000' AS [f]
LEFT JOIN [Cities] FOR SYSTEM_TIME AS OF '2010-01-01T00:00:00.0000000' AS [c] ON [f].[CapitalName] = [c].[Name]
LEFT JOIN (
    SELECT [l].[Name], [l].[Discriminator], [l].[LocustHordeId], [l].[PeriodEnd], [l].[PeriodStart], [l].[ThreatLevel], [l].[ThreatLevelByte], [l].[ThreatLevelNullableByte], [l].[DefeatedByNickname], [l].[DefeatedBySquadId], [l].[HighCommandId]
    FROM [LocustLeaders] FOR SYSTEM_TIME AS OF '2010-01-01T00:00:00.0000000' AS [l]
    WHERE [l].[Discriminator] = N'LocustCommander'
) AS [t] ON [f].[CommanderName] = [t].[Name]
WHERE [c].[Name] <> N'Foo' OR [c].[Name] IS NULL");
    }

    public override async Task Concat_scalars_with_count(bool async)
    {
        await base.Concat_scalars_with_count(async);

        AssertSql(
            @"SELECT COUNT(*)
FROM (
    SELECT [g].[Nickname]
    FROM [Gears] FOR SYSTEM_TIME AS OF '2010-01-01T00:00:00.0000000' AS [g]
    UNION ALL
    SELECT [g0].[FullName] AS [Nickname]
    FROM [Gears] FOR SYSTEM_TIME AS OF '2010-01-01T00:00:00.0000000' AS [g0]
) AS [t]");
    }

    public override async Task Optional_navigation_type_compensation_works_with_projection(bool async)
    {
        await base.Optional_navigation_type_compensation_works_with_projection(async);

        AssertSql(
            @"SELECT [g].[SquadId]
FROM [Tags] FOR SYSTEM_TIME AS OF '2010-01-01T00:00:00.0000000' AS [t]
LEFT JOIN [Gears] FOR SYSTEM_TIME AS OF '2010-01-01T00:00:00.0000000' AS [g] ON [t].[GearNickName] = [g].[Nickname] AND [t].[GearSquadId] = [g].[SquadId]
WHERE [t].[Note] <> N'K.I.A.' OR [t].[Note] IS NULL");
    }

    public override async Task GroupJoin_Composite_Key(bool async)
    {
        await base.GroupJoin_Composite_Key(async);

        AssertSql(
            @"SELECT [g].[Nickname], [g].[SquadId], [g].[AssignedCityName], [g].[CityOfBirthName], [g].[Discriminator], [g].[FullName], [g].[HasSoulPatch], [g].[LeaderNickname], [g].[LeaderSquadId], [g].[PeriodEnd], [g].[PeriodStart], [g].[Rank]
FROM [Tags] FOR SYSTEM_TIME AS OF '2010-01-01T00:00:00.0000000' AS [t]
INNER JOIN [Gears] FOR SYSTEM_TIME AS OF '2010-01-01T00:00:00.0000000' AS [g] ON [t].[GearNickName] = [g].[Nickname] AND [t].[GearSquadId] = [g].[SquadId]");
    }

    public override async Task Contains_on_collection_of_nullable_byte_subquery_null_parameter(bool async)
    {
        await base.Contains_on_collection_of_nullable_byte_subquery_null_parameter(async);

        AssertSql(
            @"SELECT [l].[Name], [l].[Discriminator], [l].[LocustHordeId], [l].[PeriodEnd], [l].[PeriodStart], [l].[ThreatLevel], [l].[ThreatLevelByte], [l].[ThreatLevelNullableByte], [l].[DefeatedByNickname], [l].[DefeatedBySquadId], [l].[HighCommandId]
FROM [LocustLeaders] FOR SYSTEM_TIME AS OF '2010-01-01T00:00:00.0000000' AS [l]
WHERE EXISTS (
    SELECT 1
    FROM [LocustLeaders] FOR SYSTEM_TIME AS OF '2010-01-01T00:00:00.0000000' AS [l0]
    WHERE [l0].[ThreatLevelNullableByte] IS NULL)");
    }

    public override async Task Group_by_over_projection_with_multiple_properties_accessed_thru_navigation(bool async)
    {
        await base.Group_by_over_projection_with_multiple_properties_accessed_thru_navigation(async);

        AssertSql(
            @"SELECT [c].[Name]
FROM [Gears] FOR SYSTEM_TIME AS OF '2010-01-01T00:00:00.0000000' AS [g]
INNER JOIN [Cities] FOR SYSTEM_TIME AS OF '2010-01-01T00:00:00.0000000' AS [c] ON [g].[CityOfBirthName] = [c].[Name]
GROUP BY [c].[Name]");
    }

    public override async Task Double_negate_on_column(bool async)
    {
        await base.Double_negate_on_column(async);

        AssertSql(
            @"SELECT [s].[Id], [s].[Banner], [s].[Banner5], [s].[InternalNumber], [s].[Name], [s].[PeriodEnd], [s].[PeriodStart]
FROM [Squads] FOR SYSTEM_TIME AS OF '2010-01-01T00:00:00.0000000' AS [s]
WHERE -(-[s].[Id]) = [s].[Id]");
    }

    public override async Task Outer_parameter_in_group_join_with_DefaultIfEmpty(bool async)
    {
        await base.Outer_parameter_in_group_join_with_DefaultIfEmpty(async);

        AssertSql(
            @"SELECT [g].[Nickname], [g].[SquadId], [t0].[Note], [t0].[Id], [t0].[Nickname], [t0].[SquadId]
FROM [Gears] FOR SYSTEM_TIME AS OF '2010-01-01T00:00:00.0000000' AS [g]
OUTER APPLY (
    SELECT [t].[Note], [t].[Id], [g0].[Nickname], [g0].[SquadId]
    FROM [Tags] FOR SYSTEM_TIME AS OF '2010-01-01T00:00:00.0000000' AS [t]
    LEFT JOIN [Gears] FOR SYSTEM_TIME AS OF '2010-01-01T00:00:00.0000000' AS [g0] ON [g].[FullName] = [g0].[FullName]
) AS [t0]
WHERE [g].[Discriminator] = N'Officer'
ORDER BY [g].[Nickname], [g].[SquadId], [t0].[Id], [t0].[Nickname]");
    }

    public override async Task Project_collection_navigation_with_inheritance2(bool async)
    {
        await base.Project_collection_navigation_with_inheritance2(async);

        AssertSql(
            @"SELECT [f].[Id], [t].[Name], [g].[Nickname], [g].[SquadId], [g0].[Nickname], [g0].[SquadId], [g0].[AssignedCityName], [g0].[CityOfBirthName], [g0].[Discriminator], [g0].[FullName], [g0].[HasSoulPatch], [g0].[LeaderNickname], [g0].[LeaderSquadId], [g0].[PeriodEnd], [g0].[PeriodStart], [g0].[Rank]
FROM [Factions] FOR SYSTEM_TIME AS OF '2010-01-01T00:00:00.0000000' AS [f]
LEFT JOIN (
    SELECT [l].[Name], [l].[DefeatedByNickname], [l].[DefeatedBySquadId]
    FROM [LocustLeaders] FOR SYSTEM_TIME AS OF '2010-01-01T00:00:00.0000000' AS [l]
    WHERE [l].[Discriminator] = N'LocustCommander'
) AS [t] ON [f].[CommanderName] = [t].[Name]
LEFT JOIN [Gears] FOR SYSTEM_TIME AS OF '2010-01-01T00:00:00.0000000' AS [g] ON [t].[DefeatedByNickname] = [g].[Nickname] AND [t].[DefeatedBySquadId] = [g].[SquadId]
LEFT JOIN [Gears] FOR SYSTEM_TIME AS OF '2010-01-01T00:00:00.0000000' AS [g0] ON ([g].[Nickname] = [g0].[LeaderNickname] OR ([g].[Nickname] IS NULL AND [g0].[LeaderNickname] IS NULL)) AND [g].[SquadId] = [g0].[LeaderSquadId]
ORDER BY [f].[Id], [t].[Name], [g].[Nickname], [g].[SquadId], [g0].[Nickname]");
    }

    public override async Task Correlated_collections_inner_subquery_predicate_references_outer_qsre(bool async)
    {
        await base.Correlated_collections_inner_subquery_predicate_references_outer_qsre(async);

        AssertSql(
            @"SELECT [g].[FullName], [g].[Nickname], [g].[SquadId], [t].[ReportName], [t].[Nickname], [t].[SquadId]
FROM [Gears] FOR SYSTEM_TIME AS OF '2010-01-01T00:00:00.0000000' AS [g]
OUTER APPLY (
    SELECT [g0].[FullName] AS [ReportName], [g0].[Nickname], [g0].[SquadId]
    FROM [Gears] FOR SYSTEM_TIME AS OF '2010-01-01T00:00:00.0000000' AS [g0]
    WHERE [g].[FullName] <> N'Foo' AND [g].[Nickname] = [g0].[LeaderNickname] AND [g].[SquadId] = [g0].[LeaderSquadId]
) AS [t]
WHERE [g].[Discriminator] = N'Officer'
ORDER BY [g].[Nickname], [g].[SquadId], [t].[Nickname]");
    }

    public override async Task Project_discriminator_columns(bool async)
    {
        await base.Project_discriminator_columns(async);

        AssertSql(
            @"SELECT [g].[Nickname], [g].[Discriminator]
FROM [Gears] FOR SYSTEM_TIME AS OF '2010-01-01T00:00:00.0000000' AS [g]",
            //
            @"SELECT [g].[Nickname], [g].[Discriminator]
FROM [Gears] FOR SYSTEM_TIME AS OF '2010-01-01T00:00:00.0000000' AS [g]
WHERE [g].[Discriminator] = N'Officer'",
            //
            @"SELECT [f].[Id], [f].[Discriminator]
FROM [Factions] FOR SYSTEM_TIME AS OF '2010-01-01T00:00:00.0000000' AS [f]",
            //
            @"SELECT [f].[Id], [f].[Discriminator]
FROM [Factions] FOR SYSTEM_TIME AS OF '2010-01-01T00:00:00.0000000' AS [f]",
            //
            @"SELECT [l].[Name], [l].[Discriminator]
FROM [LocustLeaders] FOR SYSTEM_TIME AS OF '2010-01-01T00:00:00.0000000' AS [l]",
            //
            @"SELECT [l].[Name], [l].[Discriminator]
FROM [LocustLeaders] FOR SYSTEM_TIME AS OF '2010-01-01T00:00:00.0000000' AS [l]
WHERE [l].[Discriminator] = N'LocustCommander'");
    }

    public override async Task Join_entity_with_itself_grouped_by_key_followed_by_include_skip_take(bool async)
    {
        await base.Join_entity_with_itself_grouped_by_key_followed_by_include_skip_take(async);

        AssertSql(
            @"@__p_0='0'
@__p_1='10'

SELECT [t0].[Nickname], [t0].[SquadId], [t0].[AssignedCityName], [t0].[CityOfBirthName], [t0].[Discriminator], [t0].[FullName], [t0].[HasSoulPatch], [t0].[LeaderNickname], [t0].[LeaderSquadId], [t0].[PeriodEnd], [t0].[PeriodStart], [t0].[Rank], [t0].[HasSoulPatch0], [w].[Id], [w].[AmmunitionType], [w].[IsAutomatic], [w].[Name], [w].[OwnerFullName], [w].[PeriodEnd], [w].[PeriodStart], [w].[SynergyWithId]
FROM (
    SELECT [g].[Nickname], [g].[SquadId], [g].[AssignedCityName], [g].[CityOfBirthName], [g].[Discriminator], [g].[FullName], [g].[HasSoulPatch], [g].[LeaderNickname], [g].[LeaderSquadId], [g].[PeriodEnd], [g].[PeriodStart], [g].[Rank], [t].[HasSoulPatch] AS [HasSoulPatch0]
    FROM [Gears] FOR SYSTEM_TIME AS OF '2010-01-01T00:00:00.0000000' AS [g]
    INNER JOIN (
        SELECT MIN(CAST(LEN([g0].[Nickname]) AS int)) AS [c], [g0].[HasSoulPatch]
        FROM [Gears] FOR SYSTEM_TIME AS OF '2010-01-01T00:00:00.0000000' AS [g0]
        WHERE [g0].[Nickname] <> N'Dom'
        GROUP BY [g0].[HasSoulPatch]
    ) AS [t] ON CAST(LEN([g].[Nickname]) AS int) = [t].[c]
    ORDER BY [g].[Nickname]
    OFFSET @__p_0 ROWS FETCH NEXT @__p_1 ROWS ONLY
) AS [t0]
LEFT JOIN [Weapons] FOR SYSTEM_TIME AS OF '2010-01-01T00:00:00.0000000' AS [w] ON [t0].[FullName] = [w].[OwnerFullName]
ORDER BY [t0].[Nickname], [t0].[SquadId], [t0].[HasSoulPatch0]");
    }

    public override async Task Select_subquery_distinct_singleordefault_boolean_empty1(bool async)
    {
        await base.Select_subquery_distinct_singleordefault_boolean_empty1(async);

        AssertSql(
            @"SELECT COALESCE((
    SELECT TOP(1) [t].[IsAutomatic]
    FROM (
        SELECT DISTINCT [w].[Id], [w].[AmmunitionType], [w].[IsAutomatic], [w].[Name], [w].[OwnerFullName], [w].[PeriodEnd], [w].[PeriodStart], [w].[SynergyWithId]
        FROM [Weapons] FOR SYSTEM_TIME AS OF '2010-01-01T00:00:00.0000000' AS [w]
        WHERE [g].[FullName] = [w].[OwnerFullName] AND [w].[Name] = N'BFG'
    ) AS [t]), CAST(0 AS bit))
FROM [Gears] FOR SYSTEM_TIME AS OF '2010-01-01T00:00:00.0000000' AS [g]
WHERE [g].[HasSoulPatch] = CAST(1 AS bit)");
    }

    public override async Task Correlated_collections_same_collection_projected_multiple_times(bool async)
    {
        await base.Correlated_collections_same_collection_projected_multiple_times(async);

        AssertSql(
            @"SELECT [g].[FullName], [g].[Nickname], [g].[SquadId], [t].[Id], [t].[AmmunitionType], [t].[IsAutomatic], [t].[Name], [t].[OwnerFullName], [t].[PeriodEnd], [t].[PeriodStart], [t].[SynergyWithId], [t0].[Id], [t0].[AmmunitionType], [t0].[IsAutomatic], [t0].[Name], [t0].[OwnerFullName], [t0].[PeriodEnd], [t0].[PeriodStart], [t0].[SynergyWithId]
FROM [Gears] FOR SYSTEM_TIME AS OF '2010-01-01T00:00:00.0000000' AS [g]
LEFT JOIN (
    SELECT [w].[Id], [w].[AmmunitionType], [w].[IsAutomatic], [w].[Name], [w].[OwnerFullName], [w].[PeriodEnd], [w].[PeriodStart], [w].[SynergyWithId]
    FROM [Weapons] FOR SYSTEM_TIME AS OF '2010-01-01T00:00:00.0000000' AS [w]
    WHERE [w].[IsAutomatic] = CAST(1 AS bit)
) AS [t] ON [g].[FullName] = [t].[OwnerFullName]
LEFT JOIN (
    SELECT [w0].[Id], [w0].[AmmunitionType], [w0].[IsAutomatic], [w0].[Name], [w0].[OwnerFullName], [w0].[PeriodEnd], [w0].[PeriodStart], [w0].[SynergyWithId]
    FROM [Weapons] FOR SYSTEM_TIME AS OF '2010-01-01T00:00:00.0000000' AS [w0]
    WHERE [w0].[IsAutomatic] = CAST(1 AS bit)
) AS [t0] ON [g].[FullName] = [t0].[OwnerFullName]
ORDER BY [g].[Nickname], [g].[SquadId], [t].[Id]");
    }

    public override async Task OfType_in_subquery_works(bool async)
    {
        await base.OfType_in_subquery_works(async);

        AssertSql(
            @"SELECT [t].[Name], [t].[Location], [t].[Nation], [t].[PeriodEnd], [t].[PeriodStart]
FROM [Gears] FOR SYSTEM_TIME AS OF '2010-01-01T00:00:00.0000000' AS [g]
INNER JOIN (
    SELECT [c].[Name], [c].[Location], [c].[Nation], [c].[PeriodEnd], [c].[PeriodStart], [g0].[LeaderNickname], [g0].[LeaderSquadId]
    FROM [Gears] FOR SYSTEM_TIME AS OF '2010-01-01T00:00:00.0000000' AS [g0]
    LEFT JOIN [Cities] FOR SYSTEM_TIME AS OF '2010-01-01T00:00:00.0000000' AS [c] ON [g0].[AssignedCityName] = [c].[Name]
    WHERE [g0].[Discriminator] = N'Officer'
) AS [t] ON [g].[Nickname] = [t].[LeaderNickname] AND [g].[SquadId] = [t].[LeaderSquadId]
WHERE [g].[Discriminator] = N'Officer'");
    }

    public override async Task Where_nullable_enum_with_nullable_parameter(bool async)
    {
        await base.Where_nullable_enum_with_nullable_parameter(async);

        AssertSql(
            @"@__ammunitionType_0='1' (Nullable = true)

SELECT [w].[Id], [w].[AmmunitionType], [w].[IsAutomatic], [w].[Name], [w].[OwnerFullName], [w].[PeriodEnd], [w].[PeriodStart], [w].[SynergyWithId]
FROM [Weapons] FOR SYSTEM_TIME AS OF '2010-01-01T00:00:00.0000000' AS [w]
WHERE [w].[AmmunitionType] = @__ammunitionType_0",
            //
            @"SELECT [w].[Id], [w].[AmmunitionType], [w].[IsAutomatic], [w].[Name], [w].[OwnerFullName], [w].[PeriodEnd], [w].[PeriodStart], [w].[SynergyWithId]
FROM [Weapons] FOR SYSTEM_TIME AS OF '2010-01-01T00:00:00.0000000' AS [w]
WHERE [w].[AmmunitionType] IS NULL");
    }

    public override async Task Concat_with_scalar_projection(bool async)
    {
        await base.Concat_with_scalar_projection(async);

        AssertSql(
            @"SELECT [t].[Nickname]
FROM (
    SELECT [g].[Nickname], [g].[SquadId], [g].[AssignedCityName], [g].[CityOfBirthName], [g].[Discriminator], [g].[FullName], [g].[HasSoulPatch], [g].[LeaderNickname], [g].[LeaderSquadId], [g].[PeriodEnd], [g].[PeriodStart], [g].[Rank]
    FROM [Gears] FOR SYSTEM_TIME AS OF '2010-01-01T00:00:00.0000000' AS [g]
    UNION ALL
    SELECT [g0].[Nickname], [g0].[SquadId], [g0].[AssignedCityName], [g0].[CityOfBirthName], [g0].[Discriminator], [g0].[FullName], [g0].[HasSoulPatch], [g0].[LeaderNickname], [g0].[LeaderSquadId], [g0].[PeriodEnd], [g0].[PeriodStart], [g0].[Rank]
    FROM [Gears] FOR SYSTEM_TIME AS OF '2010-01-01T00:00:00.0000000' AS [g0]
) AS [t]");
    }

    public override async Task Correlated_collections_different_collections_projected(bool async)
    {
        await base.Correlated_collections_different_collections_projected(async);

        AssertSql(
            @"SELECT [g].[Nickname], [g].[SquadId], [t].[Name], [t].[IsAutomatic], [t].[Id], [g0].[Nickname], [g0].[Rank], [g0].[SquadId]
FROM [Gears] FOR SYSTEM_TIME AS OF '2010-01-01T00:00:00.0000000' AS [g]
LEFT JOIN (
    SELECT [w].[Name], [w].[IsAutomatic], [w].[Id], [w].[OwnerFullName]
    FROM [Weapons] FOR SYSTEM_TIME AS OF '2010-01-01T00:00:00.0000000' AS [w]
    WHERE [w].[IsAutomatic] = CAST(1 AS bit)
) AS [t] ON [g].[FullName] = [t].[OwnerFullName]
LEFT JOIN [Gears] FOR SYSTEM_TIME AS OF '2010-01-01T00:00:00.0000000' AS [g0] ON [g].[Nickname] = [g0].[LeaderNickname] AND [g].[SquadId] = [g0].[LeaderSquadId]
WHERE [g].[Discriminator] = N'Officer'
ORDER BY [g].[FullName], [g].[Nickname], [g].[SquadId], [t].[Id], [g0].[FullName], [g0].[Nickname]");
    }

    public override async Task Join_with_inner_being_a_subquery_projecting_single_property(bool async)
    {
        await base.Join_with_inner_being_a_subquery_projecting_single_property(async);

        AssertSql(
            @"SELECT [g].[Nickname], [g].[SquadId], [g].[AssignedCityName], [g].[CityOfBirthName], [g].[Discriminator], [g].[FullName], [g].[HasSoulPatch], [g].[LeaderNickname], [g].[LeaderSquadId], [g].[PeriodEnd], [g].[PeriodStart], [g].[Rank]
FROM [Gears] FOR SYSTEM_TIME AS OF '2010-01-01T00:00:00.0000000' AS [g]
INNER JOIN [Gears] FOR SYSTEM_TIME AS OF '2010-01-01T00:00:00.0000000' AS [g0] ON [g].[Nickname] = [g0].[Nickname]");
    }

    public override async Task Non_unicode_string_literal_is_used_for_non_unicode_column_right(bool async)
    {
        await base.Non_unicode_string_literal_is_used_for_non_unicode_column_right(async);

        AssertSql(
            @"SELECT [c].[Name], [c].[Location], [c].[Nation], [c].[PeriodEnd], [c].[PeriodStart]
FROM [Cities] FOR SYSTEM_TIME AS OF '2010-01-01T00:00:00.0000000' AS [c]
WHERE 'Unknown' = [c].[Location]");
    }

    public override async Task Checked_context_with_addition_does_not_fail(bool async)
    {
        await base.Checked_context_with_addition_does_not_fail(async);

        AssertSql(
            @"SELECT [l].[Name], [l].[Discriminator], [l].[LocustHordeId], [l].[PeriodEnd], [l].[PeriodStart], [l].[ThreatLevel], [l].[ThreatLevelByte], [l].[ThreatLevelNullableByte], [l].[DefeatedByNickname], [l].[DefeatedBySquadId], [l].[HighCommandId]
FROM [LocustLeaders] FOR SYSTEM_TIME AS OF '2010-01-01T00:00:00.0000000' AS [l]
WHERE CAST([l].[ThreatLevel] AS bigint) >= (CAST(5 AS bigint) + CAST([l].[ThreatLevel] AS bigint))");
    }

    public override async Task Correlated_collections_from_left_join_with_additional_elements_projected_of_that_join(bool async)
    {
        await base.Correlated_collections_from_left_join_with_additional_elements_projected_of_that_join(async);

        AssertSql(
            @"SELECT [w].[Id], [g].[Nickname], [g].[SquadId], [s].[Id], [t0].[Nickname], [t0].[SquadId], [t0].[Id], [t0].[AmmunitionType], [t0].[IsAutomatic], [t0].[Name], [t0].[OwnerFullName], [t0].[PeriodEnd], [t0].[PeriodStart], [t0].[SynergyWithId], [t0].[Rank]
FROM [Weapons] FOR SYSTEM_TIME AS OF '2010-01-01T00:00:00.0000000' AS [w]
LEFT JOIN [Gears] FOR SYSTEM_TIME AS OF '2010-01-01T00:00:00.0000000' AS [g] ON [w].[OwnerFullName] = [g].[FullName]
LEFT JOIN [Squads] FOR SYSTEM_TIME AS OF '2010-01-01T00:00:00.0000000' AS [s] ON [g].[SquadId] = [s].[Id]
LEFT JOIN (
    SELECT [g0].[Nickname], [g0].[SquadId], [t].[Id], [t].[AmmunitionType], [t].[IsAutomatic], [t].[Name], [t].[OwnerFullName], [t].[PeriodEnd], [t].[PeriodStart], [t].[SynergyWithId], [g0].[Rank], [g0].[FullName]
    FROM [Gears] FOR SYSTEM_TIME AS OF '2010-01-01T00:00:00.0000000' AS [g0]
    LEFT JOIN (
        SELECT [w0].[Id], [w0].[AmmunitionType], [w0].[IsAutomatic], [w0].[Name], [w0].[OwnerFullName], [w0].[PeriodEnd], [w0].[PeriodStart], [w0].[SynergyWithId]
        FROM [Weapons] FOR SYSTEM_TIME AS OF '2010-01-01T00:00:00.0000000' AS [w0]
        WHERE [w0].[IsAutomatic] = CAST(0 AS bit)
    ) AS [t] ON [g0].[FullName] = [t].[OwnerFullName]
) AS [t0] ON [s].[Id] = [t0].[SquadId]
ORDER BY [w].[Name], [w].[Id], [g].[Nickname], [g].[SquadId], [s].[Id], [t0].[FullName] DESC, [t0].[Nickname], [t0].[SquadId], [t0].[Id]");
    }

    public override async Task Project_collection_navigation_with_inheritance3(bool async)
    {
        await base.Project_collection_navigation_with_inheritance3(async);

        AssertSql(
            @"SELECT [f].[Id], [t].[Name], [g].[Nickname], [g].[SquadId], [g0].[Nickname], [g0].[SquadId], [g0].[AssignedCityName], [g0].[CityOfBirthName], [g0].[Discriminator], [g0].[FullName], [g0].[HasSoulPatch], [g0].[LeaderNickname], [g0].[LeaderSquadId], [g0].[PeriodEnd], [g0].[PeriodStart], [g0].[Rank]
FROM [Factions] FOR SYSTEM_TIME AS OF '2010-01-01T00:00:00.0000000' AS [f]
LEFT JOIN (
    SELECT [l].[Name], [l].[DefeatedByNickname], [l].[DefeatedBySquadId]
    FROM [LocustLeaders] FOR SYSTEM_TIME AS OF '2010-01-01T00:00:00.0000000' AS [l]
    WHERE [l].[Discriminator] = N'LocustCommander'
) AS [t] ON [f].[CommanderName] = [t].[Name]
LEFT JOIN [Gears] FOR SYSTEM_TIME AS OF '2010-01-01T00:00:00.0000000' AS [g] ON [t].[DefeatedByNickname] = [g].[Nickname] AND [t].[DefeatedBySquadId] = [g].[SquadId]
LEFT JOIN [Gears] FOR SYSTEM_TIME AS OF '2010-01-01T00:00:00.0000000' AS [g0] ON ([g].[Nickname] = [g0].[LeaderNickname] OR ([g].[Nickname] IS NULL AND [g0].[LeaderNickname] IS NULL)) AND [g].[SquadId] = [g0].[LeaderSquadId]
ORDER BY [f].[Id], [t].[Name], [g].[Nickname], [g].[SquadId], [g0].[Nickname]");
    }

    public override async Task Correlated_collections_nested_inner_subquery_references_outer_qsre_one_level_up(bool async)
    {
        await base.Correlated_collections_nested_inner_subquery_references_outer_qsre_one_level_up(async);

        AssertSql(
            @"SELECT [g].[FullName], [g].[Nickname], [g].[SquadId], [t0].[FullName], [t0].[Nickname], [t0].[SquadId], [t0].[Name], [t0].[Nickname0], [t0].[Id]
FROM [Gears] FOR SYSTEM_TIME AS OF '2010-01-01T00:00:00.0000000' AS [g]
LEFT JOIN (
    SELECT [g0].[FullName], [g0].[Nickname], [g0].[SquadId], [t].[Name], [t].[Nickname] AS [Nickname0], [t].[Id], [g0].[LeaderNickname], [g0].[LeaderSquadId]
    FROM [Gears] FOR SYSTEM_TIME AS OF '2010-01-01T00:00:00.0000000' AS [g0]
    OUTER APPLY (
        SELECT [w].[Name], [g0].[Nickname], [w].[Id]
        FROM [Weapons] FOR SYSTEM_TIME AS OF '2010-01-01T00:00:00.0000000' AS [w]
        WHERE ([w].[Name] <> N'Bar' OR [w].[Name] IS NULL) AND [g0].[FullName] = [w].[OwnerFullName]
    ) AS [t]
    WHERE [g0].[FullName] <> N'Foo'
) AS [t0] ON [g].[Nickname] = [t0].[LeaderNickname] AND [g].[SquadId] = [t0].[LeaderSquadId]
WHERE [g].[Discriminator] = N'Officer'
ORDER BY [g].[Nickname], [g].[SquadId], [t0].[Nickname], [t0].[SquadId]");
    }

    public override async Task Optional_navigation_type_compensation_works_with_predicate_negated(bool async)
    {
        await base.Optional_navigation_type_compensation_works_with_predicate_negated(async);

        AssertSql(
            @"SELECT [t].[Id], [t].[GearNickName], [t].[GearSquadId], [t].[IssueDate], [t].[Note], [t].[PeriodEnd], [t].[PeriodStart]
FROM [Tags] FOR SYSTEM_TIME AS OF '2010-01-01T00:00:00.0000000' AS [t]
LEFT JOIN [Gears] FOR SYSTEM_TIME AS OF '2010-01-01T00:00:00.0000000' AS [g] ON [t].[GearNickName] = [g].[Nickname] AND [t].[GearSquadId] = [g].[SquadId]
WHERE [g].[HasSoulPatch] = CAST(0 AS bit)");
    }

    public override async Task Include_on_derived_multi_level(bool async)
    {
        await base.Include_on_derived_multi_level(async);

        AssertSql(
            @"SELECT [g].[Nickname], [g].[SquadId], [g].[AssignedCityName], [g].[CityOfBirthName], [g].[Discriminator], [g].[FullName], [g].[HasSoulPatch], [g].[LeaderNickname], [g].[LeaderSquadId], [g].[PeriodEnd], [g].[PeriodStart], [g].[Rank], [t].[Nickname], [t].[SquadId], [t].[AssignedCityName], [t].[CityOfBirthName], [t].[Discriminator], [t].[FullName], [t].[HasSoulPatch], [t].[LeaderNickname], [t].[LeaderSquadId], [t].[PeriodEnd], [t].[PeriodStart], [t].[Rank], [t].[Id], [t].[Banner], [t].[Banner5], [t].[InternalNumber], [t].[Name], [t].[PeriodEnd0], [t].[PeriodStart0], [t].[SquadId0], [t].[MissionId], [t].[PeriodEnd1], [t].[PeriodStart1]
FROM [Gears] FOR SYSTEM_TIME AS OF '2010-01-01T00:00:00.0000000' AS [g]
LEFT JOIN (
    SELECT [g0].[Nickname], [g0].[SquadId], [g0].[AssignedCityName], [g0].[CityOfBirthName], [g0].[Discriminator], [g0].[FullName], [g0].[HasSoulPatch], [g0].[LeaderNickname], [g0].[LeaderSquadId], [g0].[PeriodEnd], [g0].[PeriodStart], [g0].[Rank], [s].[Id], [s].[Banner], [s].[Banner5], [s].[InternalNumber], [s].[Name], [s].[PeriodEnd] AS [PeriodEnd0], [s].[PeriodStart] AS [PeriodStart0], [s0].[SquadId] AS [SquadId0], [s0].[MissionId], [s0].[PeriodEnd] AS [PeriodEnd1], [s0].[PeriodStart] AS [PeriodStart1]
    FROM [Gears] FOR SYSTEM_TIME AS OF '2010-01-01T00:00:00.0000000' AS [g0]
    INNER JOIN [Squads] FOR SYSTEM_TIME AS OF '2010-01-01T00:00:00.0000000' AS [s] ON [g0].[SquadId] = [s].[Id]
    LEFT JOIN [SquadMissions] FOR SYSTEM_TIME AS OF '2010-01-01T00:00:00.0000000' AS [s0] ON [s].[Id] = [s0].[SquadId]
) AS [t] ON [g].[Nickname] = [t].[LeaderNickname] AND [g].[SquadId] = [t].[LeaderSquadId]
ORDER BY [g].[Nickname], [g].[SquadId], [t].[Nickname], [t].[SquadId], [t].[Id], [t].[SquadId0]");
    }

    public override async Task Null_propagation_optimization2(bool async)
    {
        await base.Null_propagation_optimization2(async);

        AssertSql(
            @"SELECT [g].[Nickname], [g].[SquadId], [g].[AssignedCityName], [g].[CityOfBirthName], [g].[Discriminator], [g].[FullName], [g].[HasSoulPatch], [g].[LeaderNickname], [g].[LeaderSquadId], [g].[PeriodEnd], [g].[PeriodStart], [g].[Rank]
FROM [Gears] FOR SYSTEM_TIME AS OF '2010-01-01T00:00:00.0000000' AS [g]
WHERE CASE
    WHEN [g].[LeaderNickname] IS NULL THEN NULL
    ELSE CASE
        WHEN [g].[LeaderNickname] IS NOT NULL AND ([g].[LeaderNickname] LIKE N'%us') THEN CAST(1 AS bit)
        ELSE CAST(0 AS bit)
    END
END = CAST(1 AS bit)");
    }

    public override async Task Select_subquery_distinct_firstordefault(bool async)
    {
        await base.Select_subquery_distinct_firstordefault(async);

        AssertSql(
            @"SELECT (
    SELECT TOP(1) [t].[Name]
    FROM (
        SELECT DISTINCT [w].[Id], [w].[AmmunitionType], [w].[IsAutomatic], [w].[Name], [w].[OwnerFullName], [w].[PeriodEnd], [w].[PeriodStart], [w].[SynergyWithId]
        FROM [Weapons] FOR SYSTEM_TIME AS OF '2010-01-01T00:00:00.0000000' AS [w]
        WHERE [g].[FullName] = [w].[OwnerFullName]
    ) AS [t]
    ORDER BY [t].[Id])
FROM [Gears] FOR SYSTEM_TIME AS OF '2010-01-01T00:00:00.0000000' AS [g]
WHERE [g].[HasSoulPatch] = CAST(1 AS bit)");
    }

    public override async Task Include_on_entity_that_is_not_present_in_final_projection_but_uses_TypeIs_instead(bool async)
    {
        await base.Include_on_entity_that_is_not_present_in_final_projection_but_uses_TypeIs_instead(async);

        AssertSql(
            @"SELECT [g].[Nickname], CASE
    WHEN [g].[Discriminator] = N'Officer' THEN CAST(1 AS bit)
    ELSE CAST(0 AS bit)
END AS [IsOfficer]
FROM [Gears] FOR SYSTEM_TIME AS OF '2010-01-01T00:00:00.0000000' AS [g]");
    }

    public override async Task Composite_key_entity_equal(bool async)
    {
        await base.Composite_key_entity_equal(async);

        AssertSql(
            @"SELECT [g].[Nickname], [g].[SquadId], [g].[AssignedCityName], [g].[CityOfBirthName], [g].[Discriminator], [g].[FullName], [g].[HasSoulPatch], [g].[LeaderNickname], [g].[LeaderSquadId], [g].[PeriodEnd], [g].[PeriodStart], [g].[Rank], [g0].[Nickname], [g0].[SquadId], [g0].[AssignedCityName], [g0].[CityOfBirthName], [g0].[Discriminator], [g0].[FullName], [g0].[HasSoulPatch], [g0].[LeaderNickname], [g0].[LeaderSquadId], [g0].[PeriodEnd], [g0].[PeriodStart], [g0].[Rank]
FROM [Gears] FOR SYSTEM_TIME AS OF '2010-01-01T00:00:00.0000000' AS [g]
CROSS JOIN [Gears] FOR SYSTEM_TIME AS OF '2010-01-01T00:00:00.0000000' AS [g0]
WHERE [g].[Nickname] = [g0].[Nickname] AND [g].[SquadId] = [g0].[SquadId]");
    }

    public override async Task Select_null_conditional_with_inheritance(bool async)
    {
        await base.Select_null_conditional_with_inheritance(async);

        AssertSql(
            @"SELECT CASE
    WHEN [f].[CommanderName] IS NOT NULL THEN [f].[CommanderName]
    ELSE NULL
END
FROM [Factions] FOR SYSTEM_TIME AS OF '2010-01-01T00:00:00.0000000' AS [f]");
    }

    public override async Task Select_ternary_operation_with_boolean(bool async)
    {
        await base.Select_ternary_operation_with_boolean(async);

        AssertSql(
            @"SELECT [w].[Id], CASE
    WHEN [w].[IsAutomatic] = CAST(1 AS bit) THEN 1
    ELSE 0
END AS [Num]
FROM [Weapons] FOR SYSTEM_TIME AS OF '2010-01-01T00:00:00.0000000' AS [w]");
    }

    public override async Task Order_by_entity_qsre_composite_key(bool async)
    {
        await base.Order_by_entity_qsre_composite_key(async);

        AssertSql(
            @"SELECT [w].[Name]
FROM [Weapons] FOR SYSTEM_TIME AS OF '2010-01-01T00:00:00.0000000' AS [w]
LEFT JOIN [Gears] FOR SYSTEM_TIME AS OF '2010-01-01T00:00:00.0000000' AS [g] ON [w].[OwnerFullName] = [g].[FullName]
ORDER BY [g].[Nickname], [g].[SquadId], [w].[Id]");
    }

    public override async Task Include_using_alternate_key(bool async)
    {
        await base.Include_using_alternate_key(async);

        AssertSql(
            @"SELECT [g].[Nickname], [g].[SquadId], [g].[AssignedCityName], [g].[CityOfBirthName], [g].[Discriminator], [g].[FullName], [g].[HasSoulPatch], [g].[LeaderNickname], [g].[LeaderSquadId], [g].[PeriodEnd], [g].[PeriodStart], [g].[Rank], [w].[Id], [w].[AmmunitionType], [w].[IsAutomatic], [w].[Name], [w].[OwnerFullName], [w].[PeriodEnd], [w].[PeriodStart], [w].[SynergyWithId]
FROM [Gears] FOR SYSTEM_TIME AS OF '2010-01-01T00:00:00.0000000' AS [g]
LEFT JOIN [Weapons] FOR SYSTEM_TIME AS OF '2010-01-01T00:00:00.0000000' AS [w] ON [g].[FullName] = [w].[OwnerFullName]
WHERE [g].[Nickname] = N'Marcus'
ORDER BY [g].[Nickname], [g].[SquadId]");
    }

    public override async Task Correlated_collections_with_FirstOrDefault(bool async)
    {
        await base.Correlated_collections_with_FirstOrDefault(async);

        AssertSql(
            @"SELECT (
    SELECT TOP(1) [g].[FullName]
    FROM [Gears] FOR SYSTEM_TIME AS OF '2010-01-01T00:00:00.0000000' AS [g]
    WHERE [s].[Id] = [g].[SquadId]
    ORDER BY [g].[Nickname])
FROM [Squads] FOR SYSTEM_TIME AS OF '2010-01-01T00:00:00.0000000' AS [s]
ORDER BY [s].[Name]");
    }

    public override async Task Where_subquery_distinct_last_boolean(bool async)
    {
        await base.Where_subquery_distinct_last_boolean(async);

        AssertSql(
            @"SELECT [g].[Nickname], [g].[SquadId], [g].[AssignedCityName], [g].[CityOfBirthName], [g].[Discriminator], [g].[FullName], [g].[HasSoulPatch], [g].[LeaderNickname], [g].[LeaderSquadId], [g].[PeriodEnd], [g].[PeriodStart], [g].[Rank]
FROM [Gears] FOR SYSTEM_TIME AS OF '2010-01-01T00:00:00.0000000' AS [g]
WHERE [g].[HasSoulPatch] = CAST(0 AS bit) AND (
    SELECT TOP(1) [t].[IsAutomatic]
    FROM (
        SELECT DISTINCT [w].[Id], [w].[AmmunitionType], [w].[IsAutomatic], [w].[Name], [w].[OwnerFullName], [w].[PeriodEnd], [w].[PeriodStart], [w].[SynergyWithId]
        FROM [Weapons] FOR SYSTEM_TIME AS OF '2010-01-01T00:00:00.0000000' AS [w]
        WHERE [g].[FullName] = [w].[OwnerFullName]
    ) AS [t]
    ORDER BY [t].[Id] DESC) = CAST(1 AS bit)
ORDER BY [g].[Nickname]");
    }

    public override async Task Where_enum_has_flag_subquery_client_eval(bool async)
    {
        await base.Where_enum_has_flag_subquery_client_eval(async);

        AssertSql(
            @"SELECT [g].[Nickname], [g].[SquadId], [g].[AssignedCityName], [g].[CityOfBirthName], [g].[Discriminator], [g].[FullName], [g].[HasSoulPatch], [g].[LeaderNickname], [g].[LeaderSquadId], [g].[PeriodEnd], [g].[PeriodStart], [g].[Rank]
FROM [Gears] FOR SYSTEM_TIME AS OF '2010-01-01T00:00:00.0000000' AS [g]
WHERE ([g].[Rank] & (
    SELECT TOP(1) [g0].[Rank]
    FROM [Gears] FOR SYSTEM_TIME AS OF '2010-01-01T00:00:00.0000000' AS [g0]
    ORDER BY [g0].[Nickname], [g0].[SquadId])) = (
    SELECT TOP(1) [g0].[Rank]
    FROM [Gears] FOR SYSTEM_TIME AS OF '2010-01-01T00:00:00.0000000' AS [g0]
    ORDER BY [g0].[Nickname], [g0].[SquadId]) OR (
    SELECT TOP(1) [g0].[Rank]
    FROM [Gears] FOR SYSTEM_TIME AS OF '2010-01-01T00:00:00.0000000' AS [g0]
    ORDER BY [g0].[Nickname], [g0].[SquadId]) IS NULL");
    }

    public override async Task Correlated_collection_via_SelectMany_with_Distinct_missing_indentifying_columns_in_projection(bool async)
    {
        await base.Correlated_collection_via_SelectMany_with_Distinct_missing_indentifying_columns_in_projection(async);

        AssertSql(
            @"SELECT [g].[Nickname], [g].[SquadId], [t].[HasSoulPatch]
FROM [Gears] FOR SYSTEM_TIME AS OF '2010-01-01T00:00:00.0000000' AS [g]
OUTER APPLY (
    SELECT DISTINCT [g1].[HasSoulPatch]
    FROM [Weapons] FOR SYSTEM_TIME AS OF '2010-01-01T00:00:00.0000000' AS [w]
    LEFT JOIN [Gears] FOR SYSTEM_TIME AS OF '2010-01-01T00:00:00.0000000' AS [g0] ON [w].[OwnerFullName] = [g0].[FullName]
    LEFT JOIN [Cities] FOR SYSTEM_TIME AS OF '2010-01-01T00:00:00.0000000' AS [c] ON [g0].[AssignedCityName] = [c].[Name]
    INNER JOIN [Gears] FOR SYSTEM_TIME AS OF '2010-01-01T00:00:00.0000000' AS [g1] ON [c].[Name] = [g1].[CityOfBirthName]
    WHERE [g].[FullName] = [w].[OwnerFullName]
) AS [t]
ORDER BY [g].[Nickname], [g].[SquadId]");
    }

    public override async Task Subquery_is_lifted_from_main_from_clause_of_SelectMany(bool async)
    {
        await base.Subquery_is_lifted_from_main_from_clause_of_SelectMany(async);

        AssertSql(
            @"SELECT [g].[FullName] AS [Name1], [g0].[FullName] AS [Name2]
FROM [Gears] FOR SYSTEM_TIME AS OF '2010-01-01T00:00:00.0000000' AS [g]
CROSS JOIN [Gears] FOR SYSTEM_TIME AS OF '2010-01-01T00:00:00.0000000' AS [g0]
WHERE [g].[HasSoulPatch] = CAST(1 AS bit) AND [g0].[HasSoulPatch] = CAST(0 AS bit)
ORDER BY [g].[FullName]");
    }

    public override async Task Select_subquery_projecting_single_constant_inside_anonymous(bool async)
    {
        await base.Select_subquery_projecting_single_constant_inside_anonymous(async);

        AssertSql(
            @"SELECT [s].[Name], [t0].[One]
FROM [Squads] FOR SYSTEM_TIME AS OF '2010-01-01T00:00:00.0000000' AS [s]
LEFT JOIN (
    SELECT [t].[One], [t].[SquadId]
    FROM (
        SELECT 1 AS [One], [g].[SquadId], ROW_NUMBER() OVER(PARTITION BY [g].[SquadId] ORDER BY [g].[Nickname], [g].[SquadId]) AS [row]
        FROM [Gears] FOR SYSTEM_TIME AS OF '2010-01-01T00:00:00.0000000' AS [g]
        WHERE [g].[HasSoulPatch] = CAST(1 AS bit)
    ) AS [t]
    WHERE [t].[row] <= 1
) AS [t0] ON [s].[Id] = [t0].[SquadId]");
    }

    public override async Task Include_collection_on_derived_type_using_lambda_with_soft_cast(bool async)
    {
        await base.Include_collection_on_derived_type_using_lambda_with_soft_cast(async);

        AssertSql(
            @"SELECT [g].[Nickname], [g].[SquadId], [g].[AssignedCityName], [g].[CityOfBirthName], [g].[Discriminator], [g].[FullName], [g].[HasSoulPatch], [g].[LeaderNickname], [g].[LeaderSquadId], [g].[PeriodEnd], [g].[PeriodStart], [g].[Rank], [g0].[Nickname], [g0].[SquadId], [g0].[AssignedCityName], [g0].[CityOfBirthName], [g0].[Discriminator], [g0].[FullName], [g0].[HasSoulPatch], [g0].[LeaderNickname], [g0].[LeaderSquadId], [g0].[PeriodEnd], [g0].[PeriodStart], [g0].[Rank]
FROM [Gears] FOR SYSTEM_TIME AS OF '2010-01-01T00:00:00.0000000' AS [g]
LEFT JOIN [Gears] FOR SYSTEM_TIME AS OF '2010-01-01T00:00:00.0000000' AS [g0] ON [g].[Nickname] = [g0].[LeaderNickname] AND [g].[SquadId] = [g0].[LeaderSquadId]
ORDER BY [g].[Nickname], [g].[SquadId], [g0].[Nickname]");
    }

    public override async Task TimeSpan_Milliseconds(bool async)
    {
        await base.TimeSpan_Milliseconds(async);

        AssertSql(
            @"SELECT DATEPART(millisecond, [m].[Duration])
FROM [Missions] FOR SYSTEM_TIME AS OF '2010-01-01T00:00:00.0000000' AS [m]");
    }

    public override async Task Navigation_access_via_EFProperty_on_derived_entity_using_cast(bool async)
    {
        await base.Navigation_access_via_EFProperty_on_derived_entity_using_cast(async);

        AssertSql(
            @"SELECT [f].[Name], [t].[ThreatLevel] AS [Threat]
FROM [Factions] FOR SYSTEM_TIME AS OF '2010-01-01T00:00:00.0000000' AS [f]
LEFT JOIN (
    SELECT [l].[Name], [l].[ThreatLevel]
    FROM [LocustLeaders] FOR SYSTEM_TIME AS OF '2010-01-01T00:00:00.0000000' AS [l]
    WHERE [l].[Discriminator] = N'LocustCommander'
) AS [t] ON [f].[CommanderName] = [t].[Name]
ORDER BY [f].[Name]");
    }

    public override async Task Byte_array_filter_by_length_literal(bool async)
    {
        await base.Byte_array_filter_by_length_literal(async);

        AssertSql(
            @"SELECT [s].[Id], [s].[Banner], [s].[Banner5], [s].[InternalNumber], [s].[Name], [s].[PeriodEnd], [s].[PeriodStart]
FROM [Squads] FOR SYSTEM_TIME AS OF '2010-01-01T00:00:00.0000000' AS [s]
WHERE CAST(DATALENGTH([s].[Banner]) AS int) = 1");
    }

    public override async Task GroupBy_Property_Include_Select_Average(bool async)
    {
        await base.GroupBy_Property_Include_Select_Average(async);

        AssertSql(
            @"SELECT AVG(CAST([g].[SquadId] AS float))
FROM [Gears] FOR SYSTEM_TIME AS OF '2010-01-01T00:00:00.0000000' AS [g]
GROUP BY [g].[Rank]");
    }

    public override async Task Non_unicode_string_literals_is_used_for_non_unicode_column_with_contains(bool async)
    {
        await base.Non_unicode_string_literals_is_used_for_non_unicode_column_with_contains(async);

        AssertSql(
            @"SELECT [c].[Name], [c].[Location], [c].[Nation], [c].[PeriodEnd], [c].[PeriodStart]
FROM [Cities] FOR SYSTEM_TIME AS OF '2010-01-01T00:00:00.0000000' AS [c]
WHERE [c].[Location] LIKE '%Jacinto%'");
    }

    public override async Task Correlated_collection_with_complex_order_by_funcletized_to_constant_bool(bool async)
    {
        await base.Correlated_collection_with_complex_order_by_funcletized_to_constant_bool(async);

        AssertSql(
            @"SELECT [g].[Nickname], [g].[SquadId], [w].[Name], [w].[Id]
FROM [Gears] FOR SYSTEM_TIME AS OF '2010-01-01T00:00:00.0000000' AS [g]
LEFT JOIN [Weapons] FOR SYSTEM_TIME AS OF '2010-01-01T00:00:00.0000000' AS [w] ON [g].[FullName] = [w].[OwnerFullName]
ORDER BY [g].[Nickname], [g].[SquadId]");
    }

    public override async Task Select_datetimeoffset_comparison_in_projection(bool async)
    {
        await base.Select_datetimeoffset_comparison_in_projection(async);

        AssertSql(
            @"SELECT CASE
    WHEN [m].[Timeline] > SYSDATETIMEOFFSET() THEN CAST(1 AS bit)
    ELSE CAST(0 AS bit)
END
FROM [Missions] FOR SYSTEM_TIME AS OF '2010-01-01T00:00:00.0000000' AS [m]");
    }

    public override async Task Include_multiple_circular_with_filter(bool async)
    {
        await base.Include_multiple_circular_with_filter(async);

        AssertSql(
            @"SELECT [g].[Nickname], [g].[SquadId], [g].[AssignedCityName], [g].[CityOfBirthName], [g].[Discriminator], [g].[FullName], [g].[HasSoulPatch], [g].[LeaderNickname], [g].[LeaderSquadId], [g].[PeriodEnd], [g].[PeriodStart], [g].[Rank], [c].[Name], [c].[Location], [c].[Nation], [c].[PeriodEnd], [c].[PeriodStart], [g0].[Nickname], [g0].[SquadId], [g0].[AssignedCityName], [g0].[CityOfBirthName], [g0].[Discriminator], [g0].[FullName], [g0].[HasSoulPatch], [g0].[LeaderNickname], [g0].[LeaderSquadId], [g0].[PeriodEnd], [g0].[PeriodStart], [g0].[Rank]
FROM [Gears] FOR SYSTEM_TIME AS OF '2010-01-01T00:00:00.0000000' AS [g]
INNER JOIN [Cities] FOR SYSTEM_TIME AS OF '2010-01-01T00:00:00.0000000' AS [c] ON [g].[CityOfBirthName] = [c].[Name]
LEFT JOIN [Gears] FOR SYSTEM_TIME AS OF '2010-01-01T00:00:00.0000000' AS [g0] ON [c].[Name] = [g0].[AssignedCityName]
WHERE [g].[Nickname] = N'Marcus'
ORDER BY [g].[Nickname], [g].[SquadId], [c].[Name], [g0].[Nickname]");
    }

    public override async Task TimeSpan_Hours(bool async)
    {
        await base.TimeSpan_Hours(async);

        AssertSql(
            @"SELECT DATEPART(hour, [m].[Duration])
FROM [Missions] FOR SYSTEM_TIME AS OF '2010-01-01T00:00:00.0000000' AS [m]");
    }

    public override async Task Singleton_Navigation_With_Member_Access(bool async)
    {
        await base.Singleton_Navigation_With_Member_Access(async);

        AssertSql(
            @"SELECT [g].[CityOfBirthName] AS [B]
FROM [Tags] FOR SYSTEM_TIME AS OF '2010-01-01T00:00:00.0000000' AS [t]
LEFT JOIN [Gears] FOR SYSTEM_TIME AS OF '2010-01-01T00:00:00.0000000' AS [g] ON [t].[GearNickName] = [g].[Nickname] AND [t].[GearSquadId] = [g].[SquadId]
WHERE [g].[Nickname] = N'Marcus' AND ([g].[CityOfBirthName] <> N'Ephyra' OR [g].[CityOfBirthName] IS NULL)");
    }

    public override async Task Join_on_entity_qsre_keys_composite_key(bool async)
    {
        await base.Join_on_entity_qsre_keys_composite_key(async);

        AssertSql(
            @"SELECT [g].[FullName] AS [GearName1], [g0].[FullName] AS [GearName2]
FROM [Gears] FOR SYSTEM_TIME AS OF '2010-01-01T00:00:00.0000000' AS [g]
INNER JOIN [Gears] FOR SYSTEM_TIME AS OF '2010-01-01T00:00:00.0000000' AS [g0] ON [g].[Nickname] = [g0].[Nickname] AND [g].[SquadId] = [g0].[SquadId]");
    }

    public override async Task Include_reference_on_derived_type_using_lambda(bool async)
    {
        await base.Include_reference_on_derived_type_using_lambda(async);

        AssertSql(
            @"SELECT [l].[Name], [l].[Discriminator], [l].[LocustHordeId], [l].[PeriodEnd], [l].[PeriodStart], [l].[ThreatLevel], [l].[ThreatLevelByte], [l].[ThreatLevelNullableByte], [l].[DefeatedByNickname], [l].[DefeatedBySquadId], [l].[HighCommandId], [g].[Nickname], [g].[SquadId], [g].[AssignedCityName], [g].[CityOfBirthName], [g].[Discriminator], [g].[FullName], [g].[HasSoulPatch], [g].[LeaderNickname], [g].[LeaderSquadId], [g].[PeriodEnd], [g].[PeriodStart], [g].[Rank]
FROM [LocustLeaders] FOR SYSTEM_TIME AS OF '2010-01-01T00:00:00.0000000' AS [l]
LEFT JOIN [Gears] FOR SYSTEM_TIME AS OF '2010-01-01T00:00:00.0000000' AS [g] ON [l].[DefeatedByNickname] = [g].[Nickname] AND [l].[DefeatedBySquadId] = [g].[SquadId]");
    }

    public override async Task Projecting_nullable_bool_in_conditional_works(bool async)
    {
        await base.Projecting_nullable_bool_in_conditional_works(async);

        AssertSql(
            @"SELECT CASE
    WHEN [g].[Nickname] IS NOT NULL AND [g].[SquadId] IS NOT NULL THEN [g].[HasSoulPatch]
    ELSE CAST(0 AS bit)
END AS [Prop]
FROM [Tags] FOR SYSTEM_TIME AS OF '2010-01-01T00:00:00.0000000' AS [t]
LEFT JOIN [Gears] FOR SYSTEM_TIME AS OF '2010-01-01T00:00:00.0000000' AS [g] ON [t].[GearNickName] = [g].[Nickname] AND [t].[GearSquadId] = [g].[SquadId]");
    }

    public override async Task Where_nullable_enum_with_non_nullable_parameter(bool async)
    {
        await base.Where_nullable_enum_with_non_nullable_parameter(async);

        AssertSql(
            @"@__ammunitionType_0='1'

SELECT [w].[Id], [w].[AmmunitionType], [w].[IsAutomatic], [w].[Name], [w].[OwnerFullName], [w].[PeriodEnd], [w].[PeriodStart], [w].[SynergyWithId]
FROM [Weapons] FOR SYSTEM_TIME AS OF '2010-01-01T00:00:00.0000000' AS [w]
WHERE [w].[AmmunitionType] = @__ammunitionType_0");
    }

    public override async Task Contains_on_collection_of_nullable_byte_subquery_null_constant(bool async)
    {
        await base.Contains_on_collection_of_nullable_byte_subquery_null_constant(async);

        AssertSql(
            @"SELECT [l].[Name], [l].[Discriminator], [l].[LocustHordeId], [l].[PeriodEnd], [l].[PeriodStart], [l].[ThreatLevel], [l].[ThreatLevelByte], [l].[ThreatLevelNullableByte], [l].[DefeatedByNickname], [l].[DefeatedBySquadId], [l].[HighCommandId]
FROM [LocustLeaders] FOR SYSTEM_TIME AS OF '2010-01-01T00:00:00.0000000' AS [l]
WHERE EXISTS (
    SELECT 1
    FROM [LocustLeaders] FOR SYSTEM_TIME AS OF '2010-01-01T00:00:00.0000000' AS [l0]
    WHERE [l0].[ThreatLevelNullableByte] IS NULL)");
    }

    public override async Task Where_bitwise_and_enum(bool async)
    {
        await base.Where_bitwise_and_enum(async);

        AssertSql(
            @"SELECT [g].[Nickname], [g].[SquadId], [g].[AssignedCityName], [g].[CityOfBirthName], [g].[Discriminator], [g].[FullName], [g].[HasSoulPatch], [g].[LeaderNickname], [g].[LeaderSquadId], [g].[PeriodEnd], [g].[PeriodStart], [g].[Rank]
FROM [Gears] FOR SYSTEM_TIME AS OF '2010-01-01T00:00:00.0000000' AS [g]
WHERE ([g].[Rank] & 2) > 0",
            //
            @"SELECT [g].[Nickname], [g].[SquadId], [g].[AssignedCityName], [g].[CityOfBirthName], [g].[Discriminator], [g].[FullName], [g].[HasSoulPatch], [g].[LeaderNickname], [g].[LeaderSquadId], [g].[PeriodEnd], [g].[PeriodStart], [g].[Rank]
FROM [Gears] FOR SYSTEM_TIME AS OF '2010-01-01T00:00:00.0000000' AS [g]
WHERE ([g].[Rank] & 2) = 2");
    }

    public override async Task Left_join_projection_using_coalesce_tracking(bool async)
    {
        await base.Left_join_projection_using_coalesce_tracking(async);

        AssertSql(
            @"SELECT [g0].[Nickname], [g0].[SquadId], [g0].[AssignedCityName], [g0].[CityOfBirthName], [g0].[Discriminator], [g0].[FullName], [g0].[HasSoulPatch], [g0].[LeaderNickname], [g0].[LeaderSquadId], [g0].[PeriodEnd], [g0].[PeriodStart], [g0].[Rank], [g].[Nickname], [g].[SquadId], [g].[AssignedCityName], [g].[CityOfBirthName], [g].[Discriminator], [g].[FullName], [g].[HasSoulPatch], [g].[LeaderNickname], [g].[LeaderSquadId], [g].[PeriodEnd], [g].[PeriodStart], [g].[Rank]
FROM [Gears] FOR SYSTEM_TIME AS OF '2010-01-01T00:00:00.0000000' AS [g]
LEFT JOIN [Gears] FOR SYSTEM_TIME AS OF '2010-01-01T00:00:00.0000000' AS [g0] ON [g].[LeaderNickname] = [g0].[Nickname]");
    }

    public override async Task Navigation_based_on_complex_expression5(bool async)
    {
        await base.Navigation_based_on_complex_expression5(async);

        AssertSql(
            @"SELECT [t0].[Name], [t0].[Discriminator], [t0].[LocustHordeId], [t0].[PeriodEnd], [t0].[PeriodStart], [t0].[ThreatLevel], [t0].[ThreatLevelByte], [t0].[ThreatLevelNullableByte], [t0].[DefeatedByNickname], [t0].[DefeatedBySquadId], [t0].[HighCommandId], [t].[Name], [t].[Discriminator], [t].[LocustHordeId], [t].[PeriodEnd], [t].[PeriodStart], [t].[ThreatLevel], [t].[ThreatLevelByte], [t].[ThreatLevelNullableByte], [t].[DefeatedByNickname], [t].[DefeatedBySquadId], [t].[HighCommandId]
FROM [Factions] FOR SYSTEM_TIME AS OF '2010-01-01T00:00:00.0000000' AS [f]
CROSS JOIN (
    SELECT [l].[Name], [l].[Discriminator], [l].[LocustHordeId], [l].[PeriodEnd], [l].[PeriodStart], [l].[ThreatLevel], [l].[ThreatLevelByte], [l].[ThreatLevelNullableByte], [l].[DefeatedByNickname], [l].[DefeatedBySquadId], [l].[HighCommandId]
    FROM [LocustLeaders] FOR SYSTEM_TIME AS OF '2010-01-01T00:00:00.0000000' AS [l]
    WHERE [l].[Discriminator] = N'LocustCommander'
) AS [t]
LEFT JOIN (
    SELECT [l0].[Name], [l0].[Discriminator], [l0].[LocustHordeId], [l0].[PeriodEnd], [l0].[PeriodStart], [l0].[ThreatLevel], [l0].[ThreatLevelByte], [l0].[ThreatLevelNullableByte], [l0].[DefeatedByNickname], [l0].[DefeatedBySquadId], [l0].[HighCommandId]
    FROM [LocustLeaders] FOR SYSTEM_TIME AS OF '2010-01-01T00:00:00.0000000' AS [l0]
    WHERE [l0].[Discriminator] = N'LocustCommander'
) AS [t0] ON [f].[CommanderName] = [t0].[Name]");
    }

    public override async Task ToString_boolean_property_nullable(bool async)
    {
        await base.ToString_boolean_property_nullable(async);

        AssertSql(
            @"SELECT CASE
    WHEN [f].[Eradicated] = CAST(0 AS bit) THEN N'False'
    WHEN [f].[Eradicated] = CAST(1 AS bit) THEN N'True'
    ELSE NULL
END
FROM [Factions] FOR SYSTEM_TIME AS OF '2010-01-01T00:00:00.0000000' AS [f]");
    }

    public override async Task OrderBy_same_expression_containing_IsNull_correctly_deduplicates_the_ordering(bool async)
    {
        await base.OrderBy_same_expression_containing_IsNull_correctly_deduplicates_the_ordering(async);

        AssertSql(
            @"SELECT CASE
    WHEN [g].[LeaderNickname] IS NOT NULL THEN CASE
        WHEN CAST(LEN([g].[Nickname]) AS int) = 5 THEN CAST(1 AS bit)
        ELSE CAST(0 AS bit)
    END
    ELSE NULL
END
FROM [Gears] FOR SYSTEM_TIME AS OF '2010-01-01T00:00:00.0000000' AS [g]
ORDER BY CASE
    WHEN CASE
        WHEN [g].[LeaderNickname] IS NOT NULL THEN CASE
            WHEN CAST(LEN([g].[Nickname]) AS int) = 5 THEN CAST(1 AS bit)
            ELSE CAST(0 AS bit)
        END
        ELSE NULL
    END IS NOT NULL THEN CAST(1 AS bit)
    ELSE CAST(0 AS bit)
END");
    }

    public override async Task Select_subquery_projecting_single_constant_string(bool async)
    {
        await base.Select_subquery_projecting_single_constant_string(async);

        AssertSql(
            @"SELECT [s].[Name], (
    SELECT TOP(1) N'Foo'
    FROM [Gears] FOR SYSTEM_TIME AS OF '2010-01-01T00:00:00.0000000' AS [g]
    WHERE [s].[Id] = [g].[SquadId] AND [g].[HasSoulPatch] = CAST(1 AS bit)) AS [Gear]
FROM [Squads] FOR SYSTEM_TIME AS OF '2010-01-01T00:00:00.0000000' AS [s]");
    }

    public override async Task Select_length_of_string_property(bool async)
    {
        await base.Select_length_of_string_property(async);

        AssertSql(
            @"SELECT [w].[Name], CAST(LEN([w].[Name]) AS int) AS [Length]
FROM [Weapons] FOR SYSTEM_TIME AS OF '2010-01-01T00:00:00.0000000' AS [w]");
    }

    public override async Task Optional_navigation_type_compensation_works_with_conditional_expression(bool async)
    {
        await base.Optional_navigation_type_compensation_works_with_conditional_expression(async);

        AssertSql(
            @"SELECT [t].[Id], [t].[GearNickName], [t].[GearSquadId], [t].[IssueDate], [t].[Note], [t].[PeriodEnd], [t].[PeriodStart]
FROM [Tags] FOR SYSTEM_TIME AS OF '2010-01-01T00:00:00.0000000' AS [t]
LEFT JOIN [Gears] FOR SYSTEM_TIME AS OF '2010-01-01T00:00:00.0000000' AS [g] ON [t].[GearNickName] = [g].[Nickname] AND [t].[GearSquadId] = [g].[SquadId]
WHERE CASE
    WHEN [g].[HasSoulPatch] = CAST(1 AS bit) THEN CAST(1 AS bit)
    ELSE CAST(0 AS bit)
END = CAST(1 AS bit)");
    }

    public override async Task Correlated_collections_inner_subquery_selector_references_outer_qsre(bool async)
    {
        await base.Correlated_collections_inner_subquery_selector_references_outer_qsre(async);

        AssertSql(
            @"SELECT [g].[FullName], [g].[Nickname], [g].[SquadId], [t].[ReportName], [t].[OfficerName], [t].[Nickname], [t].[SquadId]
FROM [Gears] FOR SYSTEM_TIME AS OF '2010-01-01T00:00:00.0000000' AS [g]
OUTER APPLY (
    SELECT [g0].[FullName] AS [ReportName], [g].[FullName] AS [OfficerName], [g0].[Nickname], [g0].[SquadId]
    FROM [Gears] FOR SYSTEM_TIME AS OF '2010-01-01T00:00:00.0000000' AS [g0]
    WHERE [g].[Nickname] = [g0].[LeaderNickname] AND [g].[SquadId] = [g0].[LeaderSquadId]
) AS [t]
WHERE [g].[Discriminator] = N'Officer'
ORDER BY [g].[Nickname], [g].[SquadId], [t].[Nickname]");
    }

    public override async Task Join_on_entity_qsre_keys_outer_key_is_navigation(bool async)
    {
        await base.Join_on_entity_qsre_keys_outer_key_is_navigation(async);

        AssertSql(
            @"SELECT [w].[Name] AS [Name1], [w1].[Name] AS [Name2]
FROM [Weapons] FOR SYSTEM_TIME AS OF '2010-01-01T00:00:00.0000000' AS [w]
LEFT JOIN [Weapons] FOR SYSTEM_TIME AS OF '2010-01-01T00:00:00.0000000' AS [w0] ON [w].[SynergyWithId] = [w0].[Id]
INNER JOIN [Weapons] FOR SYSTEM_TIME AS OF '2010-01-01T00:00:00.0000000' AS [w1] ON [w0].[Id] = [w1].[Id]");
    }

    public override async Task Correlated_collection_with_top_level_FirstOrDefault(bool async)
    {
        await base.Correlated_collection_with_top_level_FirstOrDefault(async);

        AssertSql(
            @"SELECT [t].[Nickname], [t].[SquadId], [w].[Id], [w].[AmmunitionType], [w].[IsAutomatic], [w].[Name], [w].[OwnerFullName], [w].[PeriodEnd], [w].[PeriodStart], [w].[SynergyWithId]
FROM (
    SELECT TOP(1) [g].[Nickname], [g].[SquadId], [g].[FullName]
    FROM [Gears] FOR SYSTEM_TIME AS OF '2010-01-01T00:00:00.0000000' AS [g]
    ORDER BY [g].[Nickname]
) AS [t]
LEFT JOIN [Weapons] FOR SYSTEM_TIME AS OF '2010-01-01T00:00:00.0000000' AS [w] ON [t].[FullName] = [w].[OwnerFullName]
ORDER BY [t].[Nickname], [t].[SquadId]");
    }

    public override async Task Contains_with_local_nullable_guid_list_closure(bool async)
    {
        await base.Contains_with_local_nullable_guid_list_closure(async);

        AssertSql(
            @"SELECT [t].[Id], [t].[GearNickName], [t].[GearSquadId], [t].[IssueDate], [t].[Note], [t].[PeriodEnd], [t].[PeriodStart]
FROM [Tags] FOR SYSTEM_TIME AS OF '2010-01-01T00:00:00.0000000' AS [t]
WHERE [t].[Id] IN ('d2c26679-562b-44d1-ab96-23d1775e0926', '23cbcf9b-ce14-45cf-aafa-2c2667ebfdd3', 'ab1b82d7-88db-42bd-a132-7eef9aa68af4')");
    }

    public override async Task Select_Where_Navigation_Null_Reverse(bool async)
    {
        await base.Select_Where_Navigation_Null_Reverse(async);

        AssertSql(
            @"SELECT [t].[Id], [t].[GearNickName], [t].[GearSquadId], [t].[IssueDate], [t].[Note], [t].[PeriodEnd], [t].[PeriodStart]
FROM [Tags] FOR SYSTEM_TIME AS OF '2010-01-01T00:00:00.0000000' AS [t]
LEFT JOIN [Gears] FOR SYSTEM_TIME AS OF '2010-01-01T00:00:00.0000000' AS [g] ON [t].[GearNickName] = [g].[Nickname] AND [t].[GearSquadId] = [g].[SquadId]
WHERE [g].[Nickname] IS NULL OR [g].[SquadId] IS NULL");
    }

    public override async Task Join_with_order_by_without_skip_or_take_nested(bool async)
    {
        await base.Join_with_order_by_without_skip_or_take_nested(async);

        AssertSql(
            @"SELECT [w].[Name], [g].[FullName]
FROM [Squads] FOR SYSTEM_TIME AS OF '2010-01-01T00:00:00.0000000' AS [s]
INNER JOIN [Gears] FOR SYSTEM_TIME AS OF '2010-01-01T00:00:00.0000000' AS [g] ON [s].[Id] = [g].[SquadId]
INNER JOIN [Weapons] FOR SYSTEM_TIME AS OF '2010-01-01T00:00:00.0000000' AS [w] ON [g].[FullName] = [w].[OwnerFullName]");
    }

    public override async Task Concat_anonymous_with_count(bool async)
    {
        await base.Concat_anonymous_with_count(async);

        AssertSql(
            @"SELECT COUNT(*)
FROM (
    SELECT [g].[Nickname], [g].[SquadId], [g].[AssignedCityName], [g].[CityOfBirthName], [g].[Discriminator], [g].[FullName], [g].[HasSoulPatch], [g].[LeaderNickname], [g].[LeaderSquadId], [g].[PeriodEnd], [g].[PeriodStart], [g].[Rank], [g].[Nickname] AS [Name]
    FROM [Gears] FOR SYSTEM_TIME AS OF '2010-01-01T00:00:00.0000000' AS [g]
    UNION ALL
    SELECT [g0].[Nickname], [g0].[SquadId], [g0].[AssignedCityName], [g0].[CityOfBirthName], [g0].[Discriminator], [g0].[FullName], [g0].[HasSoulPatch], [g0].[LeaderNickname], [g0].[LeaderSquadId], [g0].[PeriodEnd], [g0].[PeriodStart], [g0].[Rank], [g0].[FullName] AS [Name]
    FROM [Gears] FOR SYSTEM_TIME AS OF '2010-01-01T00:00:00.0000000' AS [g0]
) AS [t]");
    }

    public override async Task Where_subquery_distinct_singleordefault_boolean_with_pushdown(bool async)
    {
        await base.Where_subquery_distinct_singleordefault_boolean_with_pushdown(async);

        AssertSql(
            @"SELECT [g].[Nickname], [g].[SquadId], [g].[AssignedCityName], [g].[CityOfBirthName], [g].[Discriminator], [g].[FullName], [g].[HasSoulPatch], [g].[LeaderNickname], [g].[LeaderSquadId], [g].[PeriodEnd], [g].[PeriodStart], [g].[Rank]
FROM [Gears] FOR SYSTEM_TIME AS OF '2010-01-01T00:00:00.0000000' AS [g]
WHERE [g].[HasSoulPatch] = CAST(1 AS bit) AND (
    SELECT TOP(1) [t].[IsAutomatic]
    FROM (
        SELECT DISTINCT [w].[Id], [w].[AmmunitionType], [w].[IsAutomatic], [w].[Name], [w].[OwnerFullName], [w].[PeriodEnd], [w].[PeriodStart], [w].[SynergyWithId]
        FROM [Weapons] FOR SYSTEM_TIME AS OF '2010-01-01T00:00:00.0000000' AS [w]
        WHERE [g].[FullName] = [w].[OwnerFullName] AND ([w].[Name] LIKE N'%Lancer%')
    ) AS [t]) = CAST(1 AS bit)
ORDER BY [g].[Nickname]");
    }

    public override async Task Correlated_collection_with_distinct_projecting_identifier_column_and_correlation_key(bool async)
    {
        await base.Correlated_collection_with_distinct_projecting_identifier_column_and_correlation_key(async);

        AssertSql(
            @"SELECT [g].[Nickname], [g].[SquadId], [t].[Id], [t].[Name], [t].[OwnerFullName]
FROM [Gears] FOR SYSTEM_TIME AS OF '2010-01-01T00:00:00.0000000' AS [g]
LEFT JOIN (
    SELECT DISTINCT [w].[Id], [w].[Name], [w].[OwnerFullName]
    FROM [Weapons] FOR SYSTEM_TIME AS OF '2010-01-01T00:00:00.0000000' AS [w]
) AS [t] ON [g].[FullName] = [t].[OwnerFullName]
ORDER BY [g].[Nickname], [g].[SquadId]");
    }

    public override async Task String_concat_on_various_types(bool async)
    {
        await base.String_concat_on_various_types(async);

        AssertSql(
            @"SELECT (N'HasSoulPatch ' + CAST([g].[HasSoulPatch] AS nvarchar(max))) + N' HasSoulPatch' AS [HasSoulPatch], (N'Rank ' + CAST([g].[Rank] AS nvarchar(max))) + N' Rank' AS [Rank], (N'SquadId ' + CAST([g].[SquadId] AS nvarchar(max))) + N' SquadId' AS [SquadId], (N'Rating ' + COALESCE(CAST([m].[Rating] AS nvarchar(max)), N'')) + N' Rating' AS [Rating], (N'Timeline ' + CAST([m].[Timeline] AS nvarchar(max))) + N' Timeline' AS [Timeline]
FROM [Gears] FOR SYSTEM_TIME AS OF '2010-01-01T00:00:00.0000000' AS [g]
CROSS JOIN [Missions] FOR SYSTEM_TIME AS OF '2010-01-01T00:00:00.0000000' AS [m]
ORDER BY [g].[Nickname], [m].[Id]");
    }

    public override async Task Correlated_collections_projection_of_collection_thru_navigation(bool async)
    {
        await base.Correlated_collections_projection_of_collection_thru_navigation(async);

        AssertSql(
            @"SELECT [g].[Nickname], [g].[SquadId], [s].[Id], [t].[SquadId], [t].[MissionId], [t].[PeriodEnd], [t].[PeriodStart]
FROM [Gears] FOR SYSTEM_TIME AS OF '2010-01-01T00:00:00.0000000' AS [g]
INNER JOIN [Squads] FOR SYSTEM_TIME AS OF '2010-01-01T00:00:00.0000000' AS [s] ON [g].[SquadId] = [s].[Id]
LEFT JOIN (
    SELECT [s0].[SquadId], [s0].[MissionId], [s0].[PeriodEnd], [s0].[PeriodStart]
    FROM [SquadMissions] FOR SYSTEM_TIME AS OF '2010-01-01T00:00:00.0000000' AS [s0]
    WHERE [s0].[MissionId] <> 17
) AS [t] ON [s].[Id] = [t].[SquadId]
WHERE [g].[Nickname] <> N'Marcus'
ORDER BY [g].[FullName], [g].[Nickname], [g].[SquadId], [s].[Id], [t].[SquadId]");
    }

    public override async Task Where_bitwise_and_integral(bool async)
    {
        await base.Where_bitwise_and_integral(async);

        AssertSql(
            @"SELECT [g].[Nickname], [g].[SquadId], [g].[AssignedCityName], [g].[CityOfBirthName], [g].[Discriminator], [g].[FullName], [g].[HasSoulPatch], [g].[LeaderNickname], [g].[LeaderSquadId], [g].[PeriodEnd], [g].[PeriodStart], [g].[Rank]
FROM [Gears] FOR SYSTEM_TIME AS OF '2010-01-01T00:00:00.0000000' AS [g]
WHERE ([g].[Rank] & 1) = 1",
            //
            @"SELECT [g].[Nickname], [g].[SquadId], [g].[AssignedCityName], [g].[CityOfBirthName], [g].[Discriminator], [g].[FullName], [g].[HasSoulPatch], [g].[LeaderNickname], [g].[LeaderSquadId], [g].[PeriodEnd], [g].[PeriodStart], [g].[Rank]
FROM [Gears] FOR SYSTEM_TIME AS OF '2010-01-01T00:00:00.0000000' AS [g]
WHERE (CAST([g].[Rank] AS bigint) & CAST(1 AS bigint)) = CAST(1 AS bigint)",
            //
            @"SELECT [g].[Nickname], [g].[SquadId], [g].[AssignedCityName], [g].[CityOfBirthName], [g].[Discriminator], [g].[FullName], [g].[HasSoulPatch], [g].[LeaderNickname], [g].[LeaderSquadId], [g].[PeriodEnd], [g].[PeriodStart], [g].[Rank]
FROM [Gears] FOR SYSTEM_TIME AS OF '2010-01-01T00:00:00.0000000' AS [g]
WHERE (CAST([g].[Rank] AS smallint) & CAST(1 AS smallint)) = CAST(1 AS smallint)");
    }

    public override async Task Coalesce_operator_in_projection_with_other_conditions(bool async)
    {
        await base.Coalesce_operator_in_projection_with_other_conditions(async);

        AssertSql(
            @"SELECT CASE
    WHEN [w].[AmmunitionType] = 1 AND [w].[AmmunitionType] IS NOT NULL AND COALESCE([w].[IsAutomatic], CAST(0 AS bit)) = CAST(1 AS bit) THEN CAST(1 AS bit)
    ELSE CAST(0 AS bit)
END
FROM [Weapons] FOR SYSTEM_TIME AS OF '2010-01-01T00:00:00.0000000' AS [w]");
    }

    public override async Task Correlated_collections_on_left_join_with_predicate(bool async)
    {
        await base.Correlated_collections_on_left_join_with_predicate(async);

        AssertSql(
            @"SELECT [g].[Nickname], [t].[Id], [g].[SquadId], [w].[Name], [w].[Id]
FROM [Tags] FOR SYSTEM_TIME AS OF '2010-01-01T00:00:00.0000000' AS [t]
LEFT JOIN [Gears] FOR SYSTEM_TIME AS OF '2010-01-01T00:00:00.0000000' AS [g] ON [t].[GearNickName] = [g].[Nickname]
LEFT JOIN [Weapons] FOR SYSTEM_TIME AS OF '2010-01-01T00:00:00.0000000' AS [w] ON [g].[FullName] = [w].[OwnerFullName]
WHERE [g].[HasSoulPatch] = CAST(0 AS bit)
ORDER BY [t].[Id], [g].[Nickname], [g].[SquadId]");
    }

    public override async Task Select_null_propagation_negative4(bool async)
    {
        await base.Select_null_propagation_negative4(async);

        AssertSql(
            @"SELECT CASE
    WHEN [g0].[Nickname] IS NOT NULL AND [g0].[SquadId] IS NOT NULL THEN CAST(1 AS bit)
    ELSE CAST(0 AS bit)
END, [g0].[Nickname]
FROM [Gears] FOR SYSTEM_TIME AS OF '2010-01-01T00:00:00.0000000' AS [g]
LEFT JOIN [Gears] FOR SYSTEM_TIME AS OF '2010-01-01T00:00:00.0000000' AS [g0] ON [g].[HasSoulPatch] = CAST(1 AS bit)
ORDER BY [g0].[Nickname]");
    }

    public override async Task Include_with_join_multi_level(bool async)
    {
        await base.Include_with_join_multi_level(async);

        AssertSql(
            @"SELECT [g].[Nickname], [g].[SquadId], [g].[AssignedCityName], [g].[CityOfBirthName], [g].[Discriminator], [g].[FullName], [g].[HasSoulPatch], [g].[LeaderNickname], [g].[LeaderSquadId], [g].[PeriodEnd], [g].[PeriodStart], [g].[Rank], [c].[Name], [c].[Location], [c].[Nation], [c].[PeriodEnd], [c].[PeriodStart], [t].[Id], [g0].[Nickname], [g0].[SquadId], [g0].[AssignedCityName], [g0].[CityOfBirthName], [g0].[Discriminator], [g0].[FullName], [g0].[HasSoulPatch], [g0].[LeaderNickname], [g0].[LeaderSquadId], [g0].[PeriodEnd], [g0].[PeriodStart], [g0].[Rank]
FROM [Gears] FOR SYSTEM_TIME AS OF '2010-01-01T00:00:00.0000000' AS [g]
INNER JOIN [Tags] FOR SYSTEM_TIME AS OF '2010-01-01T00:00:00.0000000' AS [t] ON [g].[SquadId] = [t].[GearSquadId] AND [g].[Nickname] = [t].[GearNickName]
INNER JOIN [Cities] FOR SYSTEM_TIME AS OF '2010-01-01T00:00:00.0000000' AS [c] ON [g].[CityOfBirthName] = [c].[Name]
LEFT JOIN [Gears] FOR SYSTEM_TIME AS OF '2010-01-01T00:00:00.0000000' AS [g0] ON [c].[Name] = [g0].[AssignedCityName]
ORDER BY [g].[Nickname], [g].[SquadId], [t].[Id], [c].[Name], [g0].[Nickname]");
    }

    public override async Task Select_nested_ternary_operations(bool async)
    {
        await base.Select_nested_ternary_operations(async);

        AssertSql(
            @"SELECT [w].[Id], CASE
    WHEN [w].[IsAutomatic] = CAST(0 AS bit) THEN CASE
        WHEN [w].[AmmunitionType] = 1 THEN N'ManualCartridge'
        ELSE N'Manual'
    END
    ELSE N'Auto'
END AS [IsManualCartridge]
FROM [Weapons] FOR SYSTEM_TIME AS OF '2010-01-01T00:00:00.0000000' AS [w]");
    }

    public override async Task Correlated_collections_with_Skip(bool async)
    {
        await base.Correlated_collections_with_Skip(async);

        AssertSql(
            @"SELECT [s].[Id], [t0].[Nickname], [t0].[SquadId], [t0].[AssignedCityName], [t0].[CityOfBirthName], [t0].[Discriminator], [t0].[FullName], [t0].[HasSoulPatch], [t0].[LeaderNickname], [t0].[LeaderSquadId], [t0].[PeriodEnd], [t0].[PeriodStart], [t0].[Rank]
FROM [Squads] FOR SYSTEM_TIME AS OF '2010-01-01T00:00:00.0000000' AS [s]
LEFT JOIN (
    SELECT [t].[Nickname], [t].[SquadId], [t].[AssignedCityName], [t].[CityOfBirthName], [t].[Discriminator], [t].[FullName], [t].[HasSoulPatch], [t].[LeaderNickname], [t].[LeaderSquadId], [t].[PeriodEnd], [t].[PeriodStart], [t].[Rank]
    FROM (
        SELECT [g].[Nickname], [g].[SquadId], [g].[AssignedCityName], [g].[CityOfBirthName], [g].[Discriminator], [g].[FullName], [g].[HasSoulPatch], [g].[LeaderNickname], [g].[LeaderSquadId], [g].[PeriodEnd], [g].[PeriodStart], [g].[Rank], ROW_NUMBER() OVER(PARTITION BY [g].[SquadId] ORDER BY [g].[Nickname]) AS [row]
        FROM [Gears] FOR SYSTEM_TIME AS OF '2010-01-01T00:00:00.0000000' AS [g]
    ) AS [t]
    WHERE 1 < [t].[row]
) AS [t0] ON [s].[Id] = [t0].[SquadId]
ORDER BY [s].[Name], [s].[Id], [t0].[SquadId], [t0].[Nickname]");
    }

    public override async Task GetValueOrDefault_with_argument(bool async)
    {
        await base.GetValueOrDefault_with_argument(async);

        AssertSql(
            @"SELECT [w].[Id], [w].[AmmunitionType], [w].[IsAutomatic], [w].[Name], [w].[OwnerFullName], [w].[PeriodEnd], [w].[PeriodStart], [w].[SynergyWithId]
FROM [Weapons] FOR SYSTEM_TIME AS OF '2010-01-01T00:00:00.0000000' AS [w]
WHERE COALESCE([w].[SynergyWithId], [w].[Id]) = 1");
    }

    public override async Task Include_after_SelectMany_throws(bool async)
    {
        await base.Include_after_SelectMany_throws(async);

        AssertSql(
            @"SELECT [g].[Nickname], [g].[SquadId], [g].[AssignedCityName], [g].[CityOfBirthName], [g].[Discriminator], [g].[FullName], [g].[HasSoulPatch], [g].[LeaderNickname], [g].[LeaderSquadId], [g].[PeriodEnd], [g].[PeriodStart], [g].[Rank], [s].[Id], [s].[Banner], [s].[Banner5], [s].[InternalNumber], [s].[Name], [s].[PeriodEnd], [s].[PeriodStart]
FROM [Factions] FOR SYSTEM_TIME AS OF '2010-01-01T00:00:00.0000000' AS [f]
LEFT JOIN [Cities] FOR SYSTEM_TIME AS OF '2010-01-01T00:00:00.0000000' AS [c] ON [f].[CapitalName] = [c].[Name]
INNER JOIN [Gears] FOR SYSTEM_TIME AS OF '2010-01-01T00:00:00.0000000' AS [g] ON [c].[Name] = [g].[CityOfBirthName]
INNER JOIN [Squads] FOR SYSTEM_TIME AS OF '2010-01-01T00:00:00.0000000' AS [s] ON [g].[SquadId] = [s].[Id]");
    }

    public override async Task OrderBy_StartsWith_with_null_parameter_as_argument(bool async)
    {
        await base.OrderBy_StartsWith_with_null_parameter_as_argument(async);

        AssertSql(
            @"SELECT [g].[Nickname], [g].[SquadId], [g].[AssignedCityName], [g].[CityOfBirthName], [g].[Discriminator], [g].[FullName], [g].[HasSoulPatch], [g].[LeaderNickname], [g].[LeaderSquadId], [g].[PeriodEnd], [g].[PeriodStart], [g].[Rank]
FROM [Gears] FOR SYSTEM_TIME AS OF '2010-01-01T00:00:00.0000000' AS [g]
ORDER BY [g].[Nickname]");
    }

    public override async Task Select_navigation_with_concat_and_count(bool async)
    {
        await base.Select_navigation_with_concat_and_count(async);

        AssertSql(
            @"SELECT (
    SELECT COUNT(*)
    FROM (
        SELECT [w].[Id], [w].[AmmunitionType], [w].[IsAutomatic], [w].[Name], [w].[OwnerFullName], [w].[PeriodEnd], [w].[PeriodStart], [w].[SynergyWithId]
        FROM [Weapons] FOR SYSTEM_TIME AS OF '2010-01-01T00:00:00.0000000' AS [w]
        WHERE [g].[FullName] = [w].[OwnerFullName]
        UNION ALL
        SELECT [w0].[Id], [w0].[AmmunitionType], [w0].[IsAutomatic], [w0].[Name], [w0].[OwnerFullName], [w0].[PeriodEnd], [w0].[PeriodStart], [w0].[SynergyWithId]
        FROM [Weapons] FOR SYSTEM_TIME AS OF '2010-01-01T00:00:00.0000000' AS [w0]
        WHERE [g].[FullName] = [w0].[OwnerFullName]
    ) AS [t])
FROM [Gears] FOR SYSTEM_TIME AS OF '2010-01-01T00:00:00.0000000' AS [g]
WHERE [g].[HasSoulPatch] = CAST(0 AS bit)");
    }

    public override async Task Where_TimeSpan_Minutes(bool async)
    {
        await base.Where_TimeSpan_Minutes(async);

        AssertSql(
            @"SELECT [m].[Id], [m].[BriefingDocument], [m].[BriefingDocumentFileExtension], [m].[CodeName], [m].[Duration], [m].[PeriodEnd], [m].[PeriodStart], [m].[Rating], [m].[Timeline]
FROM [Missions] FOR SYSTEM_TIME AS OF '2010-01-01T00:00:00.0000000' AS [m]
WHERE DATEPART(minute, [m].[Duration]) = 1");
    }

    public override async Task Where_conditional_equality_1(bool async)
    {
        await base.Where_conditional_equality_1(async);

        AssertSql(
            @"SELECT [g].[Nickname]
FROM [Gears] FOR SYSTEM_TIME AS OF '2010-01-01T00:00:00.0000000' AS [g]
WHERE [g].[LeaderNickname] IS NULL
ORDER BY [g].[Nickname]");
    }

    public override async Task GroupJoin_on_entity_qsre_keys_inner_key_is_nested_navigation(bool async)
    {
        await base.GroupJoin_on_entity_qsre_keys_inner_key_is_nested_navigation(async);

        AssertSql(
            @"SELECT [s].[Name] AS [SquadName], [t].[Name] AS [WeaponName]
FROM [Squads] FOR SYSTEM_TIME AS OF '2010-01-01T00:00:00.0000000' AS [s]
LEFT JOIN (
    SELECT [w].[Name], [s0].[Id] AS [Id0]
    FROM [Weapons] FOR SYSTEM_TIME AS OF '2010-01-01T00:00:00.0000000' AS [w]
    LEFT JOIN [Gears] FOR SYSTEM_TIME AS OF '2010-01-01T00:00:00.0000000' AS [g] ON [w].[OwnerFullName] = [g].[FullName]
    LEFT JOIN [Squads] FOR SYSTEM_TIME AS OF '2010-01-01T00:00:00.0000000' AS [s0] ON [g].[SquadId] = [s0].[Id]
) AS [t] ON [s].[Id] = [t].[Id0]");
    }

    public override async Task Null_checks_in_correlated_predicate_are_correctly_translated(bool async)
    {
        await base.Null_checks_in_correlated_predicate_are_correctly_translated(async);

        AssertSql(
            @"SELECT [t].[Id], [g].[Nickname], [g].[SquadId], [g].[AssignedCityName], [g].[CityOfBirthName], [g].[Discriminator], [g].[FullName], [g].[HasSoulPatch], [g].[LeaderNickname], [g].[LeaderSquadId], [g].[PeriodEnd], [g].[PeriodStart], [g].[Rank]
FROM [Tags] FOR SYSTEM_TIME AS OF '2010-01-01T00:00:00.0000000' AS [t]
LEFT JOIN [Gears] FOR SYSTEM_TIME AS OF '2010-01-01T00:00:00.0000000' AS [g] ON [t].[GearNickName] = [g].[Nickname] AND [t].[GearSquadId] = [g].[SquadId]
ORDER BY [t].[Id], [g].[Nickname]");
    }

    public override async Task Where_enum(bool async)
    {
        await base.Where_enum(async);

        AssertSql(
            @"SELECT [g].[Nickname], [g].[SquadId], [g].[AssignedCityName], [g].[CityOfBirthName], [g].[Discriminator], [g].[FullName], [g].[HasSoulPatch], [g].[LeaderNickname], [g].[LeaderSquadId], [g].[PeriodEnd], [g].[PeriodStart], [g].[Rank]
FROM [Gears] FOR SYSTEM_TIME AS OF '2010-01-01T00:00:00.0000000' AS [g]
WHERE [g].[Rank] = 4");
    }

    public override async Task Order_by_entity_qsre_with_inheritance(bool async)
    {
        await base.Order_by_entity_qsre_with_inheritance(async);

        AssertSql(
            @"SELECT [l].[Name]
FROM [LocustLeaders] FOR SYSTEM_TIME AS OF '2010-01-01T00:00:00.0000000' AS [l]
INNER JOIN [LocustHighCommands] FOR SYSTEM_TIME AS OF '2010-01-01T00:00:00.0000000' AS [l0] ON [l].[HighCommandId] = [l0].[Id]
WHERE [l].[Discriminator] = N'LocustCommander'
ORDER BY [l0].[Id], [l].[Name]");
    }

    public override async Task Where_has_flag_with_nullable_parameter(bool async)
    {
        await base.Where_has_flag_with_nullable_parameter(async);

        AssertSql(
            @"@__parameter_0='2' (Nullable = true)

SELECT [g].[Nickname], [g].[SquadId], [g].[AssignedCityName], [g].[CityOfBirthName], [g].[Discriminator], [g].[FullName], [g].[HasSoulPatch], [g].[LeaderNickname], [g].[LeaderSquadId], [g].[PeriodEnd], [g].[PeriodStart], [g].[Rank]
FROM [Gears] FOR SYSTEM_TIME AS OF '2010-01-01T00:00:00.0000000' AS [g]
WHERE ([g].[Rank] & @__parameter_0) = @__parameter_0");
    }

    public override async Task Select_subquery_boolean_empty_with_pushdown(bool async)
    {
        await base.Select_subquery_boolean_empty_with_pushdown(async);

        AssertSql(
            @"SELECT (
    SELECT TOP(1) [w].[IsAutomatic]
    FROM [Weapons] FOR SYSTEM_TIME AS OF '2010-01-01T00:00:00.0000000' AS [w]
    WHERE [g].[FullName] = [w].[OwnerFullName] AND [w].[Name] = N'BFG'
    ORDER BY [w].[Id])
FROM [Gears] FOR SYSTEM_TIME AS OF '2010-01-01T00:00:00.0000000' AS [g]");
    }

    public override async Task Cast_subquery_to_base_type_using_typed_ToList(bool async)
    {
        await base.Cast_subquery_to_base_type_using_typed_ToList(async);

        AssertSql(
            @"SELECT [c].[Name], [g].[CityOfBirthName], [g].[FullName], [g].[HasSoulPatch], [g].[LeaderNickname], [g].[LeaderSquadId], [g].[Nickname], [g].[Rank], [g].[SquadId]
FROM [Cities] FOR SYSTEM_TIME AS OF '2010-01-01T00:00:00.0000000' AS [c]
LEFT JOIN [Gears] FOR SYSTEM_TIME AS OF '2010-01-01T00:00:00.0000000' AS [g] ON [c].[Name] = [g].[AssignedCityName]
WHERE [c].[Name] = N'Ephyra'
ORDER BY [c].[Name], [g].[Nickname]");
    }

    public override async Task Select_conditional_with_anonymous_types(bool async)
    {
        await base.Select_conditional_with_anonymous_types(async);

        AssertSql(
            @"SELECT CASE
    WHEN [g].[LeaderNickname] IS NOT NULL THEN CAST(1 AS bit)
    ELSE CAST(0 AS bit)
END, [g].[Nickname], [g].[FullName]
FROM [Gears] FOR SYSTEM_TIME AS OF '2010-01-01T00:00:00.0000000' AS [g]
ORDER BY [g].[Nickname]");
    }

    public override async Task Group_by_with_having_StartsWith_with_null_parameter_as_argument(bool async)
    {
        await base.Group_by_with_having_StartsWith_with_null_parameter_as_argument(async);

        AssertSql(
            @"SELECT [g].[FullName]
FROM [Gears] FOR SYSTEM_TIME AS OF '2010-01-01T00:00:00.0000000' AS [g]
GROUP BY [g].[FullName]
HAVING 0 = 1");
    }

    public override async Task Include_multiple_circular(bool async)
    {
        await base.Include_multiple_circular(async);

        AssertSql(
            @"SELECT [g].[Nickname], [g].[SquadId], [g].[AssignedCityName], [g].[CityOfBirthName], [g].[Discriminator], [g].[FullName], [g].[HasSoulPatch], [g].[LeaderNickname], [g].[LeaderSquadId], [g].[PeriodEnd], [g].[PeriodStart], [g].[Rank], [c].[Name], [c].[Location], [c].[Nation], [c].[PeriodEnd], [c].[PeriodStart], [g0].[Nickname], [g0].[SquadId], [g0].[AssignedCityName], [g0].[CityOfBirthName], [g0].[Discriminator], [g0].[FullName], [g0].[HasSoulPatch], [g0].[LeaderNickname], [g0].[LeaderSquadId], [g0].[PeriodEnd], [g0].[PeriodStart], [g0].[Rank]
FROM [Gears] FOR SYSTEM_TIME AS OF '2010-01-01T00:00:00.0000000' AS [g]
INNER JOIN [Cities] FOR SYSTEM_TIME AS OF '2010-01-01T00:00:00.0000000' AS [c] ON [g].[CityOfBirthName] = [c].[Name]
LEFT JOIN [Gears] FOR SYSTEM_TIME AS OF '2010-01-01T00:00:00.0000000' AS [g0] ON [c].[Name] = [g0].[AssignedCityName]
ORDER BY [g].[Nickname], [g].[SquadId], [c].[Name], [g0].[Nickname]");
    }

    public override async Task Select_correlated_filtered_collection(bool async)
    {
        await base.Select_correlated_filtered_collection(async);

        AssertSql(
            @"SELECT [g].[Nickname], [g].[SquadId], [c].[Name], [t].[Id], [t].[AmmunitionType], [t].[IsAutomatic], [t].[Name], [t].[OwnerFullName], [t].[PeriodEnd], [t].[PeriodStart], [t].[SynergyWithId]
FROM [Gears] FOR SYSTEM_TIME AS OF '2010-01-01T00:00:00.0000000' AS [g]
INNER JOIN [Cities] FOR SYSTEM_TIME AS OF '2010-01-01T00:00:00.0000000' AS [c] ON [g].[CityOfBirthName] = [c].[Name]
LEFT JOIN (
    SELECT [w].[Id], [w].[AmmunitionType], [w].[IsAutomatic], [w].[Name], [w].[OwnerFullName], [w].[PeriodEnd], [w].[PeriodStart], [w].[SynergyWithId]
    FROM [Weapons] FOR SYSTEM_TIME AS OF '2010-01-01T00:00:00.0000000' AS [w]
    WHERE [w].[Name] <> N'Lancer' OR [w].[Name] IS NULL
) AS [t] ON [g].[FullName] = [t].[OwnerFullName]
WHERE [c].[Name] IN (N'Ephyra', N'Hanover')
ORDER BY [g].[Nickname], [g].[SquadId], [c].[Name]");
    }

    public override async Task String_concat_nullable_expressions_are_coalesced(bool async)
    {
        await base.String_concat_nullable_expressions_are_coalesced(async);

        AssertSql(
            @"SELECT (([g].[FullName] + N'') + COALESCE([g].[LeaderNickname], N'')) + N''
FROM [Gears] FOR SYSTEM_TIME AS OF '2010-01-01T00:00:00.0000000' AS [g]");
    }

    public override async Task Coalesce_used_with_non_unicode_string_column_and_constant(bool async)
    {
        await base.Coalesce_used_with_non_unicode_string_column_and_constant(async);

        AssertSql(
            @"SELECT COALESCE([c].[Location], 'Unknown')
FROM [Cities] FOR SYSTEM_TIME AS OF '2010-01-01T00:00:00.0000000' AS [c]");
    }

    public override async Task Select_null_propagation_optimization8(bool async)
    {
        await base.Select_null_propagation_optimization8(async);

        AssertSql(
            @"SELECT COALESCE([g].[LeaderNickname], N'') + COALESCE([g].[LeaderNickname], N'')
FROM [Gears] FOR SYSTEM_TIME AS OF '2010-01-01T00:00:00.0000000' AS [g]");
    }

    public override async Task Where_subquery_join_firstordefault_boolean(bool async)
    {
        await base.Where_subquery_join_firstordefault_boolean(async);

        AssertSql(
            @"SELECT [g].[Nickname], [g].[SquadId], [g].[AssignedCityName], [g].[CityOfBirthName], [g].[Discriminator], [g].[FullName], [g].[HasSoulPatch], [g].[LeaderNickname], [g].[LeaderSquadId], [g].[PeriodEnd], [g].[PeriodStart], [g].[Rank]
FROM [Gears] FOR SYSTEM_TIME AS OF '2010-01-01T00:00:00.0000000' AS [g]
WHERE [g].[HasSoulPatch] = CAST(1 AS bit) AND (
    SELECT TOP(1) [w].[IsAutomatic]
    FROM [Weapons] FOR SYSTEM_TIME AS OF '2010-01-01T00:00:00.0000000' AS [w]
    INNER JOIN (
        SELECT [w0].[Id], [w0].[AmmunitionType], [w0].[IsAutomatic], [w0].[Name], [w0].[OwnerFullName], [w0].[PeriodEnd], [w0].[PeriodStart], [w0].[SynergyWithId]
        FROM [Weapons] FOR SYSTEM_TIME AS OF '2010-01-01T00:00:00.0000000' AS [w0]
        WHERE [g].[FullName] = [w0].[OwnerFullName]
    ) AS [t] ON [w].[Id] = [t].[Id]
    WHERE [g].[FullName] = [w].[OwnerFullName]
    ORDER BY [w].[Id]) = CAST(1 AS bit)");
    }

    public override async Task Correlated_collection_with_groupby_not_projecting_identifier_column_with_group_aggregate_in_final_projection(
        bool async)
    {
        await base.Correlated_collection_with_groupby_not_projecting_identifier_column_with_group_aggregate_in_final_projection(async);

        AssertSql(
            @"SELECT [g].[Nickname], [g].[SquadId], [t].[Key], [t].[Count]
FROM [Gears] FOR SYSTEM_TIME AS OF '2010-01-01T00:00:00.0000000' AS [g]
OUTER APPLY (
    SELECT [w].[IsAutomatic] AS [Key], COUNT(*) AS [Count]
    FROM [Weapons] FOR SYSTEM_TIME AS OF '2010-01-01T00:00:00.0000000' AS [w]
    WHERE [g].[FullName] = [w].[OwnerFullName]
    GROUP BY [w].[IsAutomatic]
) AS [t]
ORDER BY [g].[Nickname], [g].[SquadId]");
    }

    public override async Task Null_semantics_is_correctly_applied_for_function_comparisons_that_take_arguments_from_optional_navigation(
        bool async)
    {
        await base.Null_semantics_is_correctly_applied_for_function_comparisons_that_take_arguments_from_optional_navigation(async);

        AssertSql(
            @"SELECT [t].[Id], [t].[GearNickName], [t].[GearSquadId], [t].[IssueDate], [t].[Note], [t].[PeriodEnd], [t].[PeriodStart]
FROM [Tags] FOR SYSTEM_TIME AS OF '2010-01-01T00:00:00.0000000' AS [t]
LEFT JOIN [Gears] FOR SYSTEM_TIME AS OF '2010-01-01T00:00:00.0000000' AS [g] ON [t].[GearNickName] = [g].[Nickname] AND [t].[GearSquadId] = [g].[SquadId]
WHERE SUBSTRING([t].[Note], 0 + 1, [g].[SquadId]) = [t].[GearNickName] OR (([t].[Note] IS NULL OR [g].[SquadId] IS NULL) AND [t].[GearNickName] IS NULL)");
    }

    public override async Task Project_collection_navigation_with_inheritance1(bool async)
    {
        await base.Project_collection_navigation_with_inheritance1(async);

        AssertSql(
            @"SELECT [f].[Id], [t].[Name], [f0].[Id], [l0].[Name], [l0].[Discriminator], [l0].[LocustHordeId], [l0].[PeriodEnd], [l0].[PeriodStart], [l0].[ThreatLevel], [l0].[ThreatLevelByte], [l0].[ThreatLevelNullableByte], [l0].[DefeatedByNickname], [l0].[DefeatedBySquadId], [l0].[HighCommandId]
FROM [Factions] FOR SYSTEM_TIME AS OF '2010-01-01T00:00:00.0000000' AS [f]
LEFT JOIN (
    SELECT [l].[Name]
    FROM [LocustLeaders] FOR SYSTEM_TIME AS OF '2010-01-01T00:00:00.0000000' AS [l]
    WHERE [l].[Discriminator] = N'LocustCommander'
) AS [t] ON [f].[CommanderName] = [t].[Name]
LEFT JOIN [Factions] FOR SYSTEM_TIME AS OF '2010-01-01T00:00:00.0000000' AS [f0] ON [t].[Name] = [f0].[CommanderName]
LEFT JOIN [LocustLeaders] FOR SYSTEM_TIME AS OF '2010-01-01T00:00:00.0000000' AS [l0] ON [f0].[Id] = [l0].[LocustHordeId]
ORDER BY [f].[Id], [t].[Name], [f0].[Id]");
    }

    public override async Task Include_with_join_and_inheritance2(bool async)
    {
        await base.Include_with_join_and_inheritance2(async);

        AssertSql(
            @"SELECT [g].[Nickname], [g].[SquadId], [g].[AssignedCityName], [g].[CityOfBirthName], [g].[Discriminator], [g].[FullName], [g].[HasSoulPatch], [g].[LeaderNickname], [g].[LeaderSquadId], [g].[PeriodEnd], [g].[PeriodStart], [g].[Rank], [t].[Id], [w].[Id], [w].[AmmunitionType], [w].[IsAutomatic], [w].[Name], [w].[OwnerFullName], [w].[PeriodEnd], [w].[PeriodStart], [w].[SynergyWithId]
FROM [Gears] FOR SYSTEM_TIME AS OF '2010-01-01T00:00:00.0000000' AS [g]
INNER JOIN [Tags] FOR SYSTEM_TIME AS OF '2010-01-01T00:00:00.0000000' AS [t] ON [g].[SquadId] = [t].[GearSquadId] AND [g].[Nickname] = [t].[GearNickName]
LEFT JOIN [Weapons] FOR SYSTEM_TIME AS OF '2010-01-01T00:00:00.0000000' AS [w] ON [g].[FullName] = [w].[OwnerFullName]
WHERE [g].[Discriminator] = N'Officer'
ORDER BY [g].[Nickname], [g].[SquadId], [t].[Id]");
    }

    public override async Task Include_multiple_one_to_one_and_one_to_many(bool async)
    {
        await base.Include_multiple_one_to_one_and_one_to_many(async);

        AssertSql(
            @"SELECT [t].[Id], [t].[GearNickName], [t].[GearSquadId], [t].[IssueDate], [t].[Note], [t].[PeriodEnd], [t].[PeriodStart], [g].[Nickname], [g].[SquadId], [g].[AssignedCityName], [g].[CityOfBirthName], [g].[Discriminator], [g].[FullName], [g].[HasSoulPatch], [g].[LeaderNickname], [g].[LeaderSquadId], [g].[PeriodEnd], [g].[PeriodStart], [g].[Rank], [w].[Id], [w].[AmmunitionType], [w].[IsAutomatic], [w].[Name], [w].[OwnerFullName], [w].[PeriodEnd], [w].[PeriodStart], [w].[SynergyWithId]
FROM [Tags] FOR SYSTEM_TIME AS OF '2010-01-01T00:00:00.0000000' AS [t]
LEFT JOIN [Gears] FOR SYSTEM_TIME AS OF '2010-01-01T00:00:00.0000000' AS [g] ON [t].[GearNickName] = [g].[Nickname] AND [t].[GearSquadId] = [g].[SquadId]
LEFT JOIN [Weapons] FOR SYSTEM_TIME AS OF '2010-01-01T00:00:00.0000000' AS [w] ON [g].[FullName] = [w].[OwnerFullName]
ORDER BY [t].[Id], [g].[Nickname], [g].[SquadId]");
    }

    public override async Task Select_null_propagation_negative5(bool async)
    {
        await base.Select_null_propagation_negative5(async);

        AssertSql(
            @"SELECT CASE
    WHEN [g0].[Nickname] IS NOT NULL AND [g0].[SquadId] IS NOT NULL THEN CAST(1 AS bit)
    ELSE CAST(0 AS bit)
END, [g0].[Nickname]
FROM [Gears] FOR SYSTEM_TIME AS OF '2010-01-01T00:00:00.0000000' AS [g]
LEFT JOIN [Gears] FOR SYSTEM_TIME AS OF '2010-01-01T00:00:00.0000000' AS [g0] ON [g].[HasSoulPatch] = CAST(1 AS bit)
ORDER BY [g0].[Nickname]");
    }

    public override async Task Enum_flags_closure_typed_as_underlying_type_generates_correct_parameter_type(bool async)
    {
        await base.Enum_flags_closure_typed_as_underlying_type_generates_correct_parameter_type(async);

        AssertSql(
            @"@__prm_0='133'

SELECT [g].[Nickname], [g].[SquadId], [g].[AssignedCityName], [g].[CityOfBirthName], [g].[Discriminator], [g].[FullName], [g].[HasSoulPatch], [g].[LeaderNickname], [g].[LeaderSquadId], [g].[PeriodEnd], [g].[PeriodStart], [g].[Rank]
FROM [Gears] FOR SYSTEM_TIME AS OF '2010-01-01T00:00:00.0000000' AS [g]
WHERE (@__prm_0 & [g].[Rank]) = [g].[Rank]");
    }

    public override async Task Where_bool_column_and_Contains(bool async)
    {
        await base.Where_bool_column_and_Contains(async);

        AssertSql(
            @"SELECT [g].[Nickname], [g].[SquadId], [g].[AssignedCityName], [g].[CityOfBirthName], [g].[Discriminator], [g].[FullName], [g].[HasSoulPatch], [g].[LeaderNickname], [g].[LeaderSquadId], [g].[PeriodEnd], [g].[PeriodStart], [g].[Rank]
FROM [Gears] FOR SYSTEM_TIME AS OF '2010-01-01T00:00:00.0000000' AS [g]
WHERE [g].[HasSoulPatch] = CAST(1 AS bit) AND [g].[HasSoulPatch] IN (CAST(0 AS bit), CAST(1 AS bit))");
    }

    public override async Task Optional_navigation_type_compensation_works_with_binary_and_expression(bool async)
    {
        await base.Optional_navigation_type_compensation_works_with_binary_and_expression(async);

        AssertSql(
            @"SELECT CASE
    WHEN [g].[HasSoulPatch] = CAST(1 AS bit) AND ([t].[Note] LIKE N'%Cole%') THEN CAST(1 AS bit)
    ELSE CAST(0 AS bit)
END
FROM [Tags] FOR SYSTEM_TIME AS OF '2010-01-01T00:00:00.0000000' AS [t]
LEFT JOIN [Gears] FOR SYSTEM_TIME AS OF '2010-01-01T00:00:00.0000000' AS [g] ON [t].[GearNickName] = [g].[Nickname] AND [t].[GearSquadId] = [g].[SquadId]");
    }

    public override async Task Entity_equality_empty(bool async)
    {
        await base.Entity_equality_empty(async);

        AssertSql(
            @"SELECT [g].[Nickname], [g].[SquadId], [g].[AssignedCityName], [g].[CityOfBirthName], [g].[Discriminator], [g].[FullName], [g].[HasSoulPatch], [g].[LeaderNickname], [g].[LeaderSquadId], [g].[PeriodEnd], [g].[PeriodStart], [g].[Rank]
FROM [Gears] FOR SYSTEM_TIME AS OF '2010-01-01T00:00:00.0000000' AS [g]
WHERE 0 = 1");
    }

    public override async Task Where_equals_method_on_nullable_with_object_overload(bool async)
    {
        await base.Where_equals_method_on_nullable_with_object_overload(async);

        AssertSql(
            @"SELECT [m].[Id], [m].[BriefingDocument], [m].[BriefingDocumentFileExtension], [m].[CodeName], [m].[Duration], [m].[PeriodEnd], [m].[PeriodStart], [m].[Rating], [m].[Timeline]
FROM [Missions] FOR SYSTEM_TIME AS OF '2010-01-01T00:00:00.0000000' AS [m]
WHERE [m].[Rating] IS NULL");
    }

    public override async Task Sum_with_no_data_nullable_double(bool async)
    {
        await base.Sum_with_no_data_nullable_double(async);

        AssertSql(
            @"SELECT COALESCE(SUM([m].[Rating]), 0.0E0)
FROM [Missions] FOR SYSTEM_TIME AS OF '2010-01-01T00:00:00.0000000' AS [m]
WHERE [m].[CodeName] = N'Operation Foobar'");
    }

    public override async Task Query_reusing_parameter_with_inner_query_expression_doesnt_declare_duplicate_parameter(bool async)
    {
        await base.Query_reusing_parameter_with_inner_query_expression_doesnt_declare_duplicate_parameter(async);

        AssertSql(
            @"@__gearId_0='1'

SELECT [s].[Id], [s].[Banner], [s].[Banner5], [s].[InternalNumber], [s].[Name], [s].[PeriodEnd], [s].[PeriodStart]
FROM [Squads] FOR SYSTEM_TIME AS OF '2010-01-01T00:00:00.0000000' AS [s]
WHERE EXISTS (
    SELECT 1
    FROM [Gears] FOR SYSTEM_TIME AS OF '2010-01-01T00:00:00.0000000' AS [g]
    WHERE [s].[Id] = [g].[SquadId] AND [g].[SquadId] = @__gearId_0 AND [g].[SquadId] = @__gearId_0)");
    }

    public override async Task Join_navigation_translated_to_subquery_composite_key(bool async)
    {
        await base.Join_navigation_translated_to_subquery_composite_key(async);

        AssertSql(
            @"SELECT [g].[FullName], [t0].[Note]
FROM [Gears] FOR SYSTEM_TIME AS OF '2010-01-01T00:00:00.0000000' AS [g]
INNER JOIN (
    SELECT [t].[Note], [g0].[FullName]
    FROM [Tags] FOR SYSTEM_TIME AS OF '2010-01-01T00:00:00.0000000' AS [t]
    LEFT JOIN [Gears] FOR SYSTEM_TIME AS OF '2010-01-01T00:00:00.0000000' AS [g0] ON [t].[GearNickName] = [g0].[Nickname] AND [t].[GearSquadId] = [g0].[SquadId]
) AS [t0] ON [g].[FullName] = [t0].[FullName]");
    }

    public override async Task Correlated_collections_naked_navigation_with_ToList_followed_by_projecting_count(bool async)
    {
        await base.Correlated_collections_naked_navigation_with_ToList_followed_by_projecting_count(async);

        AssertSql(
            @"SELECT (
    SELECT COUNT(*)
    FROM [Weapons] FOR SYSTEM_TIME AS OF '2010-01-01T00:00:00.0000000' AS [w]
    WHERE [g].[FullName] = [w].[OwnerFullName])
FROM [Gears] FOR SYSTEM_TIME AS OF '2010-01-01T00:00:00.0000000' AS [g]
WHERE [g].[Nickname] <> N'Marcus'
ORDER BY [g].[Nickname]");
    }

    public override async Task Select_null_propagation_negative2(bool async)
    {
        await base.Select_null_propagation_negative2(async);

        AssertSql(
            @"SELECT CASE
    WHEN [g].[LeaderNickname] IS NOT NULL THEN [g0].[LeaderNickname]
    ELSE NULL
END
FROM [Gears] FOR SYSTEM_TIME AS OF '2010-01-01T00:00:00.0000000' AS [g]
CROSS JOIN [Gears] FOR SYSTEM_TIME AS OF '2010-01-01T00:00:00.0000000' AS [g0]");
    }

    public override async Task ToString_boolean_property_non_nullable(bool async)
    {
        await base.ToString_boolean_property_non_nullable(async);

        AssertSql(
            @"SELECT CASE
    WHEN [w].[IsAutomatic] = CAST(0 AS bit) THEN N'False'
    ELSE N'True'
END
FROM [Weapons] FOR SYSTEM_TIME AS OF '2010-01-01T00:00:00.0000000' AS [w]");
    }

    public override async Task Correlated_collections_basic_projection_ordered(bool async)
    {
        await base.Correlated_collections_basic_projection_ordered(async);

        AssertSql(
            @"SELECT [g].[Nickname], [g].[SquadId], [t].[Id], [t].[AmmunitionType], [t].[IsAutomatic], [t].[Name], [t].[OwnerFullName], [t].[PeriodEnd], [t].[PeriodStart], [t].[SynergyWithId]
FROM [Gears] FOR SYSTEM_TIME AS OF '2010-01-01T00:00:00.0000000' AS [g]
LEFT JOIN (
    SELECT [w].[Id], [w].[AmmunitionType], [w].[IsAutomatic], [w].[Name], [w].[OwnerFullName], [w].[PeriodEnd], [w].[PeriodStart], [w].[SynergyWithId]
    FROM [Weapons] FOR SYSTEM_TIME AS OF '2010-01-01T00:00:00.0000000' AS [w]
    WHERE [w].[IsAutomatic] = CAST(1 AS bit) OR [w].[Name] <> N'foo' OR [w].[Name] IS NULL
) AS [t] ON [g].[FullName] = [t].[OwnerFullName]
WHERE [g].[Nickname] <> N'Marcus'
ORDER BY [g].[Nickname], [g].[SquadId], [t].[Name] DESC");
    }

    public override async Task Include_with_join_and_inheritance_with_orderby_before_and_after_include(bool async)
    {
        await base.Include_with_join_and_inheritance_with_orderby_before_and_after_include(async);

        AssertSql(
            @"SELECT [t0].[Nickname], [t0].[SquadId], [t0].[AssignedCityName], [t0].[CityOfBirthName], [t0].[Discriminator], [t0].[FullName], [t0].[HasSoulPatch], [t0].[LeaderNickname], [t0].[LeaderSquadId], [t0].[PeriodEnd], [t0].[PeriodStart], [t0].[Rank], [t].[Id], [g0].[Nickname], [g0].[SquadId], [g0].[AssignedCityName], [g0].[CityOfBirthName], [g0].[Discriminator], [g0].[FullName], [g0].[HasSoulPatch], [g0].[LeaderNickname], [g0].[LeaderSquadId], [g0].[PeriodEnd], [g0].[PeriodStart], [g0].[Rank]
FROM [Tags] FOR SYSTEM_TIME AS OF '2010-01-01T00:00:00.0000000' AS [t]
INNER JOIN (
    SELECT [g].[Nickname], [g].[SquadId], [g].[AssignedCityName], [g].[CityOfBirthName], [g].[Discriminator], [g].[FullName], [g].[HasSoulPatch], [g].[LeaderNickname], [g].[LeaderSquadId], [g].[PeriodEnd], [g].[PeriodStart], [g].[Rank]
    FROM [Gears] FOR SYSTEM_TIME AS OF '2010-01-01T00:00:00.0000000' AS [g]
    WHERE [g].[Discriminator] = N'Officer'
) AS [t0] ON [t].[GearSquadId] = [t0].[SquadId] AND [t].[GearNickName] = [t0].[Nickname]
LEFT JOIN [Gears] FOR SYSTEM_TIME AS OF '2010-01-01T00:00:00.0000000' AS [g0] ON [t0].[Nickname] = [g0].[LeaderNickname] AND [t0].[SquadId] = [g0].[LeaderSquadId]
ORDER BY [t0].[HasSoulPatch], [t0].[Nickname] DESC, [t].[Id], [t0].[SquadId], [g0].[Nickname]");
    }

    public override async Task Select_enum_has_flag(bool async)
    {
        await base.Select_enum_has_flag(async);

        AssertSql(
            @"SELECT TOP(1) CASE
    WHEN ([g].[Rank] & 2) = 2 THEN CAST(1 AS bit)
    ELSE CAST(0 AS bit)
END AS [hasFlagTrue], CASE
    WHEN ([g].[Rank] & 4) = 4 THEN CAST(1 AS bit)
    ELSE CAST(0 AS bit)
END AS [hasFlagFalse]
FROM [Gears] FOR SYSTEM_TIME AS OF '2010-01-01T00:00:00.0000000' AS [g]
WHERE ([g].[Rank] & 2) = 2");
    }

    public override async Task Include_multiple_one_to_one_optional_and_one_to_one_required(bool async)
    {
        await base.Include_multiple_one_to_one_optional_and_one_to_one_required(async);

        AssertSql(
            @"SELECT [t].[Id], [t].[GearNickName], [t].[GearSquadId], [t].[IssueDate], [t].[Note], [t].[PeriodEnd], [t].[PeriodStart], [g].[Nickname], [g].[SquadId], [g].[AssignedCityName], [g].[CityOfBirthName], [g].[Discriminator], [g].[FullName], [g].[HasSoulPatch], [g].[LeaderNickname], [g].[LeaderSquadId], [g].[PeriodEnd], [g].[PeriodStart], [g].[Rank], [s].[Id], [s].[Banner], [s].[Banner5], [s].[InternalNumber], [s].[Name], [s].[PeriodEnd], [s].[PeriodStart]
FROM [Tags] FOR SYSTEM_TIME AS OF '2010-01-01T00:00:00.0000000' AS [t]
LEFT JOIN [Gears] FOR SYSTEM_TIME AS OF '2010-01-01T00:00:00.0000000' AS [g] ON [t].[GearNickName] = [g].[Nickname] AND [t].[GearSquadId] = [g].[SquadId]
LEFT JOIN [Squads] FOR SYSTEM_TIME AS OF '2010-01-01T00:00:00.0000000' AS [s] ON [g].[SquadId] = [s].[Id]");
    }

    public override async Task Projecting_property_converted_to_nullable_into_unary(bool async)
    {
        await base.Projecting_property_converted_to_nullable_into_unary(async);

        AssertSql(
            @"SELECT [t].[Note]
FROM [Tags] FOR SYSTEM_TIME AS OF '2010-01-01T00:00:00.0000000' AS [t]
LEFT JOIN [Gears] FOR SYSTEM_TIME AS OF '2010-01-01T00:00:00.0000000' AS [g] ON [t].[GearNickName] = [g].[Nickname] AND [t].[GearSquadId] = [g].[SquadId]
WHERE CASE
    WHEN [t].[GearNickName] IS NOT NULL THEN [g].[Nickname]
    ELSE NULL
END IS NOT NULL AND CASE
    WHEN [t].[GearNickName] IS NOT NULL THEN [g].[HasSoulPatch]
    ELSE NULL
END = CAST(0 AS bit)
ORDER BY [t].[Note]");
    }

    public override async Task Correlated_collections_left_join_with_self_reference(bool async)
    {
        await base.Correlated_collections_left_join_with_self_reference(async);

        AssertSql(
            @"SELECT [t].[Note], [t].[Id], [t0].[Nickname], [t0].[SquadId], [g0].[FullName], [g0].[Nickname], [g0].[SquadId]
FROM [Tags] FOR SYSTEM_TIME AS OF '2010-01-01T00:00:00.0000000' AS [t]
LEFT JOIN (
    SELECT [g].[Nickname], [g].[SquadId]
    FROM [Gears] FOR SYSTEM_TIME AS OF '2010-01-01T00:00:00.0000000' AS [g]
    WHERE [g].[Discriminator] = N'Officer'
) AS [t0] ON [t].[GearNickName] = [t0].[Nickname]
LEFT JOIN [Gears] FOR SYSTEM_TIME AS OF '2010-01-01T00:00:00.0000000' AS [g0] ON ([t0].[Nickname] = [g0].[LeaderNickname] OR ([t0].[Nickname] IS NULL AND [g0].[LeaderNickname] IS NULL)) AND [t0].[SquadId] = [g0].[LeaderSquadId]
ORDER BY [t].[Id], [t0].[Nickname], [t0].[SquadId], [g0].[Nickname]");
    }

    public override async Task Where_bitwise_or_enum(bool async)
    {
        await base.Where_bitwise_or_enum(async);

        AssertSql(
            @"SELECT [g].[Nickname], [g].[SquadId], [g].[AssignedCityName], [g].[CityOfBirthName], [g].[Discriminator], [g].[FullName], [g].[HasSoulPatch], [g].[LeaderNickname], [g].[LeaderSquadId], [g].[PeriodEnd], [g].[PeriodStart], [g].[Rank]
FROM [Gears] FOR SYSTEM_TIME AS OF '2010-01-01T00:00:00.0000000' AS [g]
WHERE ([g].[Rank] | 2) > 0");
    }

    public override async Task Correlated_collection_with_very_complex_order_by(bool async)
    {
        await base.Correlated_collection_with_very_complex_order_by(async);

        AssertSql(
            @"SELECT [g].[Nickname], [g].[SquadId], [t].[Nickname], [t].[SquadId], [t].[AssignedCityName], [t].[CityOfBirthName], [t].[Discriminator], [t].[FullName], [t].[HasSoulPatch], [t].[LeaderNickname], [t].[LeaderSquadId], [t].[PeriodEnd], [t].[PeriodStart], [t].[Rank]
FROM [Gears] FOR SYSTEM_TIME AS OF '2010-01-01T00:00:00.0000000' AS [g]
LEFT JOIN (
    SELECT [g1].[Nickname], [g1].[SquadId], [g1].[AssignedCityName], [g1].[CityOfBirthName], [g1].[Discriminator], [g1].[FullName], [g1].[HasSoulPatch], [g1].[LeaderNickname], [g1].[LeaderSquadId], [g1].[PeriodEnd], [g1].[PeriodStart], [g1].[Rank]
    FROM [Gears] FOR SYSTEM_TIME AS OF '2010-01-01T00:00:00.0000000' AS [g1]
    WHERE [g1].[HasSoulPatch] = CAST(0 AS bit)
) AS [t] ON [g].[Nickname] = [t].[LeaderNickname] AND [g].[SquadId] = [t].[LeaderSquadId]
WHERE [g].[Discriminator] = N'Officer'
ORDER BY (
    SELECT COUNT(*)
    FROM [Weapons] FOR SYSTEM_TIME AS OF '2010-01-01T00:00:00.0000000' AS [w]
    WHERE [g].[FullName] = [w].[OwnerFullName] AND [w].[IsAutomatic] = COALESCE((
        SELECT TOP(1) [g0].[HasSoulPatch]
        FROM [Gears] FOR SYSTEM_TIME AS OF '2010-01-01T00:00:00.0000000' AS [g0]
        WHERE [g0].[Nickname] = N'Marcus'), CAST(0 AS bit))), [g].[Nickname], [g].[SquadId], [t].[Nickname]");
    }

    public override async Task Correlated_collection_with_distinct_projecting_identifier_column_composite_key(bool async)
    {
        await base.Correlated_collection_with_distinct_projecting_identifier_column_composite_key(async);

        AssertSql(
            @"SELECT [s].[Id], [t].[Nickname], [t].[SquadId], [t].[HasSoulPatch]
FROM [Squads] FOR SYSTEM_TIME AS OF '2010-01-01T00:00:00.0000000' AS [s]
LEFT JOIN (
    SELECT DISTINCT [g].[Nickname], [g].[SquadId], [g].[HasSoulPatch]
    FROM [Gears] FOR SYSTEM_TIME AS OF '2010-01-01T00:00:00.0000000' AS [g]
) AS [t] ON [s].[Id] = [t].[SquadId]
ORDER BY [s].[Id], [t].[Nickname]");
    }

    public override async Task Null_propagation_optimization3(bool async)
    {
        await base.Null_propagation_optimization3(async);

        AssertSql(
            @"SELECT [g].[Nickname], [g].[SquadId], [g].[AssignedCityName], [g].[CityOfBirthName], [g].[Discriminator], [g].[FullName], [g].[HasSoulPatch], [g].[LeaderNickname], [g].[LeaderSquadId], [g].[PeriodEnd], [g].[PeriodStart], [g].[Rank]
FROM [Gears] FOR SYSTEM_TIME AS OF '2010-01-01T00:00:00.0000000' AS [g]
WHERE CASE
    WHEN [g].[LeaderNickname] IS NOT NULL THEN CASE
        WHEN [g].[LeaderNickname] LIKE N'%us' THEN CAST(1 AS bit)
        ELSE CAST(0 AS bit)
    END
    ELSE NULL
END = CAST(1 AS bit)");
    }

    public override async Task Byte_array_filter_by_length_parameter(bool async)
    {
        await base.Byte_array_filter_by_length_parameter(async);

        AssertSql(
            @"@__p_0='1'

SELECT [s].[Id], [s].[Banner], [s].[Banner5], [s].[InternalNumber], [s].[Name], [s].[PeriodEnd], [s].[PeriodStart]
FROM [Squads] FOR SYSTEM_TIME AS OF '2010-01-01T00:00:00.0000000' AS [s]
WHERE CAST(DATALENGTH([s].[Banner]) AS int) = @__p_0");
    }

    public override async Task Select_ternary_operation_multiple_conditions_2(bool async)
    {
        await base.Select_ternary_operation_multiple_conditions_2(async);

        AssertSql(
            @"SELECT [w].[Id], CASE
    WHEN [w].[IsAutomatic] = CAST(0 AS bit) AND [w].[SynergyWithId] = 1 THEN N'Yes'
    ELSE N'No'
END AS [IsCartridge]
FROM [Weapons] FOR SYSTEM_TIME AS OF '2010-01-01T00:00:00.0000000' AS [w]");
    }

    public override async Task Double_order_by_on_nullable_bool_coming_from_optional_navigation(bool async)
    {
        await base.Double_order_by_on_nullable_bool_coming_from_optional_navigation(async);

        AssertSql(
            @"SELECT [w0].[Id], [w0].[AmmunitionType], [w0].[IsAutomatic], [w0].[Name], [w0].[OwnerFullName], [w0].[PeriodEnd], [w0].[PeriodStart], [w0].[SynergyWithId]
FROM [Weapons] FOR SYSTEM_TIME AS OF '2010-01-01T00:00:00.0000000' AS [w]
LEFT JOIN [Weapons] FOR SYSTEM_TIME AS OF '2010-01-01T00:00:00.0000000' AS [w0] ON [w].[SynergyWithId] = [w0].[Id]
ORDER BY [w0].[IsAutomatic], [w0].[Id]");
    }

    public override async Task Where_bitwise_and_nullable_enum_with_nullable_parameter(bool async)
    {
        await base.Where_bitwise_and_nullable_enum_with_nullable_parameter(async);

        AssertSql(
            @"@__ammunitionType_0='1' (Nullable = true)

SELECT [w].[Id], [w].[AmmunitionType], [w].[IsAutomatic], [w].[Name], [w].[OwnerFullName], [w].[PeriodEnd], [w].[PeriodStart], [w].[SynergyWithId]
FROM [Weapons] FOR SYSTEM_TIME AS OF '2010-01-01T00:00:00.0000000' AS [w]
WHERE ([w].[AmmunitionType] & @__ammunitionType_0) > 0",
            //
            @"SELECT [w].[Id], [w].[AmmunitionType], [w].[IsAutomatic], [w].[Name], [w].[OwnerFullName], [w].[PeriodEnd], [w].[PeriodStart], [w].[SynergyWithId]
FROM [Weapons] FOR SYSTEM_TIME AS OF '2010-01-01T00:00:00.0000000' AS [w]
WHERE ([w].[AmmunitionType] & NULL) > 0");
    }

    public override async Task Project_one_value_type_converted_to_nullable_from_empty_collection(bool async)
    {
        await base.Project_one_value_type_converted_to_nullable_from_empty_collection(async);

        AssertSql(
            @"SELECT [s].[Name], (
    SELECT TOP(1) [g].[SquadId]
    FROM [Gears] FOR SYSTEM_TIME AS OF '2010-01-01T00:00:00.0000000' AS [g]
    WHERE [s].[Id] = [g].[SquadId] AND [g].[HasSoulPatch] = CAST(1 AS bit)) AS [SquadId]
FROM [Squads] FOR SYSTEM_TIME AS OF '2010-01-01T00:00:00.0000000' AS [s]
WHERE [s].[Name] = N'Kilo'");
    }

    public override async Task Unnecessary_include_doesnt_get_added_complex_when_projecting_EF_Property(bool async)
    {
        await base.Unnecessary_include_doesnt_get_added_complex_when_projecting_EF_Property(async);

        AssertSql(
            @"SELECT [g].[FullName]
FROM [Gears] FOR SYSTEM_TIME AS OF '2010-01-01T00:00:00.0000000' AS [g]
WHERE [g].[HasSoulPatch] = CAST(1 AS bit)
ORDER BY [g].[Rank]");
    }

    public override async Task Complex_GroupBy_after_set_operator_using_result_selector(bool async)
    {
        await base.Complex_GroupBy_after_set_operator_using_result_selector(async);

        AssertSql(
            @"SELECT [t].[Name], [t].[Count], COALESCE(SUM([t].[Count]), 0) AS [Sum]
FROM (
    SELECT [c].[Name], (
        SELECT COUNT(*)
        FROM [Weapons] FOR SYSTEM_TIME AS OF '2010-01-01T00:00:00.0000000' AS [w]
        WHERE [g].[FullName] = [w].[OwnerFullName]) AS [Count]
    FROM [Gears] FOR SYSTEM_TIME AS OF '2010-01-01T00:00:00.0000000' AS [g]
    LEFT JOIN [Cities] FOR SYSTEM_TIME AS OF '2010-01-01T00:00:00.0000000' AS [c] ON [g].[AssignedCityName] = [c].[Name]
    UNION ALL
    SELECT [c0].[Name], (
        SELECT COUNT(*)
        FROM [Weapons] FOR SYSTEM_TIME AS OF '2010-01-01T00:00:00.0000000' AS [w0]
        WHERE [g0].[FullName] = [w0].[OwnerFullName]) AS [Count]
    FROM [Gears] FOR SYSTEM_TIME AS OF '2010-01-01T00:00:00.0000000' AS [g0]
    INNER JOIN [Cities] FOR SYSTEM_TIME AS OF '2010-01-01T00:00:00.0000000' AS [c0] ON [g0].[CityOfBirthName] = [c0].[Name]
) AS [t]
GROUP BY [t].[Name], [t].[Count]");
    }

    public override async Task Correlated_collection_with_top_level_Last_with_orderby_on_outer(bool async)
    {
        await base.Correlated_collection_with_top_level_Last_with_orderby_on_outer(async);

        AssertSql(
            @"SELECT [t].[Nickname], [t].[SquadId], [w].[Id], [w].[AmmunitionType], [w].[IsAutomatic], [w].[Name], [w].[OwnerFullName], [w].[PeriodEnd], [w].[PeriodStart], [w].[SynergyWithId]
FROM (
    SELECT TOP(1) [g].[Nickname], [g].[SquadId], [g].[FullName]
    FROM [Gears] FOR SYSTEM_TIME AS OF '2010-01-01T00:00:00.0000000' AS [g]
    ORDER BY [g].[FullName]
) AS [t]
LEFT JOIN [Weapons] FOR SYSTEM_TIME AS OF '2010-01-01T00:00:00.0000000' AS [w] ON [t].[FullName] = [w].[OwnerFullName]
ORDER BY [t].[FullName], [t].[Nickname], [t].[SquadId]");
    }

    public override async Task DateTimeOffset_Date_returns_datetime(bool async)
    {
        await base.DateTimeOffset_Date_returns_datetime(async);

        AssertSql(
            @"@__dateTimeOffset_Date_0='0002-03-01T00:00:00.0000000'

SELECT [m].[Id], [m].[BriefingDocument], [m].[BriefingDocumentFileExtension], [m].[CodeName], [m].[Duration], [m].[PeriodEnd], [m].[PeriodStart], [m].[Rating], [m].[Timeline]
FROM [Missions] FOR SYSTEM_TIME AS OF '2010-01-01T00:00:00.0000000' AS [m]
WHERE CONVERT(date, [m].[Timeline]) >= @__dateTimeOffset_Date_0");
    }

    public override async Task Select_subquery_projecting_single_constant_int(bool async)
    {
        await base.Select_subquery_projecting_single_constant_int(async);

        AssertSql(
            @"SELECT [s].[Name], COALESCE((
    SELECT TOP(1) 42
    FROM [Gears] FOR SYSTEM_TIME AS OF '2010-01-01T00:00:00.0000000' AS [g]
    WHERE [s].[Id] = [g].[SquadId] AND [g].[HasSoulPatch] = CAST(1 AS bit)), 0) AS [Gear]
FROM [Squads] FOR SYSTEM_TIME AS OF '2010-01-01T00:00:00.0000000' AS [s]");
    }

    public override async Task FirstOrDefault_over_int_compared_to_zero(bool async)
    {
        await base.FirstOrDefault_over_int_compared_to_zero(async);

        AssertSql(
            @"SELECT [s].[Name]
FROM [Squads] FOR SYSTEM_TIME AS OF '2010-01-01T00:00:00.0000000' AS [s]
WHERE [s].[Name] = N'Kilo' AND COALESCE((
    SELECT TOP(1) [g].[SquadId]
    FROM [Gears] FOR SYSTEM_TIME AS OF '2010-01-01T00:00:00.0000000' AS [g]
    WHERE [s].[Id] = [g].[SquadId] AND [g].[HasSoulPatch] = CAST(1 AS bit)), 0) <> 0");
    }

    public override async Task
        Correlated_collection_with_groupby_with_complex_grouping_key_not_projecting_identifier_column_with_group_aggregate_in_final_projection(
            bool async)
    {
        await base
            .Correlated_collection_with_groupby_with_complex_grouping_key_not_projecting_identifier_column_with_group_aggregate_in_final_projection(
                async);

        AssertSql();
    }

    public override async Task Correlated_collection_with_distinct_not_projecting_identifier_column_also_projecting_complex_expressions(
        bool async)
    {
        await base.Correlated_collection_with_distinct_not_projecting_identifier_column_also_projecting_complex_expressions(async);

        AssertSql();
    }

    public override async Task Client_eval_followed_by_aggregate_operation(bool async)
    {
        await base.Client_eval_followed_by_aggregate_operation(async);

        AssertSql();
    }

    public override async Task Client_member_and_unsupported_string_Equals_in_the_same_query(bool async)
    {
        await base.Client_member_and_unsupported_string_Equals_in_the_same_query(async);

        AssertSql();
    }

    public override async Task Client_side_equality_with_parameter_works_with_optional_navigations(bool async)
    {
        await base.Client_side_equality_with_parameter_works_with_optional_navigations(async);

        AssertSql();
    }

    public override async Task Correlated_collection_order_by_constant_null_of_non_mapped_type(bool async)
    {
        await base.Correlated_collection_order_by_constant_null_of_non_mapped_type(async);

        AssertSql();
    }

    public override async Task GetValueOrDefault_on_DateTimeOffset(bool async)
    {
        await base.GetValueOrDefault_on_DateTimeOffset(async);

        AssertSql();
    }

    public override async Task Where_coalesce_with_anonymous_types(bool async)
    {
        await base.Where_coalesce_with_anonymous_types(async);

        AssertSql();
    }

    public override async Task Projecting_correlated_collection_followed_by_Distinct(bool async)
    {
        await base.Projecting_correlated_collection_followed_by_Distinct(async);

        AssertSql();
    }

    public override async Task Projecting_some_properties_as_well_as_correlated_collection_followed_by_Distinct(bool async)
    {
        await base.Projecting_some_properties_as_well_as_correlated_collection_followed_by_Distinct(async);

        AssertSql();
    }

    public override async Task Projecting_entity_as_well_as_correlated_collection_followed_by_Distinct(bool async)
    {
        await base.Projecting_entity_as_well_as_correlated_collection_followed_by_Distinct(async);

        AssertSql();
    }

    public override async Task Projecting_entity_as_well_as_complex_correlated_collection_followed_by_Distinct(bool async)
    {
        await base.Projecting_entity_as_well_as_complex_correlated_collection_followed_by_Distinct(async);

        AssertSql();
    }

    public override async Task Projecting_entity_as_well_as_correlated_collection_of_scalars_followed_by_Distinct(bool async)
    {
        await base.Projecting_entity_as_well_as_correlated_collection_of_scalars_followed_by_Distinct(async);

        AssertSql();
    }

    public override async Task Correlated_collection_with_distinct_3_levels(bool async)
    {
        await base.Correlated_collection_with_distinct_3_levels(async);

        AssertSql();
    }

    public override async Task Where_compare_anonymous_types(bool async)
    {
        await base.Where_compare_anonymous_types(async);

        AssertSql();
    }

    public override async Task Correlated_collection_after_distinct_3_levels_without_original_identifiers(bool async)
    {
        await base.Correlated_collection_after_distinct_3_levels_without_original_identifiers(async);

        AssertSql();
    }

    public override async Task Checked_context_throws_on_client_evaluation(bool async)
    {
        await base.Checked_context_throws_on_client_evaluation(async);

        AssertSql();
    }

    public override async Task Trying_to_access_unmapped_property_throws_informative_error(bool async)
    {
        await base.Trying_to_access_unmapped_property_throws_informative_error(async);

        AssertSql();
    }

    public override async Task Trying_to_access_unmapped_property_inside_aggregate(bool async)
    {
        await base.Trying_to_access_unmapped_property_inside_aggregate(async);

        AssertSql();
    }

    public override async Task Trying_to_access_unmapped_property_inside_subquery(bool async)
    {
        await base.Trying_to_access_unmapped_property_inside_subquery(async);

        AssertSql();
    }

    public override async Task Trying_to_access_unmapped_property_inside_join_key_selector(bool async)
    {
        await base.Trying_to_access_unmapped_property_inside_join_key_selector(async);

        AssertSql();
    }

    public override async Task Client_projection_with_nested_unmapped_property_bubbles_up_translation_failure_info(bool async)
    {
        await base.Client_projection_with_nested_unmapped_property_bubbles_up_translation_failure_info(async);

        AssertSql();
    }

    public override async Task Nav_rewrite_Distinct_with_convert()
    {
        await base.Nav_rewrite_Distinct_with_convert();

        AssertSql();
    }

    public override async Task Nav_rewrite_Distinct_with_convert_anonymous()
    {
        await base.Nav_rewrite_Distinct_with_convert_anonymous();

        AssertSql();
    }

    public override async Task Include_after_select_with_cast_throws(bool async)
    {
        await base.Include_after_select_with_cast_throws(async);

        AssertSql();
    }

    public override async Task Include_after_select_with_entity_projection_throws(bool async)
    {
        await base.Include_after_select_with_entity_projection_throws(async);

        AssertSql();
    }

    public override async Task Include_after_select_anonymous_projection_throws(bool async)
    {
        await base.Include_after_select_anonymous_projection_throws(async);

        AssertSql();
    }

    public override async Task Group_by_with_aggregate_max_on_entity_type(bool async)
    {
        await base.Group_by_with_aggregate_max_on_entity_type(async);

        AssertSql();
    }

    public override async Task Include_collection_and_invalid_navigation_using_string_throws(bool async)
    {
        await base.Include_collection_and_invalid_navigation_using_string_throws(async);

        AssertSql();
    }

    public override async Task Include_with_concat(bool async)
    {
        await base.Include_with_concat(async);

        AssertSql();
    }

    public override async Task Join_with_complex_key_selector(bool async)
    {
        await base.Join_with_complex_key_selector(async);

        AssertSql();
    }

    public override async Task Streaming_correlated_collection_issue_11403_returning_ordered_enumerable_throws(bool async)
    {
        await base.Streaming_correlated_collection_issue_11403_returning_ordered_enumerable_throws(async);

        AssertSql();
    }

    public override async Task Optional_navigation_type_compensation_works_with_skip(bool async)
    {
        await base.Optional_navigation_type_compensation_works_with_skip(async);

        AssertSql();
    }

    public override async Task Optional_navigation_type_compensation_works_with_take(bool async)
    {
        await base.Optional_navigation_type_compensation_works_with_take(async);

        AssertSql();
    }

    public override async Task Select_correlated_filtered_collection_returning_queryable_throws(bool async)
    {
        await base.Select_correlated_filtered_collection_returning_queryable_throws(async);

        AssertSql();
    }

    public override async Task Orderby_added_for_client_side_GroupJoin_composite_dependent_to_principal_LOJ_when_incomplete_key_is_used(
        bool async)
    {
        await base.Orderby_added_for_client_side_GroupJoin_composite_dependent_to_principal_LOJ_when_incomplete_key_is_used(async);

        AssertSql();
    }

    public override async Task Client_method_on_collection_navigation_in_predicate(bool async)
    {
        await base.Client_method_on_collection_navigation_in_predicate(async);

        AssertSql();
    }

    public override async Task Client_method_on_collection_navigation_in_predicate_accessed_by_ef_property(bool async)
    {
        await base.Client_method_on_collection_navigation_in_predicate_accessed_by_ef_property(async);

        AssertSql();
    }

    public override async Task Client_method_on_collection_navigation_in_order_by(bool async)
    {
        await base.Client_method_on_collection_navigation_in_order_by(async);

        AssertSql();
    }

    public override async Task Client_method_on_collection_navigation_in_additional_from_clause(bool async)
    {
        await base.Client_method_on_collection_navigation_in_additional_from_clause(async);

        AssertSql();
    }

    public override async Task Client_method_on_collection_navigation_in_outer_join_key(bool async)
    {
        await base.Client_method_on_collection_navigation_in_outer_join_key(async);

        AssertSql();
    }

    public override async Task Include_multiple_one_to_one_and_one_to_many_self_reference(bool async)
    {
        await base.Include_multiple_one_to_one_and_one_to_many_self_reference(async);

        AssertSql();
    }

    public override async Task Include_multiple_one_to_one_and_one_to_one_and_one_to_many(bool async)
    {
        await base.Include_multiple_one_to_one_and_one_to_one_and_one_to_many(async);

        AssertSql();
    }

    public override async Task Include_multiple_include_then_include(bool async)
    {
        await base.Include_multiple_include_then_include(async);

        AssertSql();
    }

    public override async Task Select_Where_Navigation_Client(bool async)
    {
        await base.Select_Where_Navigation_Client(async);

        AssertSql();
    }

    private void AssertSql(params string[] expected)
        => Fixture.TestSqlLoggerFactory.AssertBaseline(expected);
}<|MERGE_RESOLUTION|>--- conflicted
+++ resolved
@@ -814,41 +814,10 @@
     {
         await base.Where_bitwise_and_nullable_enum_with_constant(async);
 
-<<<<<<< HEAD
         AssertSql(
             @"SELECT [w].[Id], [w].[AmmunitionType], [w].[IsAutomatic], [w].[Name], [w].[OwnerFullName], [w].[PeriodEnd], [w].[PeriodStart], [w].[SynergyWithId]
 FROM [Weapons] FOR SYSTEM_TIME AS OF '2010-01-01T00:00:00.0000000' AS [w]
 WHERE ([w].[AmmunitionType] & 1) > 0");
-=======
-        public override async Task Where_subquery_equality_to_null_with_composite_key(bool async)
-        {
-            await base.Where_subquery_equality_to_null_with_composite_key(async);
-
-            AssertSql(
-                @"SELECT [s].[Id], [s].[Banner], [s].[Banner5], [s].[InternalNumber], [s].[Name], [s].[PeriodEnd], [s].[PeriodStart]
-FROM [Squads] FOR SYSTEM_TIME AS OF '2010-01-01T00:00:00.0000000' AS [s]
-WHERE NOT (EXISTS (
-    SELECT 1
-    FROM [Gears] FOR SYSTEM_TIME AS OF '2010-01-01T00:00:00.0000000' AS [g]
-    WHERE [s].[Id] = [g].[SquadId]))");
-        }
-
-        public override async Task Where_subquery_equality_to_null_without_composite_key(bool async)
-        {
-            await base.Where_subquery_equality_to_null_without_composite_key(async);
-
-            AssertSql(
-                @"SELECT [g].[Nickname], [g].[SquadId], [g].[AssignedCityName], [g].[CityOfBirthName], [g].[Discriminator], [g].[FullName], [g].[HasSoulPatch], [g].[LeaderNickname], [g].[LeaderSquadId], [g].[PeriodEnd], [g].[PeriodStart], [g].[Rank]
-FROM [Gears] FOR SYSTEM_TIME AS OF '2010-01-01T00:00:00.0000000' AS [g]
-WHERE NOT (EXISTS (
-    SELECT 1
-    FROM [Weapons] FOR SYSTEM_TIME AS OF '2010-01-01T00:00:00.0000000' AS [w]
-    WHERE [g].[FullName] = [w].[OwnerFullName]))");
-        }
-
-        private void AssertSql(params string[] expected)
-            => Fixture.TestSqlLoggerFactory.AssertBaseline(expected);
->>>>>>> 4b0f8305
     }
 
     public override async Task Where_subquery_distinct_firstordefault_boolean_with_pushdown(bool async)
@@ -1395,7 +1364,7 @@
         FROM [Weapons] FOR SYSTEM_TIME AS OF '2010-01-01T00:00:00.0000000' AS [w]
         WHERE [w].[Name] <> N'Bar' OR [w].[Name] IS NULL
     ) AS [t] ON [g0].[FullName] = [t].[OwnerFullName]
-    WHERE [g0].[FullName] <> N'Foo' AND [g].[Nickname] = [g0].[LeaderNickname] AND [g].[SquadId] = [g0].[LeaderSquadId]
+    WHERE [g].[Nickname] = [g0].[LeaderNickname] AND [g].[SquadId] = [g0].[LeaderSquadId] AND [g0].[FullName] <> N'Foo'
 ) AS [t0]
 WHERE [g].[Discriminator] = N'Officer'
 ORDER BY [g].[Nickname], [g].[SquadId], [t0].[Nickname], [t0].[SquadId]");
@@ -3418,7 +3387,7 @@
     OUTER APPLY (
         SELECT [t].[Id], [t].[Name], [t0].[Nickname], [t0].[FullName], [t0].[HasSoulPatch], [w].[Id] AS [Id0]
         FROM [Weapons] FOR SYSTEM_TIME AS OF '2010-01-01T00:00:00.0000000' AS [w]
-        WHERE [t0].[FullName] = [w].[OwnerFullName]
+        WHERE [w].[OwnerFullName] = [t0].[FullName]
     ) AS [t2]
 ) AS [t1]
 ORDER BY [t].[Id], [t1].[Nickname], [t1].[FullName], [t1].[HasSoulPatch]");
@@ -6381,7 +6350,7 @@
 OUTER APPLY (
     SELECT [g0].[FullName] AS [ReportName], [g0].[Nickname], [g0].[SquadId]
     FROM [Gears] FOR SYSTEM_TIME AS OF '2010-01-01T00:00:00.0000000' AS [g0]
-    WHERE [g].[FullName] <> N'Foo' AND [g].[Nickname] = [g0].[LeaderNickname] AND [g].[SquadId] = [g0].[LeaderSquadId]
+    WHERE [g].[Nickname] = [g0].[LeaderNickname] AND [g].[SquadId] = [g0].[LeaderSquadId] AND [g].[FullName] <> N'Foo'
 ) AS [t]
 WHERE [g].[Discriminator] = N'Officer'
 ORDER BY [g].[Nickname], [g].[SquadId], [t].[Nickname]");
@@ -6619,7 +6588,7 @@
     OUTER APPLY (
         SELECT [w].[Name], [g0].[Nickname], [w].[Id]
         FROM [Weapons] FOR SYSTEM_TIME AS OF '2010-01-01T00:00:00.0000000' AS [w]
-        WHERE ([w].[Name] <> N'Bar' OR [w].[Name] IS NULL) AND [g0].[FullName] = [w].[OwnerFullName]
+        WHERE [g0].[FullName] = [w].[OwnerFullName] AND ([w].[Name] <> N'Bar' OR [w].[Name] IS NULL)
     ) AS [t]
     WHERE [g0].[FullName] <> N'Foo'
 ) AS [t0] ON [g].[Nickname] = [t0].[LeaderNickname] AND [g].[SquadId] = [t0].[LeaderSquadId]
@@ -7497,7 +7466,7 @@
         AssertSql(
             @"SELECT [t].[Id], [g].[Nickname], [g].[SquadId], [g].[AssignedCityName], [g].[CityOfBirthName], [g].[Discriminator], [g].[FullName], [g].[HasSoulPatch], [g].[LeaderNickname], [g].[LeaderSquadId], [g].[PeriodEnd], [g].[PeriodStart], [g].[Rank]
 FROM [Tags] FOR SYSTEM_TIME AS OF '2010-01-01T00:00:00.0000000' AS [t]
-LEFT JOIN [Gears] FOR SYSTEM_TIME AS OF '2010-01-01T00:00:00.0000000' AS [g] ON [t].[GearNickName] = [g].[Nickname] AND [t].[GearSquadId] = [g].[SquadId]
+LEFT JOIN [Gears] FOR SYSTEM_TIME AS OF '2010-01-01T00:00:00.0000000' AS [g] ON [t].[GearNickName] = [g].[Nickname] AND [t].[GearSquadId] = [g].[SquadId] AND [t].[Note] IS NOT NULL
 ORDER BY [t].[Id], [g].[Nickname]");
     }
 
@@ -8504,6 +8473,32 @@
         AssertSql();
     }
 
+    public override async Task Where_subquery_equality_to_null_with_composite_key(bool async)
+    {
+        await base.Where_subquery_equality_to_null_with_composite_key(async);
+
+        AssertSql(
+            @"SELECT [s].[Id], [s].[Banner], [s].[Banner5], [s].[InternalNumber], [s].[Name], [s].[PeriodEnd], [s].[PeriodStart]
+FROM [Squads] FOR SYSTEM_TIME AS OF '2010-01-01T00:00:00.0000000' AS [s]
+WHERE NOT (EXISTS (
+    SELECT 1
+    FROM [Gears] FOR SYSTEM_TIME AS OF '2010-01-01T00:00:00.0000000' AS [g]
+    WHERE [s].[Id] = [g].[SquadId]))");
+    }
+
+    public override async Task Where_subquery_equality_to_null_without_composite_key(bool async)
+    {
+        await base.Where_subquery_equality_to_null_without_composite_key(async);
+
+        AssertSql(
+            @"SELECT [g].[Nickname], [g].[SquadId], [g].[AssignedCityName], [g].[CityOfBirthName], [g].[Discriminator], [g].[FullName], [g].[HasSoulPatch], [g].[LeaderNickname], [g].[LeaderSquadId], [g].[PeriodEnd], [g].[PeriodStart], [g].[Rank]
+FROM [Gears] FOR SYSTEM_TIME AS OF '2010-01-01T00:00:00.0000000' AS [g]
+WHERE NOT (EXISTS (
+    SELECT 1
+    FROM [Weapons] FOR SYSTEM_TIME AS OF '2010-01-01T00:00:00.0000000' AS [w]
+    WHERE [g].[FullName] = [w].[OwnerFullName]))");
+    }
+
     private void AssertSql(params string[] expected)
         => Fixture.TestSqlLoggerFactory.AssertBaseline(expected);
 }