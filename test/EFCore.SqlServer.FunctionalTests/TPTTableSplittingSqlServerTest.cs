--- conflicted
+++ resolved
@@ -177,13 +177,8 @@
     FROM [PoweredVehicles] AS [p]
     INNER JOIN [CombustionEngines] AS [c0] ON [p].[Name] = [c0].[VehicleName]
 ) AS [t] ON [c].[VehicleName] = [t].[Name]
-<<<<<<< HEAD
-WHERE [c].[Capacity] IS NOT NULL AND [c].[FuelType] IS NOT NULL");
-    }
-=======
 WHERE ([c].[Capacity] IS NOT NULL) AND ([c].[FuelType] IS NOT NULL)");
-        }
->>>>>>> 021fbcb7
+    }
 
     public override async Task Can_change_dependent_instance_non_derived()
     {
