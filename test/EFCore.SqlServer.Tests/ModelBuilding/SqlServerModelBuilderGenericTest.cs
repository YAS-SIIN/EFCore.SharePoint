--- conflicted
+++ resolved
@@ -329,85 +329,7 @@
                     b.HasOne(i => i.BigMak).WithOne().HasForeignKey<Bun>(i => i.Id);
                 });
 
-<<<<<<< HEAD
             var model = modelBuilder.FinalizeModel();
-=======
-                var model = modelBuilder.FinalizeModel();
-
-                var bunType = model.FindEntityType(typeof(Bun));
-                Assert.All(bunType.GetIndexes(), i => Assert.Null(i.GetFilter()));
-            }
-
-            [ConditionalFact]
-            public void Can_add_check_constraints()
-            {
-                var modelBuilder = CreateModelBuilder();
-                modelBuilder.Entity<Child>()
-                    .HasBaseType(null)
-                    .HasCheckConstraint("CK_ChildBase_LargeId", "Id > 1000", c => c.HasName("CK_LargeId"));
-                modelBuilder.Entity<ChildBase>()
-                    .HasCheckConstraint("PositiveId", "Id > 0")
-                    .HasCheckConstraint("CK_ChildBase_LargeId", "Id > 1000");
-                modelBuilder.Entity<Child>()
-                    .HasBaseType<ChildBase>();
-                modelBuilder.Entity<DisjointChildSubclass1>();
-
-                var model = modelBuilder.FinalizeModel();
-
-                var @base = model.FindEntityType(typeof(ChildBase));
-                Assert.Equal(2, @base.GetCheckConstraints().Count());
-
-                var firstCheckConstraint = @base.FindCheckConstraint("PositiveId");
-                Assert.Equal("PositiveId", firstCheckConstraint.ModelName);
-                Assert.Equal("Id > 0", firstCheckConstraint.Sql);
-                Assert.Equal("PositiveId", firstCheckConstraint.Name);
-
-                var secondCheckConstraint = @base.FindCheckConstraint("CK_ChildBase_LargeId");
-                Assert.Equal("CK_ChildBase_LargeId", secondCheckConstraint.ModelName);
-                Assert.Equal("Id > 1000", secondCheckConstraint.Sql);
-                Assert.Equal("CK_LargeId", secondCheckConstraint.Name);
-
-                var child = model.FindEntityType(typeof(Child));
-                Assert.Equal(@base.GetCheckConstraints(), child.GetCheckConstraints());
-                Assert.Empty(child.GetDeclaredCheckConstraints());
-            }
-
-            [ConditionalFact]
-            public void Adding_conflicting_check_constraint_to_derived_type_throws()
-            {
-                var modelBuilder = CreateModelBuilder();
-                modelBuilder.Entity<ChildBase>()
-                    .HasCheckConstraint("LargeId", "Id > 100", c => c.HasName("CK_LargeId"));
-
-                Assert.Equal(
-                    RelationalStrings.DuplicateCheckConstraint("LargeId", nameof(Child), nameof(ChildBase)),
-                    Assert.Throws<InvalidOperationException>(
-                        () => modelBuilder.Entity<Child>().HasCheckConstraint("LargeId", "Id > 1000")).Message);
-            }
-
-            [ConditionalFact]
-            public void Adding_conflicting_check_constraint_to_derived_type_before_base_throws()
-            {
-                var modelBuilder = CreateModelBuilder();
-                modelBuilder.Entity<Child>()
-                    .HasBaseType(null)
-                    .HasCheckConstraint("LargeId", "Id > 1000");
-                modelBuilder.Entity<ChildBase>()
-                    .HasCheckConstraint("LargeId", "Id > 100", c => c.HasName("CK_LargeId"));
-
-                Assert.Equal(
-                    RelationalStrings.DuplicateCheckConstraint("LargeId", nameof(Child), nameof(ChildBase)),
-                    Assert.Throws<InvalidOperationException>(
-                        () => modelBuilder.Entity<Child>().HasBaseType<ChildBase>()).Message);
-            }
-
-            public class Parent
-            {
-                public int Id { get; set; }
-                public DisjointChildSubclass1 A { get; set; }
-                public IList<DisjointChildSubclass2> B { get; set; }
-            }
->>>>>>> 16e17950
 
             var bunType = model.FindEntityType(typeof(Bun));
             Assert.All(bunType.GetIndexes(), i => Assert.Null(i.GetFilter()));
@@ -419,10 +341,10 @@
             var modelBuilder = CreateModelBuilder();
             modelBuilder.Entity<Child>()
                 .HasBaseType(null)
-                .HasCheckConstraint("LargeId", "Id > 1000", c => c.HasName("CK_LargeId"));
+                    .HasCheckConstraint("CK_ChildBase_LargeId", "Id > 1000", c => c.HasName("CK_LargeId"));
             modelBuilder.Entity<ChildBase>()
                 .HasCheckConstraint("PositiveId", "Id > 0")
-                .HasCheckConstraint("LargeId", "Id > 1000");
+                    .HasCheckConstraint("CK_ChildBase_LargeId", "Id > 1000");
             modelBuilder.Entity<Child>()
                 .HasBaseType<ChildBase>();
             modelBuilder.Entity<DisjointChildSubclass1>();
@@ -435,10 +357,10 @@
             var firstCheckConstraint = @base.FindCheckConstraint("PositiveId");
             Assert.Equal("PositiveId", firstCheckConstraint.ModelName);
             Assert.Equal("Id > 0", firstCheckConstraint.Sql);
-            Assert.Equal("CK_ChildBase_PositiveId", firstCheckConstraint.Name);
-
-            var secondCheckConstraint = @base.FindCheckConstraint("LargeId");
-            Assert.Equal("LargeId", secondCheckConstraint.ModelName);
+                Assert.Equal("PositiveId", firstCheckConstraint.Name);
+
+                var secondCheckConstraint = @base.FindCheckConstraint("CK_ChildBase_LargeId");
+                Assert.Equal("CK_ChildBase_LargeId", secondCheckConstraint.ModelName);
             Assert.Equal("Id > 1000", secondCheckConstraint.Sql);
             Assert.Equal("CK_LargeId", secondCheckConstraint.Name);
 
