﻿// Licensed to the .NET Foundation under one or more agreements.
// The .NET Foundation licenses this file to you under the MIT license.

#nullable enable

using System.ComponentModel;
using System.ComponentModel.DataAnnotations;
using System.ComponentModel.DataAnnotations.Schema;
using System.Dynamic;
using System.Runtime.CompilerServices;

// ReSharper disable UnusedAutoPropertyAccessor.Local
namespace Microsoft.EntityFrameworkCore.ModelBuilding;

public abstract partial class ModelBuilderTest
{
    protected class BigMak
    {
        public int Id { get; set; }
        public int AlternateKey { get; set; }

        public IEnumerable<Pickle>? Pickles { get; set; }

        public Bun? Bun { get; set; }
    }

    protected class Ingredient
    {
        public static readonly PropertyInfo BurgerIdProperty = typeof(Ingredient).GetProperty("BurgerId")!;

        public int Id { get; set; }
        public int? BurgerId { get; set; }
        public BigMak? BigMak { get; set; }
    }

    protected class Pickle : Ingredient
    {
    }

    protected class Bun : Ingredient
    {
    }

    protected class SesameBun : Bun
    {
    }

    protected class Whoopper
    {
        public int Id1 { get; set; }
        public int Id2 { get; set; }
        public int AlternateKey1 { get; set; }
        public int AlternateKey2 { get; set; }

        public IEnumerable<Tomato>? Tomatoes { get; set; }

        public ToastedBun? ToastedBun { get; set; }

        public Mustard? Mustard { get; set; }
    }

    protected class Tomato
    {
        public int Id { get; set; }

        public int BurgerId1 { get; set; }
        public int BurgerId2 { get; set; }
        public Whoopper? Whoopper { get; set; }
    }

    protected class ToastedBun
    {
        public int Id { get; set; }

        public int BurgerId1 { get; set; }
        public int BurgerId2 { get; set; }
        public Whoopper? Whoopper { get; set; }
    }

    protected class Mustard
    {
        public int Id1 { get; set; }
        public int Id2 { get; set; }

        public Whoopper? Whoopper { get; set; }
    }

    protected class Customer
    {
        public static readonly PropertyInfo IdProperty = typeof(Customer).GetProperty("Id")!;
        public static readonly PropertyInfo NameProperty = typeof(Customer).GetProperty("Name")!;
        public static readonly PropertyInfo AlternateKeyProperty = typeof(Customer).GetProperty("AlternateKey")!;

        public int Id { get; set; }
        public Guid AlternateKey { get; set; }
        public string? Name { get; set; }

        public IEnumerable<Order>? Orders { get; set; }

        [NotMapped]
        public ICollection<SpecialOrder>? SomeOrders { get; set; }

        public CustomerDetails? Details { get; set; }
    }

    [NotMapped]
    protected class SpecialCustomer : Customer
    {
        public ICollection<SpecialOrder>? SpecialOrders { get; set; }
    }

    protected class OtherCustomer : Customer
    {
    }

    protected class DetailsBase
    {
        public int Id { get; set; }
    }

    protected class CustomerDetails : DetailsBase, INotifyPropertyChanged
    {
        public int CustomerId { get; set; }

        public Customer? Customer { get; set; }

        public event PropertyChangedEventHandler? PropertyChanged;

        protected virtual void OnPropertyChanged([CallerMemberName] string? propertyName = null)
        {
            if (PropertyChanged == null)
            {
                throw new NotImplementedException();
            }
        }
    }

    protected class Order : INotifyPropertyChanged
    {
        public static readonly PropertyInfo DetailsProperty = typeof(Order).GetProperty(nameof(Details))!;

        public int OrderId { get; set; }

        public int? CustomerId { get; set; }
        public Guid AnotherCustomerId { get; set; }
        public Customer? Customer { get; set; }
        public OrderCombination? OrderCombination { get; set; }
        public OrderDetails? Details { get; set; }
        public ICollection<Product>? Products { get; set; }
        public event PropertyChangedEventHandler? PropertyChanged;

        protected virtual void OnPropertyChanged([CallerMemberName] string? propertyName = null)
        {
            if (PropertyChanged == null)
            {
                throw new NotImplementedException();
            }
        }
    }

    private class OrderProduct
    {
        public static readonly PropertyInfo OrderIdProperty = typeof(OrderProduct).GetProperty(nameof(OrderId))!;
        public static readonly PropertyInfo ProductIdProperty = typeof(OrderProduct).GetProperty(nameof(ProductId))!;

        public int OrderId { get; set; }
        public int ProductId { get; set; }
        public virtual Order Order { get; set; } = null!;
        public virtual Product Product { get; set; } = null!;
    }

    protected class UniProduct
    {
        public int Id { get; set; }
    }

    protected class UniCategory
    {
        public int Id { get; set; }
        public virtual ICollection<UniProduct>? Products { get; set; }
    }

    protected class NoProduct
    {
        public int Id { get; set; }
    }

    protected class NoCategory
    {
        public int Id { get; set; }
    }

    [NotMapped]
    protected class Product
    {
        public int Id { get; set; }

        [NotMapped]
        public Order? Order { get; set; }

        [NotMapped]
        public virtual ICollection<Order>? Orders { get; set; }

        public virtual ICollection<Category>? Categories { get; set; }
    }

    protected class ProductCategory
    {
        public int? ProductId { get; set; }
        public int? CategoryId { get; set; }
        public virtual Product? Product { get; set; }
        public virtual Category? Category { get; set; }
    }

    protected class CategoryBase
    {
        public int Id { get; set; }
        public string? Name { get; set; }
    }

    protected class Category : CategoryBase
    {
        public virtual ICollection<ProductCategory>? ProductCategories { get; set; }
        public virtual ICollection<Product>? Products { get; set; }
    }

    [Owned]
    protected class StreetAddress
    {
        public string Street { get; set; } = "";
        public string City { get; set; } = "";
    }

    [NotMapped]
    protected class SpecialOrder : Order
    {
        public int SpecialOrderId { get; set; }
        public int? SpecialCustomerId { get; set; }
        public SpecialCustomer? SpecialCustomer { get; set; }
        public BackOrder? BackOrder { get; set; }
        public OrderCombination? SpecialOrderCombination { get; set; }
        public StreetAddress ShippingAddress { get; set; } = null!;
    }

    protected class BackOrder : Order
    {
        public int SpecialOrderId { get; set; }
        public SpecialOrder SpecialOrder { get; set; } = null!;
    }

    [NotMapped]
    protected class OrderCombination
    {
        public int Id { get; set; }
        public int OrderId { get; set; }
        public Order Order { get; set; } = null!;
        public int SpecialOrderId { get; set; }
        public SpecialOrder SpecialOrder { get; set; } = null!;
        public DetailsBase Details { get; set; } = null!;
    }

    protected class OrderDetails : DetailsBase
    {
        public static readonly PropertyInfo OrderIdProperty = typeof(OrderDetails).GetProperty("OrderId")!;

        public int OrderId { get; set; }
        public Order Order { get; set; } = null!;
    }

    // INotify interfaces not really implemented; just marking the classes to test metadata construction
    protected class Quarks : INotifyPropertyChanging, INotifyPropertyChanged
    {
        private int _forUp;
        private string? _forDown;
#pragma warning disable IDE0044 // Add readonly modifier
#pragma warning disable IDE0051 // Remove unused private members
#pragma warning disable CS0169 // Remove unused private fields
        private int? _forWierd;
#pragma warning restore CS0169 // Remove unused private fields
#pragma warning restore IDE0051 // Remove unused private members
#pragma warning restore IDE0044 // Add readonly modifier

        public int Id { get; set; }

        // ReSharper disable once ConvertToAutoProperty
        public int Up
        {
            get => _forUp;
            set => _forUp = value;
        }

        // ReSharper disable once ConvertToAutoProperty
        public string? Down
        {
            get => _forDown;
            set => _forDown = value;
        }

#pragma warning disable 67
        public event PropertyChangingEventHandler? PropertyChanging;
        public event PropertyChangedEventHandler? PropertyChanged;
#pragma warning restore 67
    }

    protected class Hob
    {
        public string? Id1 { get; set; }
        public string? Id2 { get; set; }

        public int NobId1 { get; set; }
        public int NobId2 { get; set; }

        public Nob? Nob { get; set; }
        public ICollection<Nob>? Nobs { get; set; }
    }

    protected class Nob
    {
        public int Id1 { get; set; }
        public int Id2 { get; set; }

        public string? HobId1 { get; set; }
        public string? HobId2 { get; set; }

        public Hob? Hob { get; set; }
        public ICollection<Hob>? Hobs { get; set; }
    }

    protected class SelfRef
    {
        public int Id { get; set; }

        // TODO: Make both non-nullable when #25830 is fixed
        public SelfRef? SelfRef1 { get; set; }
        public SelfRef? SelfRef2 { get; set; }
        public int SelfRefId { get; set; }
    }

    protected class SelfRefManyToOne
    {
        public int Id { get; set; }
        public int SelfRef1Id { get; set; }
        public SelfRefManyToOne SelfRef1 { get; set; } = null!;
        public ICollection<SelfRefManyToOne> SelfRef2 { get; set; } = null!;

        [NotMapped]
        public ManyToManyRelated Related { get; set; } = null!;

        [NotMapped]
        public ICollection<ManyToManyRelated> Relateds { get; set; } = null!;
    }

    protected class ManyToManyRelated
    {
        public int Id { get; set; }
        public ICollection<SelfRefManyToOne>? DirectlyRelatedSelfRefs { get; set; }
        public ICollection<SelfRefManyToOne>? RelatedSelfRefs { get; set; }
    }

    protected class User
    {
        public Guid Id { get; set; }

        public string Name { get; set; } = "";

        public User CreatedBy { get; set; } = null!;

        public User? UpdatedBy { get; set; }

        public Guid CreatedById { get; set; }

        public Guid? UpdatedById { get; set; }
    }

    protected class SelfRefManyToOneDerived : SelfRefManyToOne
    {
    }

    protected class Book
    {
        public static readonly PropertyInfo BookDetailsNavigation = typeof(Book).GetProperty("Details")!;

        public int Id { get; set; }

        public BookLabel Label { get; set; } = null!;

        public BookLabel AlternateLabel { get; set; } = null!;

        public BookDetails Details { get; set; } = null!;
    }

    protected abstract class BookDetailsBase : DetailsBase
    {
        public int AnotherBookId { get; set; }

        public Book AnotherBook { get; set; } = null!;
    }

    protected class BookDetails : BookDetailsBase
    {
        [NotMapped]
        public Book Book { get; set; } = null!;
    }

    protected class BookLabel
    {
        public int Id { get; set; }

        [InverseProperty("Label")]
        public Book Book { get; set; } = null!;

        public int BookId { get; set; }

        public SpecialBookLabel? SpecialBookLabel { get; set; }

        public AnotherBookLabel? AnotherBookLabel { get; set; }
    }

    protected class SpecialBookLabel : BookLabel
    {
        public BookLabel? BookLabel { get; set; }
    }

    protected class ExtraSpecialBookLabel : SpecialBookLabel
    {
    }

    protected class AnotherBookLabel : BookLabel
    {
    }

    private class EntityWithoutId
    {
        public string? Name { get; set; }
    }

    protected class PrincipalEntity
    {
        public int Id { get; set; }

        public List<DependentEntity>? InverseNav { get; set; }
    }

    protected class DependentEntity
    {
        public int Id { get; set; }

        [NotMapped]
        public int PrincipalEntityId { get; set; }

        public PrincipalEntity Nav { get; set; } = null!;
    }

    protected class Alpha
    {
        public int? Id { get; set; }
        public int AnotherId { get; set; }

        public Delta? NavDelta { get; set; }
        public IList<Epsilon>? Epsilons { get; set; }
        public IList<Eta>? Etas { get; set; }

        [ForeignKey("Id")]
        public IList<Theta>? Thetas { get; set; }

        [ForeignKey("Id")]
        public IList<Kappa>? Kappas { get; set; }
    }

    protected class Beta
    {
        private string? _name;
        public int Id { get; set; }

        public string? Name
        {
            get => "Beta: " + _name;
            set => _name = value;
        }

        public Alpha? FirstNav { get; set; }
        public Alpha? SecondNav { get; set; }
    }

    protected class Gamma
    {
        public int Id { get; set; }
        private int PrivateProperty { get; set; }

        public List<Alpha>? Alphas { get; set; }
    }

    protected class Delta
    {
        [ForeignKey("Alpha")]
        public int Id { get; set; }

        public Alpha? Alpha { get; set; }
    }

    protected class Epsilon
    {
        [ForeignKey("Alpha")]
        public int Id { get; set; }

        public Alpha? Alpha { get; set; }
    }

    protected class Eta
    {
        public int Id { get; set; }

        [ForeignKey("Id")]
        public Alpha? Alpha { get; set; }
    }

    protected class Zeta
    {
        public int Id { get; set; }

        public int CommonFkProperty { get; set; }

        [ForeignKey("CommonFkProperty")]
        public Alpha AlphaOne { get; set; } = null!;

        [ForeignKey("CommonFkProperty")]
        public Alpha AlphaTwo { get; set; } = null!;
    }

    [NotMapped]
    protected class Theta
    {
        public int ThetaId { get; set; }

        public Alpha? Alpha { get; set; }

        public Theta? NavTheta { get; set; }
        public IList<Theta>? InverseNavThetas { get; set; }
        public IList<Iota>? AllIotas { get; set; }
    }

    protected class Kappa
    {
        public int KappaId { get; set; }
        public int OmegaId { get; set; }

        public Alpha? Alpha { get; set; }
        public IList<Omega>? Omegas { get; set; }
    }

    protected class Iota
    {
        public int Id { get; set; }

        public Theta? FirstTheta { get; set; }
        public Theta? SecondTheta { get; set; }
    }

    protected class Omega
    {
        public int Id { get; set; }
        public int KappaId { get; set; }

        public Kappa? Kappa { get; set; }
    }

    protected class DynamicProperty
    {
        public int Id { get; set; }

        public ExpandoObject? ExpandoObject { get; set; }
    }

    protected interface IEntityBase
    {
        int Target { get; set; }
    }

    protected class EntityBase : IEntityBase
    {
        int IEntityBase.Target { get; set; }
    }

    protected class OneToOnePrincipalEntity
    {
        public static readonly PropertyInfo NavigationProperty =
            typeof(OneToOnePrincipalEntity).GetProperty("NavOneToOneDependentEntity")!;

        public static readonly PropertyInfo EntityMatchingProperty =
            typeof(OneToOnePrincipalEntity).GetProperty("OneToOneDependentEntityId")!;

        public static readonly PropertyInfo NavigationMatchingProperty =
            typeof(OneToOnePrincipalEntity).GetProperty("NavOneToOneDependentEntityId")!;

        public int Id { get; set; }

        public int NavOneToOneDependentEntityId { get; set; }
        public int OneToOneDependentEntityId { get; set; }

        [NotMapped]
        public OneToOneDependentEntity NavOneToOneDependentEntity { get; set; } = null!;
    }

    protected class OneToOneDependentEntity
    {
        public static readonly PropertyInfo NavigationProperty =
            typeof(OneToOneDependentEntity).GetProperty("NavOneToOnePrincipalEntity")!;

        public static readonly PropertyInfo EntityMatchingProperty =
            typeof(OneToOneDependentEntity).GetProperty("OneToOnePrincipalEntityId")!;

        public static readonly PropertyInfo NavigationMatchingProperty =
            typeof(OneToOneDependentEntity).GetProperty("NavOneToOnePrincipalEntityId")!;

        public int Id { get; set; }

        public int NavOneToOnePrincipalEntityId { get; set; }
        public int OneToOnePrincipalEntityId { get; set; }

        [NotMapped]
        public OneToOnePrincipalEntity NavOneToOnePrincipalEntity { get; set; } = null!;
    }

    protected class OneToOnePrincipalEntityWithAnnotation
    {
        public int Id { get; set; }

        public int NavOneToOneDependentEntityWithAnnotationId { get; set; }
        public int OneToOneDependentEntityWithAnnotationId { get; set; }
        public int FkProperty { get; set; }

        [NotMapped]
        [ForeignKey("FkProperty")]
        public OneToOneDependentEntityWithAnnotation NavOneToOneDependentEntityWithAnnotation { get; set; } = null!;
    }

    protected class OneToOneDependentEntityWithAnnotation
    {
        public int Id { get; set; }

        public int NavOneToOnePrincipalEntityWithAnnotationId { get; set; }
        public int OneToOnePrincipalEntityWithAnnotationId { get; set; }

        [NotMapped]
        public OneToOnePrincipalEntityWithAnnotation NavOneToOnePrincipalEntityWithAnnotation { get; set; } = null!;
    }

    protected class BaseTypeWithKeyAnnotation
    {
        [Key]
        public int MyPrimaryKey { get; set; }

        public int AnotherKey { get; set; }

        public int ForeignKeyProperty { get; set; }

        [ForeignKey("ForeignKeyProperty")]
        public PrincipalTypeWithKeyAnnotation Navigation { get; set; } = null!;
    }

    protected class DerivedTypeWithKeyAnnotation : BaseTypeWithKeyAnnotation
    {
    }

    protected class PrincipalTypeWithKeyAnnotation
    {
        public int Id { get; set; }

        [NotMapped]
        public BaseTypeWithKeyAnnotation? Navigation { get; set; }
    }

    protected class CityViewModel
    {
        public int Id { get; set; }

        public virtual ICollection<CitizenViewModel> People { get; set; } = null!;

        public virtual ICollection<PoliceViewModel> Police { get; set; } = null!;

        public virtual ICollection<DoctorViewModel> Medics { get; set; } = null!;

        public Dictionary<string, string>? CustomValues { get; set; } = new();
    }

    protected abstract class PersonBaseViewModel
    {
        public int Id { get; set; }

        public int CityVMId { get; set; }

        public virtual CityViewModel CityVM { get; set; } = null!;
    }

    protected class CitizenViewModel : PersonBaseViewModel
    {
    }

    protected abstract class ServicePersonViewModel : PersonBaseViewModel
    {
    }

    protected class DoctorViewModel : ServicePersonViewModel
    {
    }

    protected class PoliceViewModel : ServicePersonViewModel
    {
    }

    protected class StringIdBase
    {
        public string Id { get; set; } = "";
    }

    protected class StringIdDerived : StringIdBase
    {
    }

    protected class Friendship
    {
        public int Id { get; set; }

        public int ActionUserId { get; set; }
        public ApplicationUser ActionUser { get; set; } = null!;

        public int ApplicationUserId { get; set; }
        public ApplicationUser ApplicationUser { get; set; } = null!;
    }

    protected class ApplicationUser
    {
        public int Id { get; set; }
        public IList<Friendship> Friendships { get; set; } = null!;
    }

    public class EntityWithFields
    {
        public long Id;
        public int CompanyId;
        public int TenantId;
        public KeylessEntityWithFields? KeylessEntity;
    }

    public class KeylessEntityWithFields
    {
        public string? FirstName;
        public string? LastName;
    }

    protected class QueryResult
    {
<<<<<<< HEAD
        public int Id { get; set; }
=======
        public CustomId Id { get; set; } = null!;
>>>>>>> 5d0d937a
        public int ValueFk { get; set; }
        public Value Value { get; set; } = null!;
    }

<<<<<<< HEAD
    protected class Value
    {
        public int Id { get; set; }
        public int AlternateId { get; set; }
    }

    protected class KeylessEntity
    {
        public int CustomerId { get; set; }
        public Customer Customer { get; set; } = null!;
    }

    protected class Parent
    {
        public int Id { get; set; }
        public List<CompositeChild> Children { get; set; } = null!;
    }

    protected class CompositeChild
    {
        public int Id { get; set; }
        public int Value { get; set; }
        public Parent Parent { get; set; } = null!;
    }

    protected class BillingOwner
    {
        public int Id { get; set; }
        public BillingDetail? Bill1 { get; set; }
        public BillingDetail? Bill2 { get; set; }
    }

    protected class BillingDetail
    {
        public string? Country { get; set; }
    }

    protected class Country
    {
        public int Id { get; set; }
        public string? Name { get; set; }
    }

    protected class DependentShadowFk
    {
        public Guid DependentShadowFkId { get; set; }

        [ForeignKey("PrincipalShadowFkId")]
        public PrincipalShadowFk Principal { get; set; } = null!;
    }

    protected class PrincipalShadowFk
    {
        public Guid PrincipalShadowFkId { get; set; }
        public List<DependentShadowFk>? Dependents { get; set; }
    }

    protected class BaseOwner
    {
        public int Id { get; set; }
        public OwnedTypeInheritance1 Owned1 { get; set; } = null!;
        public OwnedTypeInheritance2 Owned2 { get; set; } = null!;
    }

    protected class DerivedOwner : BaseOwner
    {
    }

    [Owned]
    protected class OwnedTypeInheritance1
    {
        public string? Value { get; set; }
    }

    [Owned]
    protected class OwnedTypeInheritance2
    {
        public string? Value { get; set; }
    }

    protected interface IReplacable
    {
        int Property { get; set; }
    }

    protected class DoubleProperty : IReplacable
    {
        public int Id { get; set; }
        public int Property { get; set; }

=======
    [Owned]
    protected class Value
    {
        public int Id { get; set; }
        public CustomId? CategoryId { get; set; }
        public ValueCategory? Category { get; set; }
    }

    protected class CustomId
    {
        public int Id { get; set; }
    }

    protected class ValueCategory
    {
        public CustomId Id { get; set; } = null!;
    }

    protected class KeylessEntity
    {
        public int CustomerId { get; set; }
        public Customer Customer { get; set; } = null!;
    }

    protected class Parent
    {
        public int Id { get; set; }
        public List<CompositeChild> Children { get; set; } = null!;
    }

    protected class CompositeChild
    {
        public int Id { get; set; }
        public int Value { get; set; }
        public Parent Parent { get; set; } = null!;
    }

    protected class BillingOwner
    {
        public int Id { get; set; }
        public BillingDetail? Bill1 { get; set; }
        public BillingDetail? Bill2 { get; set; }
    }

    protected class BillingDetail
    {
        public string? Country { get; set; }
    }

    protected class Country
    {
        public int Id { get; set; }
        public string? Name { get; set; }
    }

    protected class DependentShadowFk
    {
        public Guid DependentShadowFkId { get; set; }

        [ForeignKey("PrincipalShadowFkId")]
        public PrincipalShadowFk Principal { get; set; } = null!;
    }

    protected class PrincipalShadowFk
    {
        public Guid PrincipalShadowFkId { get; set; }
        public List<DependentShadowFk>? Dependents { get; set; }
    }

    protected class BaseOwner
    {
        public int Id { get; set; }
        public OwnedTypeInheritance1 Owned1 { get; set; } = null!;
        public OwnedTypeInheritance2 Owned2 { get; set; } = null!;
    }

    protected class DerivedOwner : BaseOwner
    {
    }

    [Owned]
    protected class OwnedTypeInheritance1
    {
        public string? Value { get; set; }
    }

    [Owned]
    protected class OwnedTypeInheritance2
    {
        public string? Value { get; set; }
    }

    protected interface IReplacable
    {
        int Property { get; set; }
    }

    protected class DoubleProperty : IReplacable
    {
        public int Id { get; set; }
        public int Property { get; set; }

>>>>>>> 5d0d937a
        int IReplacable.Property
        {
            get => Property;
            set => Property = value;
        }
    }

    protected class IndexedClass
    {
        private int _required;
        private string? _optional;
<<<<<<< HEAD

        public int Id { get; set; }

=======

        public int Id { get; set; }

>>>>>>> 5d0d937a
        public object? this[string name]
        {
            get
            {
                if (string.Equals(name, "Required", StringComparison.Ordinal))
                {
                    return _required;
                }

                if (string.Equals(name, "Optional", StringComparison.Ordinal))
                {
                    return _optional;
                }

                throw new InvalidOperationException($"Indexer property with key {name} is not defined on {nameof(IndexedClass)}.");
            }

            set
            {
                if (string.Equals(name, "Required", StringComparison.Ordinal))
<<<<<<< HEAD
                {
                    _required = (int)value!;
                }
                else if (string.Equals(name, "Optional", StringComparison.Ordinal))
                {
=======
                {
                    _required = (int)value!;
                }
                else if (string.Equals(name, "Optional", StringComparison.Ordinal))
                {
>>>>>>> 5d0d937a
                    _optional = (string?)value;
                }
                else
                {
                    throw new InvalidOperationException($"Indexer property with key {name} is not defined on {nameof(IndexedClass)}.");
                }
            }
        }
    }

    protected class IndexedClassByDictionary
    {
        private readonly Dictionary<string, object?> _indexerData = new();

        public int Id { get; set; }

        public object? this[string name]
        {
            get => _indexerData[name];
            set => _indexerData[name] = value;
        }
    }

    protected class OneToManyNavPrincipal
    {
        public int Id { get; set; }
        public string? Name { get; set; }

        public List<NavDependent>? Dependents { get; set; }
    }

    protected class OneToOneNavPrincipal
    {
        public int Id { get; set; }
        public string? Name { get; set; }

        public NavDependent? Dependent { get; set; }
    }

    protected class ManyToManyNavPrincipal
    {
        private readonly List<NavDependent> _randomField;

        public ManyToManyNavPrincipal()
        {
            _randomField = new List<NavDependent>();
        }

        public int Id { get; set; }
        public string? Name { get; set; }

        [BackingField("_randomField")]
        public List<NavDependent> Dependents { get; set; } = null!;
    }

    protected class NavDependent
    {
        public int Id { get; set; }
        public string? Name { get; set; }

        public OneToManyNavPrincipal? OneToManyPrincipal { get; set; }
        public OneToOneNavPrincipal? OneToOnePrincipal { get; set; }
        public List<ManyToManyNavPrincipal>? ManyToManyPrincipals { get; set; }
    }

    protected class NavDependentManyToManyNavPrincipalWithNavigationIds
    {
        public int DependentsId { get; set; }
        public int ManyToManyPrincipalsId { get; set; }
    }

    protected class NavDependentManyToManyNavPrincipalWithTypeIds
    {
        public int NavDependentId { get; set; }
        public int ManyToManyNavPrincipalId { get; set; }
    }

    protected class OneToManyNavPrincipalOwner
    {
        public int Id { get; set; }
        public string? Description { get; set; }

        public List<OwnedOneToManyNavDependent>? OwnedDependents { get; set; }
    }

    protected class OneToOneNavPrincipalOwner
    {
        public int Id { get; set; }
        public string? Description { get; set; }

        public OwnedNavDependent? OwnedDependent { get; set; }
    }

    protected class OwnedNavDependent
    {
        public string? FirstName { get; set; }
        public string? LastName { get; set; }

        public OneToOneNavPrincipalOwner? OneToOneOwner { get; set; }
    }

    protected class OwnedOneToManyNavDependent
    {
        public string? FirstName { get; set; }
        public string? LastName { get; set; }

        public OneToManyNavPrincipalOwner? OneToManyOwner { get; set; }
    }

    protected class OwnerOfOwnees
    {
        public string? Id { get; private set; }

        public Ownee2? AnOwnee2 { get; private set; }
        public Ownee1? Ownee1 { get; private set; }
    }

    protected class Ownee1
    {
        public Ownee3? NewOwnee3 { get; private set; }
    }

    protected class Ownee2
    {
        public Ownee3? Ownee3 { get; private set; }
    }

    protected class Ownee3
    {
        public string? Name { get; private set; }
    }

    protected class OneToManyPrincipalWithField
    {
        public int Id;
        public Guid AlternateKey;
        public string? Name;

        public IEnumerable<DependentWithField>? Dependents;
    }

    protected class OneToOnePrincipalWithField
    {
        public int Id;
        public string? Name;

        public DependentWithField? Dependent;
    }

    protected class ManyToManyPrincipalWithField
    {
        public int Id;
        public string? Name;

        public List<DependentWithField>? Dependents;
    }

    protected class ManyToManyJoinWithFields
    {
        public int ManyToManyPrincipalWithFieldId;
        public int DependentWithFieldId;

        public ManyToManyPrincipalWithField ManyToManyPrincipalWithField { get; set; } = null!;
        public DependentWithField DependentWithField { get; set; } = null!;
    }

    protected class DependentWithField
    {
        public int DependentWithFieldId;

        public int? OneToManyPrincipalId;
        public Guid AnotherOneToManyPrincipalId;
        public OneToManyPrincipalWithField? OneToManyPrincipal { get; set; }
        public int OneToOnePrincipalId;
        public OneToOnePrincipalWithField OneToOnePrincipal { get; set; } = null!;
        public List<ManyToManyPrincipalWithField> ManyToManyPrincipals { get; set; } = null!;
    }

    protected class OneToManyOwnerWithField
    {
        public int Id;
        public Guid AlternateKey;
        public string? Description;

        public List<OneToManyOwnedWithField>? OwnedDependents { get; set; }
    }

    protected class OneToManyOwnedWithField
    {
        public string? FirstName;
        public string? LastName;

        public int OneToManyOwnerId;
        public OneToManyOwnerWithField? OneToManyOwner { get; set; }
    }

    protected class OneToOneOwnerWithField
    {
        public int Id;
        public Guid AlternateKey;
        public string? Description;

        public OneToOneOwnedWithField? OwnedDependent { get; set; }
    }

    protected class OneToOneOwnedWithField
    {
        public string? FirstName;
        public string? LastName;

        public int OneToOneOwnerId;
        public OneToOneOwnerWithField? OneToOneOwner { get; set; }
    }

    protected class ImplicitManyToManyA
    {
        public int Id { get; set; }
        public string? Name { get; set; }

        public List<ImplicitManyToManyB>? Bs { get; set; }
    }

    protected class ImplicitManyToManyB
    {
        public int Id { get; set; }
        public string? Name { get; set; }

        public List<ImplicitManyToManyA>? As { get; set; }
    }

    protected class ReferenceNavigationToSharedType
    {
        public int Id { get; set; }
        public Dictionary<string, object>? Navigation { get; set; }
    }

    protected class CollectionNavigationToSharedType
    {
        public int Id { get; set; }
        public List<Dictionary<string, object>>? Navigation { get; set; }
    }

    protected class AmbiguousManyToManyImplicitLeft
    {
        public int Id { get; set; }
        public List<AmbiguousManyToManyImplicitRight> Navigation1 { get; } = new();
        public List<AmbiguousManyToManyImplicitRight> Navigation2 { get; } = new();
    }

    protected class AmbiguousManyToManyImplicitRight
    {
        public int Id { get; set; }
        public List<AmbiguousManyToManyImplicitLeft> Navigation1 { get; } = new();
        public List<AmbiguousManyToManyImplicitLeft> Navigation2 { get; } = new();
    }

    protected class AmbiguousInversePropertyLeft
    {
        public int Id { get; set; }
        public List<AmbiguousInversePropertyRight>? BaseRights { get; set; }
    }

    protected class AmbiguousInversePropertyLeftDerived : AmbiguousInversePropertyLeft
    {
        public List<AmbiguousInversePropertyRightDerived>? DerivedRights { get; set; }
    }

    protected class AmbiguousInversePropertyRight
    {
        public int Id { get; set; }

        [InverseProperty("BaseRights")]
        public List<AmbiguousInversePropertyLeft>? BaseLefts { get; set; }
    }

    protected class AmbiguousInversePropertyRightDerived : AmbiguousInversePropertyRight
    {
        [InverseProperty("BaseRights")]
        public List<AmbiguousInversePropertyLeftDerived>? DerivedLefts { get; set; }
    }

    protected class OwnerOfSharedType
    {
        public int Id { get; set; }
        public Dictionary<string, object>? Reference { get; set; }
        public List<Dictionary<string, object>>? Collection { get; set; }
        public NestedOwnerOfSharedType? OwnedNavigation { get; set; }
    }

    protected class NestedOwnerOfSharedType
    {
        public int Id { get; set; }
        public Dictionary<string, object>? Reference { get; set; }
        public List<Dictionary<string, object>>? Collection { get; set; }
    }

    protected class Dr
    {
        public int Id { get; set; }

        public Dre? Dre { get; set; }

        public ICollection<DreJr>? Jrs { get; set; }
    }

    protected class Dre
    {
    }

    protected class DreJr : Dre
    {
    }

    protected class Store
    {
        public int StoreId { get; set; }
    }

    protected class KeylessCollectionNavigation
    {
        public List<Store>? Stores { get; set; }

        [NotMapped]
        public KeylessReferenceNavigation? Reference { get; set; }
    }

    protected class KeylessReferenceNavigation
    {
        public List<KeylessCollectionNavigation>? Collection { get; set; }
    }

    protected class Discount
    {
        public int? StoreId { get; set; }
        public Store? Store { get; set; }
    }
}<|MERGE_RESOLUTION|>--- conflicted
+++ resolved
@@ -750,20 +750,27 @@
 
     protected class QueryResult
     {
-<<<<<<< HEAD
-        public int Id { get; set; }
-=======
         public CustomId Id { get; set; } = null!;
->>>>>>> 5d0d937a
         public int ValueFk { get; set; }
         public Value Value { get; set; } = null!;
     }
 
-<<<<<<< HEAD
+    [Owned]
     protected class Value
     {
         public int Id { get; set; }
-        public int AlternateId { get; set; }
+        public CustomId? CategoryId { get; set; }
+        public ValueCategory? Category { get; set; }
+    }
+
+    protected class CustomId
+    {
+        public int Id { get; set; }
+    }
+
+    protected class ValueCategory
+    {
+        public CustomId Id { get; set; } = null!;
     }
 
     protected class KeylessEntity
@@ -850,110 +857,6 @@
         public int Id { get; set; }
         public int Property { get; set; }
 
-=======
-    [Owned]
-    protected class Value
-    {
-        public int Id { get; set; }
-        public CustomId? CategoryId { get; set; }
-        public ValueCategory? Category { get; set; }
-    }
-
-    protected class CustomId
-    {
-        public int Id { get; set; }
-    }
-
-    protected class ValueCategory
-    {
-        public CustomId Id { get; set; } = null!;
-    }
-
-    protected class KeylessEntity
-    {
-        public int CustomerId { get; set; }
-        public Customer Customer { get; set; } = null!;
-    }
-
-    protected class Parent
-    {
-        public int Id { get; set; }
-        public List<CompositeChild> Children { get; set; } = null!;
-    }
-
-    protected class CompositeChild
-    {
-        public int Id { get; set; }
-        public int Value { get; set; }
-        public Parent Parent { get; set; } = null!;
-    }
-
-    protected class BillingOwner
-    {
-        public int Id { get; set; }
-        public BillingDetail? Bill1 { get; set; }
-        public BillingDetail? Bill2 { get; set; }
-    }
-
-    protected class BillingDetail
-    {
-        public string? Country { get; set; }
-    }
-
-    protected class Country
-    {
-        public int Id { get; set; }
-        public string? Name { get; set; }
-    }
-
-    protected class DependentShadowFk
-    {
-        public Guid DependentShadowFkId { get; set; }
-
-        [ForeignKey("PrincipalShadowFkId")]
-        public PrincipalShadowFk Principal { get; set; } = null!;
-    }
-
-    protected class PrincipalShadowFk
-    {
-        public Guid PrincipalShadowFkId { get; set; }
-        public List<DependentShadowFk>? Dependents { get; set; }
-    }
-
-    protected class BaseOwner
-    {
-        public int Id { get; set; }
-        public OwnedTypeInheritance1 Owned1 { get; set; } = null!;
-        public OwnedTypeInheritance2 Owned2 { get; set; } = null!;
-    }
-
-    protected class DerivedOwner : BaseOwner
-    {
-    }
-
-    [Owned]
-    protected class OwnedTypeInheritance1
-    {
-        public string? Value { get; set; }
-    }
-
-    [Owned]
-    protected class OwnedTypeInheritance2
-    {
-        public string? Value { get; set; }
-    }
-
-    protected interface IReplacable
-    {
-        int Property { get; set; }
-    }
-
-    protected class DoubleProperty : IReplacable
-    {
-        public int Id { get; set; }
-        public int Property { get; set; }
-
->>>>>>> 5d0d937a
         int IReplacable.Property
         {
             get => Property;
@@ -965,15 +868,9 @@
     {
         private int _required;
         private string? _optional;
-<<<<<<< HEAD
-
-        public int Id { get; set; }
-
-=======
-
-        public int Id { get; set; }
-
->>>>>>> 5d0d937a
+
+        public int Id { get; set; }
+
         public object? this[string name]
         {
             get
@@ -994,19 +891,11 @@
             set
             {
                 if (string.Equals(name, "Required", StringComparison.Ordinal))
-<<<<<<< HEAD
                 {
                     _required = (int)value!;
                 }
                 else if (string.Equals(name, "Optional", StringComparison.Ordinal))
                 {
-=======
-                {
-                    _required = (int)value!;
-                }
-                else if (string.Equals(name, "Optional", StringComparison.Ordinal))
-                {
->>>>>>> 5d0d937a
                     _optional = (string?)value;
                 }
                 else
